/* ../src/include/config.h.in.  Generated from configure.ac by autoheader.  */

/* CPU architecture string */
#undef ARCH

/* ARMCI installation */
#undef ARMCI_DIR

/* Available GASNet conduits. */
#undef DISTMEM_GASNET_CONDUITS

/* Define to the command to use to invoke graphviz/dot, followed by a space.
   */
#undef DOT_CMD

/* Define to 1 to enable graphviz visualization, otherwise 0. */
#undef DOT_FLAG

/* Set to 1 if CUDA is enabled, otherwise 0. */
#undef ENABLE_CUDA

/* Define to 1 if distributed memory support is enabled, otherwise 0. */
#undef ENABLE_DISTMEM

/* Define to 1 if ARMCI conduit is supported, otherwise 0. */
#undef ENABLE_DISTMEM_ARMCI

/* Define to 1 if GASNet conduit is supported, otherwise 0. */
#undef ENABLE_DISTMEM_GASNET

/* Define to 1 if GPI conduit is supported, otherwise 0. */
#undef ENABLE_DISTMEM_GPI

/* Define to 1 if MPI conduit is supported, otherwise 0. */
#undef ENABLE_DISTMEM_MPI

/* Define to 1 if libcrypt is available, otherwise 0. */
#undef ENABLE_HASH

/* Define to 1 if pthreads are available and MT is enabled, otherwise 0. */
#undef ENABLE_MT

/* Define to 1 if the MT/LPEL backend is enabled, otherwise 0. */
#undef ENABLE_MT_LPEL

/* Define to 1 if the MUTC target is enabled, otherwise 0. */
#undef ENABLE_MUTC

/* Define to 1 if the OpenMP back-end is enabled, otherwise 0. */
#undef ENABLE_OMP

/* Define to 1 if the private heap manager is enabled, otherwise 0. */
#undef ENABLE_PHM

/* Define to 1 if runtime specialization is enabled, otherwise 0. */
#undef ENABLE_RTSPEC

<<<<<<< HEAD
/* Define to 1 if libuuid is available, otherwise 0. */
#undef ENABLE_UUID
=======
/* GPI installation */
#undef GPI_DIR
>>>>>>> c19baa53

/* Set to 1 if compiler supports GNU vector syntax, otherwise 0. */
#undef HAVE_GCC_SIMD_OPERATIONS

/* Define is clock_gettime and CLOCK_PROCESS_CPUTIME_ID from POSIX RT are
   available. */
#undef HAVE_GETTIME

/* Define to 1 if you have the <inttypes.h> header file. */
#undef HAVE_INTTYPES_H

/* Define to 1 if you have the <malloc.h> header file. */
#undef HAVE_MALLOC_H

/* Define to 1 if you have the <memory.h> header file. */
#undef HAVE_MEMORY_H

/* Define to 1 if you have the `mkdtemp' function. */
#undef HAVE_MKDTEMP

/* Define if OpenMP is enabled */
#undef HAVE_OPENMP

/* Define if you have POSIX threads libraries and header files. */
#undef HAVE_PTHREAD

/* Have PTHREAD_PRIO_INHERIT. */
#undef HAVE_PTHREAD_PRIO_INHERIT

/* Define to 1 if you have the <stdint.h> header file. */
#undef HAVE_STDINT_H

/* Define to 1 if you have the <stdlib.h> header file. */
#undef HAVE_STDLIB_H

/* Define to 1 if you have the <strings.h> header file. */
#undef HAVE_STRINGS_H

/* Define to 1 if you have the <string.h> header file. */
#undef HAVE_STRING_H

/* Define to 1 if you have the `strrchr' function. */
#undef HAVE_STRRCHR

/* Define to 1 if you have the `strtok' function. */
#undef HAVE_STRTOK

/* Define to 1 if you have the <sys/stat.h> header file. */
#undef HAVE_SYS_STAT_H

/* Define to 1 if you have the <sys/types.h> header file. */
#undef HAVE_SYS_TYPES_H

/* Define to 1 if you have the <unistd.h> header file. */
#undef HAVE_UNISTD_H

/* Set to 1 if target is Cygwin, otherwise 0. */
#undef IS_CYGWIN

/* Define if printf does not print a leading 0x in %p formats. */
#undef NEED_PTR_PREFIX

/* OS string */
#undef OS

/* Define to the address where bug reports for this package should be sent. */
#undef PACKAGE_BUGREPORT

/* Define to the full name of this package. */
#undef PACKAGE_NAME

/* Define to the full name and version of this package. */
#undef PACKAGE_STRING

/* Define to the one symbol short name of this package. */
#undef PACKAGE_TARNAME

/* Define to the home page for this package. */
#undef PACKAGE_URL

/* Define to the version of this package. */
#undef PACKAGE_VERSION

/* set to maximum number of sac functions for profiling */
#undef PF_MAXFUN

/* set to maximum number of sac function applications for profiling */
#undef PF_MAXFUNAP

/* set to maximum length of sac function names for profiling */
#undef PF_MAXFUNNAMELEN

/* Define to necessary symbol if this constant uses a non-standard name on
   your system. */
#undef PTHREAD_CREATE_JOINABLE

/* Name of the sac prelude module. */
#undef SAC_PRELUDE_NAME

/* Type of the argument of sbrk(). */
#undef SBRK_T

/* File extension used for shared library files. */
#undef SHARED_LIB_EXT

/* Define to 1 if you have the ANSI C header files. */
#undef STDC_HEADERS

/* Define if stderr is a constant. */
#undef STDERR_IS_CONSTANT

/* define macro for unused variables */
#undef UNUSED

/* Enable extensions on AIX 3, Interix.  */
#ifndef _ALL_SOURCE
# undef _ALL_SOURCE
#endif
/* Enable GNU extensions on systems that have them.  */
#ifndef _GNU_SOURCE
# undef _GNU_SOURCE
#endif
/* Enable threading extensions on Solaris.  */
#ifndef _POSIX_PTHREAD_SEMANTICS
# undef _POSIX_PTHREAD_SEMANTICS
#endif
/* Enable extensions on HP NonStop.  */
#ifndef _TANDEM_SOURCE
# undef _TANDEM_SOURCE
#endif
/* Enable general extensions on Solaris.  */
#ifndef __EXTENSIONS__
# undef __EXTENSIONS__
#endif


/* Define to 1 if on MINIX. */
#undef _MINIX

/* Define to 2 if the system does not provide POSIX.1 features except with
   this defined. */
#undef _POSIX_1_SOURCE

/* Define to 1 if you need to in order for `stat' and other things to work. */
#undef _POSIX_SOURCE<|MERGE_RESOLUTION|>--- conflicted
+++ resolved
@@ -55,13 +55,11 @@
 /* Define to 1 if runtime specialization is enabled, otherwise 0. */
 #undef ENABLE_RTSPEC
 
-<<<<<<< HEAD
 /* Define to 1 if libuuid is available, otherwise 0. */
 #undef ENABLE_UUID
-=======
+
 /* GPI installation */
 #undef GPI_DIR
->>>>>>> c19baa53
 
 /* Set to 1 if compiler supports GNU vector syntax, otherwise 0. */
 #undef HAVE_GCC_SIMD_OPERATIONS
