--- conflicted
+++ resolved
@@ -15,11 +15,6 @@
 
 /* Define to 1 to enable graphviz visualization, otherwise 0. */
 #undef DOT_FLAG
-
-<<<<<<< HEAD
-=======
-/* Set to 1 if CUDA is enabled, otherwise 0. */
-#undef ENABLE_CUDA
 
 /* Define to 1 if distributed memory support is enabled, otherwise 0. */
 #undef ENABLE_DISTMEM
@@ -39,21 +34,6 @@
 /* Define to 1 if libcrypt is available, otherwise 0. */
 #undef ENABLE_HASH
 
-/* Define to 1 if pthreads are available and MT is enabled, otherwise 0. */
-#undef ENABLE_MT
-
-/* Define to 1 if the MT/LPEL backend is enabled, otherwise 0. */
-#undef ENABLE_MT_LPEL
-
-/* Define to 1 if the MUTC target is enabled, otherwise 0. */
-#undef ENABLE_MUTC
-
-/* Define to 1 if the OpenMP back-end is enabled, otherwise 0. */
-#undef ENABLE_OMP
-
-/* Define to 1 if the private heap manager is enabled, otherwise 0. */
-#undef ENABLE_PHM
-
 /* Define to 1 if runtime specialization is enabled, otherwise 0. */
 #undef ENABLE_RTSPEC
 
@@ -63,7 +43,6 @@
 /* GPI installation */
 #undef GPI_DIR
 
->>>>>>> 2a1c6f73
 /* Set to 1 if compiler supports GNU vector syntax, otherwise 0. */
 #undef HAVE_GCC_SIMD_OPERATIONS
 
@@ -73,9 +52,6 @@
 
 /* Define to 1 if you have the <inttypes.h> header file. */
 #undef HAVE_INTTYPES_H
-
-/* Define to 1 if you have the `polylib32' library (-lpolylib32). */
-#undef HAVE_LIBPOLYLIB32
 
 /* Define to 1 if you have the `polylib64' library (-lpolylib64). */
 #undef HAVE_LIBPOLYLIB64
@@ -91,9 +67,6 @@
 
 /* Define if OpenMP is enabled */
 #undef HAVE_OPENMP
-
-/* Define to 1 if you have the <polyhedron.h> header file. */
-#undef HAVE_POLYHEDRON_H
 
 /* Define if you have POSIX threads libraries and header files. */
 #undef HAVE_PTHREAD
