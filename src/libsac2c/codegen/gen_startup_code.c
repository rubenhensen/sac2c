/*****************************************************************************
 *
 * file:   gen_startup_code.c
 *
 * prefix: GSC
 *
 * description:
 *
 *   This file provides routines that write C code that is rather independent
 *   from the specific SAC source file. It is essentially required to specify
 *   and initialize the SAC runtime system. For this reason, additional code
 *   is produced at 3 different positions: at the beginning of each C source,
 *   at the beginning of the statement sequence of the main() function, and
 *   right before the return() statement of the main() function.
 *
 *****************************************************************************/

#include <stdio.h>

#include <stdlib.h>

#include "free.h"

#define DBUG_PREFIX "UNDEFINED"
#include "debug.h"

#include "globals.h"
#include "resource.h"
#include "types.h"
#include "tree_basic.h"
#include "tree_compound.h"
#include "traverse.h"
#include "NameTuplesUtils.h"
#include "icm2c_std.h"
#include "print.h"
#include "gen_startup_code.h"
#include "str.h"
#include "memory.h"
#include "renameidentifiers.h"
#include "namespaces.h"

/******************************************************************************
 *
 * function:
 *   int CalcMasterclass(int num_threads)
 *
 * description:
 *   For a given number of thread used, this function calculates the worker
 *   class of the master thread, i.e. the number of worker threads the master
 *   thread has to synchronize itslef with.
 *
 ******************************************************************************/

static int
CalcMasterclass (int num_threads)
{
    unsigned int res;

    DBUG_ENTER ();

    for (res = 1; res < (unsigned int)num_threads; res <<= 1)
        ;

    res >>= 1;

    DBUG_RETURN ((int)res);
}

/******************************************************************************
 *
 * function:
 *   void PrintGlobalSwitches()
 *
 * description:
 *   This function prints macro definitions representing global switches, i.e.
 *   their value always is either 0 (disabled) or 1 (enabled). The value of
 *   any switch triggers the selection of custom code during the inclusion
 *   of the standard header file sac.h.
 *
 ******************************************************************************/

static void
PrintGlobalSwitches (void)
{
    DBUG_ENTER ();

    fprintf (global.outfile, "\n\n"
                             "/*\n"
                             " *  Global Switches\n */\n\n");

    fprintf (global.outfile, "#define SAC_DO_CHECK           %d\n",
             (global.doruntimecheck) ? 1 : 0);
    fprintf (global.outfile, "#define SAC_DO_CHECK_TYPE      %d\n",
             (global.runtimecheck.type) ? 1 : 0);
    fprintf (global.outfile, "#define SAC_DO_CHECK_BOUNDARY  %d\n",
             (global.runtimecheck.boundary) ? 1 : 0);
    fprintf (global.outfile, "#define SAC_DO_CHECK_MALLOC    %d\n",
             (global.runtimecheck.malloc) ? 1 : 0);
    fprintf (global.outfile, "#define SAC_DO_CHECK_ERRNO     %d\n",
             (global.runtimecheck.checkerrno) ? 1 : 0);
    fprintf (global.outfile, "#define SAC_DO_CHECK_HEAP      %d\n",
             (global.runtimecheck.heap) ? 1 : 0);
    fprintf (global.outfile, "\n");

    fprintf (global.outfile, "#define SAC_DO_PHM             %d\n",
             (global.optimize.dophm) ? 1 : 0);
    fprintf (global.outfile, "#define SAC_DO_APS             %d\n",
             (global.optimize.doaps) ? 1 : 0);
    fprintf (global.outfile, "#define SAC_DO_DAO             %d\n",
             (global.optimize.dodpa) ? 1 : 0);
    fprintf (global.outfile, "#define SAC_DO_MSCA            %d\n",
             (global.optimize.domsca) ? 1 : 0);
    fprintf (global.outfile, "\n");

    fprintf (global.outfile, "#define SAC_DO_PROFILE         %d\n",
             (global.doprofile) ? 1 : 0);
    fprintf (global.outfile, "#define SAC_DO_PROFILE_WITH    %d\n",
             (global.profile.with) ? 1 : 0);
    fprintf (global.outfile, "#define SAC_DO_PROFILE_FUN     %d\n",
             (global.profile.fun) ? 1 : 0);
    fprintf (global.outfile, "#define SAC_DO_PROFILE_INL     %d\n",
             (global.profile.inl) ? 1 : 0);
    fprintf (global.outfile, "#define SAC_DO_PROFILE_LIB     %d\n",
             (global.profile.lib) ? 1 : 0);
    fprintf (global.outfile, "\n");

    fprintf (global.outfile, "#define SAC_DO_TRACE           %d\n",
             (global.dotrace) ? 1 : 0);
    fprintf (global.outfile, "#define SAC_DO_TRACE_REF       %d\n",
             (global.trace.ref) ? 1 : 0);
    fprintf (global.outfile, "#define SAC_DO_TRACE_MEM       %d\n",
             (global.trace.mem) ? 1 : 0);
    fprintf (global.outfile, "#define SAC_DO_TRACE_PRF       %d\n",
             (global.trace.prf) ? 1 : 0);
    fprintf (global.outfile, "#define SAC_DO_TRACE_FUN       %d\n",
             (global.trace.fun) ? 1 : 0);
    fprintf (global.outfile, "#define SAC_DO_TRACE_WL        %d\n",
             (global.trace.wl) ? 1 : 0);
    fprintf (global.outfile, "#define SAC_DO_TRACE_AA        %d\n",
             (global.trace.aa) ? 1 : 0);
    fprintf (global.outfile, "#define SAC_DO_TRACE_MT        %d\n",
             (global.trace.mt) ? 1 : 0);
    fprintf (global.outfile, "#define SAC_DO_TRACE_RTSPEC    %d\n",
             (global.trace.rtspec) ? 1 : 0);
    fprintf (global.outfile, "\n");

    fprintf (global.outfile, "#define SAC_DO_CACHESIM        %d\n",
             (global.docachesim) ? 1 : 0);
    fprintf (global.outfile, "#define SAC_DO_CACHESIM_ADV    %d\n",
             (global.cachesim.advanced) ? 1 : 0);
    fprintf (global.outfile, "#define SAC_DO_CACHESIM_GLOBAL %d\n",
             (global.cachesim.block) ? 0 : 1);
    fprintf (global.outfile, "#define SAC_DO_CACHESIM_FILE   %d\n",
             (global.cachesim.file) ? 1 : 0);
    fprintf (global.outfile, "#define SAC_DO_CACHESIM_PIPE   %d\n",
             (global.cachesim.pipe) ? 1 : 0);
    fprintf (global.outfile, "#define SAC_DO_CACHESIM_IMDT   %d\n",
             (global.cachesim.immediate) ? 1 : 0);
    fprintf (global.outfile, "\n");

    fprintf (global.outfile, "#define SAC_DO_MULTITHREAD     %d\n",
             (global.num_threads == 1) ? 0 : 1);

    fprintf (global.outfile, "#define SAC_DO_MT_PTHREAD      %d\n",
             ((global.mtmode != MT_none) && STReq (global.config.mt_lib, "pthread")) ? 1
                                                                                     : 0);

    fprintf (global.outfile, "#define SAC_DO_MT_LPEL         %d\n",
             ((global.mtmode != MT_none) && STReq (global.config.mt_lib, "lpel")) ? 1
                                                                                  : 0);

    fprintf (global.outfile, "#define SAC_DO_MT_OMP          %d\n",
             (global.backend == BE_omp) ? 1 : 0);

    fprintf (global.outfile, "#define SAC_DO_THREADS_STATIC  %d\n",
             (global.num_threads == 0) ? 0 : 1);

    fprintf (global.outfile, "#define SAC_DO_FP              %d\n",
             (global.fp == 0) ? 0 : 1);

    fprintf (global.outfile, "#define SAC_DO_MT_CREATE_JOIN  %d\n",
             (global.mtmode == MT_createjoin) ? 1 : 0);

    fprintf (global.outfile, "#define SAC_DEBUG_RC           %d\n",
             global.debug_rc ? 1 : 0);

    fprintf (global.outfile, "\n\n"
                             "/*\n"
                             " *  Global Settings\n */\n\n");

    fprintf (global.outfile, "#define SAC_FORCE_DESC_SIZE %d\n", global.force_desc_size);

    /* MUTC Switches */
    fprintf (global.outfile, "\n\n"
                             "/*\n"
                             " *  MUTC Backend Specific Switches\n */\n\n");

    fprintf (global.outfile, "#define SAC_MUTC_FUNAP_AS_CREATE  %d\n",
             (global.mutc_fun_as_threads) ? 1 : 0);
    fprintf (global.outfile, "#define SAC_MUTC_THREAD_MALLOC %d\n",
             (global.mutc_thread_mem) ? 1 : 0);
    fprintf (global.outfile, "#define SAC_MUTC_DISABLE_THREAD_MEM %d\n",
             (global.mutc_disable_thread_mem) ? 1 : 0);
    fprintf (global.outfile, "#define SAC_MUTC_BENCH %d\n",
             (global.mutc_benchmark) ? 1 : 0);
    fprintf (global.outfile, "#define SAC_MUTC_MACROS  %d\n",
             (global.backend == BE_mutc) ? 1 : 0);
    fprintf (global.outfile, "#define SAC_MUTC_RC_PLACES  %d\n", global.mutc_rc_places);
    fprintf (global.outfile, "#define SAC_MUTC_RC_INDIRECT  %d\n",
             (global.mutc_rc_indirect) ? 1 : 0);
    fprintf (global.outfile, "#define SAC_MUTC_SEQ_DATA_PARALLEL  %d\n",
             (global.mutc_seq_data_parallel) ? 1 : 0);
    if (global.mutc_force_spawn_flags != NULL) {
        fprintf (global.outfile, "#define SAC_MUTC_FORCE_SPAWN_FLAGS  %s\n",
                 global.mutc_force_spawn_flags);
    } else {
        fprintf (global.outfile, "#define SAC_MUTC_FORCE_SPAWN_FLAGS\n");
    }

    fprintf (global.outfile, "\n");

    fprintf (global.outfile, "#define SAC_CUDA_MACROS  %d\n",
             (global.backend == BE_cuda || global.backend == BE_cudahybrid) ? 1 : 0);

    fprintf (global.outfile, "#define SAC_OMP_MACROS  %d\n",
             (global.backend == BE_omp) ? 1 : 0);

    fprintf (global.outfile, "\n");

<<<<<<< HEAD
=======
    /* Expose backend mode to backend */
    switch (global.backend) {
    case BE_mutc:
        fprintf (global.outfile, "#define SAC_BACKEND MUTC\n");
        fprintf (global.outfile, "#define SAC_BACKEND_MUTC\n");
        break;
    case BE_c99:
        fprintf (global.outfile, "#define SAC_BACKEND_C99\n");
        break;
    case BE_cuda:
        fprintf (global.outfile, "#define SAC_BACKEND CUDA\n");
        break;
    case BE_cudahybrid:
        fprintf (global.outfile, "#define SAC_BACKEND CUDA\n");
        fprintf (global.outfile, "#define SAC_BACKEND_C99\n");
        break;
    case BE_omp:
        fprintf (global.outfile, "#define SAC_BACKEND OMP\n");
        break;
    default:
        DBUG_UNREACHABLE ("Unknown backend");
        break;
    }
    fprintf (global.outfile, "\n");

>>>>>>> 737fddfb
    fprintf (global.outfile, "#define SAC_DO_COMPILE_MODULE  %d\n",
             ((global.filetype == FT_modimp) || (global.filetype == FT_classimp)
              || (global.filetype == FT_cmod))
               ? 1
               : 0);

    fprintf (global.outfile, "#define SAC_C_EXTERN           %s\n",
             (global.backend == BE_mutc)
               ? ""
               : (global.backend == BE_cuda || global.backend == BE_cudahybrid)
                   ? "extern \"C\""
                   : "extern");
    fprintf (global.outfile, "\n");

    DBUG_RETURN ();
}

/******************************************************************************
 *
 * function:
 *   void PrintProfileData()
 *
 * description:
 *   This function prints macro definitions related to the profiling feature.
 *
 ******************************************************************************/

static void
PrintProfileData (void)
{
    int i, j;

    DBUG_ENTER ();

    fprintf (global.outfile, "#define SAC_SET_FUN_NAMES    \\\n");
    fprintf (global.outfile, "  {    \\\n");
    fprintf (global.outfile, "    \"%s\"", (global.profile_funnme[0]));
    for (i = 1; i < global.profile_funcntr; i++) {
        fprintf (global.outfile,
                 ",   \\\n"
                 "    \"%s\"",
                 global.profile_funnme[i]);
    };
    fprintf (global.outfile, "   \\\n"
                             "  }\n");

    fprintf (global.outfile, "\n");

    fprintf (global.outfile, "#define SAC_SET_FUN_APPS    \\\n");
    fprintf (global.outfile, "  {    \\\n");
    fprintf (global.outfile, "    %d", global.profile_funapcntr[0]);
    for (i = 1; i < global.profile_funcntr; i++) {
        fprintf (global.outfile,
                 ",   \\\n"
                 "    %d",
                 global.profile_funapcntr[i]);
    }
    fprintf (global.outfile, "   \\\n"
                             "  }\n");

    fprintf (global.outfile, "\n");

    fprintf (global.outfile, "#define SAC_SET_FUN_AP_LINES    \\\n");
    fprintf (global.outfile, "  {    \\\n");
    fprintf (global.outfile, "    {    \\\n");
    fprintf (global.outfile, "      %d", global.profile_funapline[0][0]);
    for (j = 1; j < global.profile_funapcntr[0]; j++) {
        fprintf (global.outfile, ", %d", global.profile_funapline[0][j]);
    }
    fprintf (global.outfile, "   \\\n"
                             "    }");
    for (i = 1; i < global.profile_funcntr; i++) {
        fprintf (global.outfile, ",   \\\n"
                                 "    {     \\\n");
        fprintf (global.outfile, "      %d", global.profile_funapline[i][0]);
        for (j = 1; j < global.profile_funapcntr[i]; j++) {
            fprintf (global.outfile, ", %d", global.profile_funapline[i][j]);
        }
        fprintf (global.outfile, "   \\\n"
                                 "    }");
    }
    fprintf (global.outfile, "   \\\n"
                             "  }");

    fprintf (global.outfile, "\n");

    fprintf (global.outfile, "#define SAC_SET_FUN_PARENTS    \\\n");
    fprintf (global.outfile, "  {    \\\n");
    fprintf (global.outfile, "    {    \\\n");
    fprintf (global.outfile, "      %d", global.profile_parentfunno[0][0]);
    for (j = 1; j < global.profile_funapcntr[0]; j++) {
        fprintf (global.outfile, ", %d", global.profile_parentfunno[0][j]);
    }
    fprintf (global.outfile, "   \\\n"
                             "    }");
    for (i = 1; i < global.profile_funcntr; i++) {
        fprintf (global.outfile, ",   \\\n"
                                 "    {     \\\n");
        fprintf (global.outfile, "      %d", global.profile_parentfunno[i][0]);
        for (j = 1; j < global.profile_funapcntr[i]; j++) {
            fprintf (global.outfile, ", %d", global.profile_parentfunno[i][j]);
        }
        fprintf (global.outfile, "   \\\n"
                                 "    }");
    }
    fprintf (global.outfile, "   \\\n"
                             "  }");

    fprintf (global.outfile, "\n");

    DBUG_RETURN ();
}

/******************************************************************************
 *
 * function:
 *   void PrintGlobalSettings( node *syntax_tree)
 *
 * description:
 *
 *
 ******************************************************************************/

static void
PrintGlobalSettings (node *syntax_tree)
{
    DBUG_ENTER ();

    fprintf (global.outfile, "\n\n/*\n *  Global Settings\n */\n\n");

    fprintf (global.outfile, "#ifndef NULL\n"
                             "#  ifdef __cplusplus\n"
                             "#    define NULL         0\n"
                             "#  else\n"
                             "#    define NULL         (void*) 0\n"
                             "#  endif\n"
                             "#endif\n\n");

    fprintf (global.outfile, "#define SAC_SET_TMPDIR              \"%s\"\n",
             global.config.tmpdir);

    fprintf (global.outfile, "#define SAC_SET_INITIAL_MASTER_HEAPSIZE      %d\n",
             global.initial_master_heapsize * 1024);
    fprintf (global.outfile, "#define SAC_SET_INITIAL_WORKER_HEAPSIZE      %d\n",
             global.initial_worker_heapsize * 1024);
    fprintf (global.outfile, "#define SAC_SET_INITIAL_UNIFIED_HEAPSIZE     %d\n\n",
             global.initial_unified_heapsize * 1024);

    fprintf (global.outfile, "#ifndef SAC_SET_RTSPEC_THREADS\n");
    fprintf (global.outfile, "#define SAC_SET_RTSPEC_THREADS              %d\n",
             global.num_rtspec_threads);
    fprintf (global.outfile, "#endif\n\n");

    fprintf (global.outfile, "#ifndef SAC_SET_MTMODE\n");
    fprintf (global.outfile, "#define SAC_SET_MTMODE               %d\n",
             (int)global.mtmode);
    fprintf (global.outfile, "#endif\n\n");

    fprintf (global.outfile, "#ifndef SAC_SET_THREADS_MAX\n");
    fprintf (global.outfile, "#define SAC_SET_THREADS_MAX          %d\n",
             global.max_threads);
    fprintf (global.outfile, "#endif\n\n");

    fprintf (global.outfile, "#ifndef SAC_SET_THREADS\n");
    fprintf (global.outfile, "#define SAC_SET_THREADS              %d\n",
             global.num_threads);
    fprintf (global.outfile, "#endif\n\n");

    fprintf (global.outfile, "#ifndef SAC_OMP_ACTIVE_LEVEL\n");
    fprintf (global.outfile, "#define SAC_OMP_ACTIVE_LEVEL          %d\n",
             global.ompnestlevel);
    fprintf (global.outfile, "#endif\n\n");

    fprintf (global.outfile, "#ifndef SAC_SET_MASTERCLASS\n");
    fprintf (global.outfile, "#define SAC_SET_MASTERCLASS          %d\n",
             CalcMasterclass (global.num_threads));
    fprintf (global.outfile, "#endif\n\n");

    fprintf (global.outfile, "#define SAC_SET_NUM_SCHEDULERS       %d\n\n",
             global.max_schedulers);

    fprintf (global.outfile, "#define SAC_SET_CACHE_1_SIZE         %d\n",
             global.config.cache1_size == 0 ? -1 : global.config.cache1_size);
    fprintf (global.outfile, "#define SAC_SET_CACHE_1_LINE         %d\n",
             global.config.cache1_line == 0 ? 4 : global.config.cache1_line);
    fprintf (global.outfile, "#define SAC_SET_CACHE_1_ASSOC        %d\n",
             global.config.cache1_assoc == 0 ? 1 : global.config.cache1_assoc);
    fprintf (global.outfile, "#define SAC_SET_CACHE_1_WRITEPOL     SAC_CS_%s\n",
             global.config.cache1_writepol);
    fprintf (global.outfile, "#define SAC_SET_CACHE_1_MSCA_FACTOR  %.2f\n\n",
             ((float)global.config.cache1_msca_factor) / 100);

    fprintf (global.outfile, "#define SAC_SET_CACHE_2_SIZE         %d\n",
             global.config.cache2_size == 0 ? -1 : global.config.cache2_size);
    fprintf (global.outfile, "#define SAC_SET_CACHE_2_LINE         %d\n",
             global.config.cache2_line == 0 ? 4 : global.config.cache2_line);
    fprintf (global.outfile, "#define SAC_SET_CACHE_2_ASSOC        %d\n",
             global.config.cache2_assoc == 0 ? 1 : global.config.cache2_assoc);
    fprintf (global.outfile, "#define SAC_SET_CACHE_2_WRITEPOL     SAC_CS_%s\n",
             global.config.cache2_writepol);
    fprintf (global.outfile, "#define SAC_SET_CACHE_2_MSCA_FACTOR  %.2f\n\n",
             ((float)global.config.cache2_msca_factor) / 100);

    fprintf (global.outfile, "#define SAC_SET_CACHE_3_SIZE         %d\n",
             global.config.cache3_size == 0 ? -1 : global.config.cache3_size);
    fprintf (global.outfile, "#define SAC_SET_CACHE_3_LINE         %d\n",
             global.config.cache3_line == 0 ? 4 : global.config.cache3_line);
    fprintf (global.outfile, "#define SAC_SET_CACHE_3_ASSOC        %d\n",
             global.config.cache3_assoc == 0 ? 1 : global.config.cache3_assoc);
    fprintf (global.outfile, "#define SAC_SET_CACHE_3_WRITEPOL     SAC_CS_%s\n",
             global.config.cache3_writepol);
    fprintf (global.outfile, "#define SAC_SET_CACHE_3_MSCA_FACTOR  %.2f\n\n",
             ((float)global.config.cache3_msca_factor) / 100);

    fprintf (global.outfile, "#define SAC_SET_CACHESIM_HOST        \"%s\"\n",
             STRonNull ("", global.cachesim_host));

    if (global.cachesim_file[0] == '\0') {
        fprintf (global.outfile, "#define SAC_SET_CACHESIM_FILE        \"%s.cs\"\n",
                 global.outfilename);
    } else {
        fprintf (global.outfile, "#define SAC_SET_CACHESIM_FILE        \"%s\"\n",
                 global.cachesim_file);
    }

    if (global.cachesim_dir[0] == '\0') {
        fprintf (global.outfile, "#define SAC_SET_CACHESIM_DIR         \"%s\"\n",
                 global.config.tmpdir);
    } else {
        fprintf (global.outfile, "#define SAC_SET_CACHESIM_DIR         \"%s\"\n",
                 global.cachesim_dir);
    }

    fprintf (global.outfile, "#define SAC_SET_MAXFUN               %d\n",
             (global.profile_funcntr));
    fprintf (global.outfile, "#define SAC_SET_MAXFUNAP             %d\n",
             global.profile_funapmax);

    fprintf (global.outfile, "#define SBLOCKSZ               %d\n", 16);

    fprintf (global.outfile, "#define LBLOCKSZ               %d\n", 256);

    fprintf (global.outfile, "\n");

    if (global.doprofile) {
        PrintProfileData ();
    }

    DBUG_RETURN ();
}

/******************************************************************************
 *
 * function:
 *
 *
 * description:
 *
 *
 ******************************************************************************/

static void
PrintIncludes (void)
{
    DBUG_ENTER ();

    fprintf (global.outfile, "\n\n"
                             "/*\n"
                             " *  Includes\n */\n\n");

    fprintf (global.outfile, "\n"
                             "#include \"sac.h\"\n\n");

    fprintf (global.outfile, "\n"
                             "#if SAC_OMP_MACROS\n");
    fprintf (global.outfile, "\n"
                             "#include \"omp.h\"\n\n");
    fprintf (global.outfile, "#endif\n");

    fprintf (global.outfile, "\n"
                             "#if SAC_CUDA_MACROS\n");
    fprintf (global.outfile, "\n"
                             "#include <stdio.h>\n\n");
    fprintf (global.outfile, "\n"
                             "#include <cutil.h>\n\n");
    fprintf (global.outfile, "\n"
                             "#include <cutil_inline_runtime.h>\n\n");
    fprintf (global.outfile, "#endif\n");

    DBUG_RETURN ();
}

/******************************************************************************
 *
 * function:
 *
 *
 * description:
 *
 *
 ******************************************************************************/

static void
PrintDefines (void)
{
    DBUG_ENTER ();

    fprintf (global.outfile, "\n\n"
                             "/*\n"
                             " *  Global Definitions\n"
                             " */\n\n");

    fprintf (global.outfile, "SAC_MT_DEFINE()\n");
    fprintf (global.outfile, "SAC_PF_DEFINE()\n");
    fprintf (global.outfile, "SAC_HM_DEFINE()\n");

    DBUG_RETURN ();
}

/******************************************************************************
 *
 * function:
 *   void GSCprintFileHeader( node *syntax_tree)
 *
 * description:
 *
 *
 ******************************************************************************/

void
GSCprintFileHeader (node *syntax_tree)
{
    DBUG_ENTER ();

    PrintGlobalSwitches ();
    PrintGlobalSettings (syntax_tree);
    PrintIncludes ();

    DBUG_RETURN ();
}

/******************************************************************************
 *
 * function:
 *   void GSCprintDefines()
 *
 * description:
 *
 *
 * remark:
 *   This function should be called *after* the typedefs have been printed!
 *
 ******************************************************************************/

void
GSCprintDefines (void)
{
    DBUG_ENTER ();

    PrintDefines ();

    DBUG_RETURN ();
}

/******************************************************************************
 *
 * Function:
 *   void GSCprintMainBegin()
 *
 * Description:
 *
 *
 ******************************************************************************/

void
GSCprintMainBegin (void)
{
    DBUG_ENTER ();

    INDENT;
    fprintf (global.outfile, "SAC_MT_SETUP_INITIAL();\n");
    INDENT;

    if (global.backend != BE_cuda) {
        fprintf (global.outfile, "SAC_RTSPEC_SETUP_INITIAL();\n");
    }

    fprintf (global.outfile, "SAC_PF_SETUP();\n");
    INDENT;
    fprintf (global.outfile, "SAC_HM_SETUP();\n");
    INDENT;
    fprintf (global.outfile, "SAC_MT_SETUP();\n");

    if (global.backend == BE_cudahybrid) {
        INDENT;
        fprintf (global.outfile, "SAC_DIST_SETUP();\n");
    }

    INDENT;
    fprintf (global.outfile, "SAC_CS_SETUP();\n");
    INDENT;

    if (global.backend != BE_cuda) {
        fprintf (global.outfile, "SAC_RTSPEC_SETUP();\n");
    }

    DBUG_RETURN ();
}

/******************************************************************************
 *
 * Function:
 *   void GSCprintMainEnd()
 *
 * Description:
 *
 *
 ******************************************************************************/

void
GSCprintMainEnd (void)
{
    DBUG_ENTER ();

    /*
     * global.outfile is already indented by 2
     */
    INDENT;
    fprintf (global.outfile, "SAC_PF_PRINT();\n");
    INDENT;
    fprintf (global.outfile, "SAC_CS_FINALIZE();\n");
    INDENT;
    fprintf (global.outfile, "SAC_MT_FINALIZE();\n");
    INDENT;
    fprintf (global.outfile, "SAC_HM_PRINT();\n\n");
    INDENT;
    if (global.backend != BE_cuda) {
        fprintf (global.outfile, "SAC_RTSPEC_FINALIZE();\n\n");
    }

    DBUG_RETURN ();
}

/******************************************************************************
 *
 * Function:
 *   void GSCprintMain()
 *
 * Description:
 *
 *
 ******************************************************************************/

static void
GSCprintMainC99 (void)
{
    char *res_NT;
    types *tmp_type;
    bool print_thread_id, run_mt, run_mt_pthread, run_mt_lpel, run_mt_omp;

    DBUG_ENTER ();

    run_mt_pthread
      = (global.mtmode != MT_none) && STReq (global.config.mt_lib, "pthread");
    run_mt_lpel = (global.mtmode != MT_none) && STReq (global.config.mt_lib, "lpel");
    run_mt_omp = (global.backend == BE_omp);
    run_mt = run_mt_pthread || run_mt_omp || run_mt_lpel;

    print_thread_id = (run_mt_pthread || run_mt_lpel) && global.optimize.dophm;

    INDENT;
    fprintf (global.outfile, "int main( int __argc, char *__argv[])\n");
    INDENT;
    fprintf (global.outfile, "{\n");
    global.indent++;
    if (print_thread_id) {
        INDENT;
        fprintf (global.outfile, "SAC_MT_DECL_MYTHREAD()\n");
    }
    tmp_type = TBmakeTypes1 (T_int);
    res_NT = NTUcreateNtTag ("SAC_res", tmp_type);
    tmp_type = FREEfreeAllTypes (tmp_type);
    ICMCompileND_DECL (res_NT, "int", 0, NULL); /* create ND_DECL icm */
    GSCprintMainBegin ();

    /*
     * set the number of OpenMP threads according to the parameter numthreads
     * <n> in the   command line
     * set the max active nested parallel according to the parameter ompnestlevel
     * <n> in the command line
     */
    if (global.backend == BE_omp) {
        INDENT;
        fprintf (global.outfile, "SAC_OMP_SET_NUM_THREADS();\n\n");
        INDENT;
        fprintf (global.outfile, "SAC_OMP_SET_MAX_ACTIVE_LEVEL();\n\n");
        INDENT;
    }

    INDENT;
    fprintf (global.outfile, "SAC_COMMANDLINE_SET( __argc, __argv);\n\n");

    INDENT;
    fprintf (global.outfile, "SAC_INVOKE_MAIN_FUN( SACf_%s_%s_main, ",
             NSgetName (NSgetRootNamespace ()), run_mt ? "CL_ST_" : "");

    fprintf (global.outfile, "SAC_ND_ARG_out( %s, int)", res_NT);
    fprintf (global.outfile, ");\n\n");

    GSCprintMainEnd ();
    INDENT;
    fprintf (global.outfile, "return( SAC_ND_READ( %s, 0));\n", res_NT);
    res_NT = MEMfree (res_NT);
    global.indent--;
    INDENT;
    fprintf (global.outfile, "}\n");

    DBUG_RETURN ();
}

static void
GSCprintMainMuTC (void)
{
#if 0
  char *res_NT;
  types *tmp_type;
#endif

    DBUG_ENTER ();
#if 0
  INDENT;
  fprintf( global.outfile, "thread main()\n");
  INDENT;
  fprintf( global.outfile, "{\n");
  global.indent++;
  tmp_type = TBmakeTypes1( T_int);
  res_NT = NTUcreateNtTag( "SAC_res", tmp_type);
  tmp_type = FREEfreeAllTypes( tmp_type);
  ICMCompileND_DECL( res_NT, "int", 0, NULL);   /* create ND_DECL icm */
  GSCprintMainBegin();

  INDENT;
  fprintf( global.outfile, "SAC_COMMANDLINE_SET( 0, ((char **) 0));\n\n");
  INDENT;
  fprintf( global.outfile, "SACf_%s__main( ",
      NSgetName( NSgetRootNamespace()));

  fprintf( global.outfile, "SAC_ND_ARG_out( %s)", res_NT);
  fprintf( global.outfile, ");\n\n");
  GSCprintMainEnd();
#if 0
  INDENT;
  fprintf( global.outfile, "return( SAC_ND_READ( %s, 0));\n", res_NT);
#endif
  res_NT = MEMfree( res_NT);
  global.indent--;
  INDENT;
  fprintf( global.outfile, "}\n");
#endif
    fprintf (global.outfile, "SAC_MUTC_MAIN\n");
    DBUG_RETURN ();
}

void
GSCprintMain (void)
{
    DBUG_ENTER ();

    switch (global.backend) {
    case BE_c99:
        GSCprintMainC99 ();
        break;
    case BE_mutc:
        GSCprintMainMuTC ();
        break;
    case BE_cuda:
    case BE_cudahybrid:
        GSCprintMainC99 ();
        break;
    case BE_omp:
        GSCprintMainC99 ();
        break;
    default:
        DBUG_UNREACHABLE ("unknown backend");
    }

    DBUG_RETURN ();
}

/** <!-- ****************************************************************** -->
 * @brief Used to print stubs for SACARGfreeDataUdt and SACARGcopyDataUdt
 *        when compiling programs to circumvent linker errors.
 ******************************************************************************/
void
GSCprintSACargCopyFreeStubs (void)
{
    DBUG_ENTER ();

    if (global.backend != BE_cuda && global.backend != BE_cudahybrid) {
        fprintf (global.outfile, "/*\n"
                                 " * stubs for SACARGfreeDataUdt and SACARGcopyDataUdt\n"
                                 " */\n"
                                 "extern void SACARGfreeDataUdt( int, void *);\n"
                                 "extern void *SACARGcopyDataUdt( int, int, void *);\n"
                                 "void SACARGfreeDataUdt( int size, void *data) {}\n"
                                 "void *SACARGcopyDataUdt( int type, int size, void "
                                 "*data) { return ((void *) 0x0); } \n"
                                 "\n");
    } else {
        fprintf (global.outfile,
                 "/*\n"
                 " * stubs for SACARGfreeDataUdt and SACARGcopyDataUdt\n"
                 " */\n"
                 "extern \"C\" void SACARGfreeDataUdt( int, void *);\n"
                 "extern \"C\" void *SACARGcopyDataUdt( int, int, void *);\n"
                 "void SACARGfreeDataUdt( int size, void *data) {}\n"
                 "void *SACARGcopyDataUdt( int type, int size, void *data) { return "
                 "((void *) 0x0); } \n"
                 "\n");
    }

    DBUG_RETURN ();
}

#undef DBUG_PREFIX<|MERGE_RESOLUTION|>--- conflicted
+++ resolved
@@ -227,34 +227,6 @@
 
     fprintf (global.outfile, "\n");
 
-<<<<<<< HEAD
-=======
-    /* Expose backend mode to backend */
-    switch (global.backend) {
-    case BE_mutc:
-        fprintf (global.outfile, "#define SAC_BACKEND MUTC\n");
-        fprintf (global.outfile, "#define SAC_BACKEND_MUTC\n");
-        break;
-    case BE_c99:
-        fprintf (global.outfile, "#define SAC_BACKEND_C99\n");
-        break;
-    case BE_cuda:
-        fprintf (global.outfile, "#define SAC_BACKEND CUDA\n");
-        break;
-    case BE_cudahybrid:
-        fprintf (global.outfile, "#define SAC_BACKEND CUDA\n");
-        fprintf (global.outfile, "#define SAC_BACKEND_C99\n");
-        break;
-    case BE_omp:
-        fprintf (global.outfile, "#define SAC_BACKEND OMP\n");
-        break;
-    default:
-        DBUG_UNREACHABLE ("Unknown backend");
-        break;
-    }
-    fprintf (global.outfile, "\n");
-
->>>>>>> 737fddfb
     fprintf (global.outfile, "#define SAC_DO_COMPILE_MODULE  %d\n",
              ((global.filetype == FT_modimp) || (global.filetype == FT_classimp)
               || (global.filetype == FT_cmod))
