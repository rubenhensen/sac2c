--- conflicted
+++ resolved
@@ -89,16 +89,9 @@
                              "/*\n"
                              " *  Global Switches\n */\n\n");
 
-<<<<<<< HEAD
     fprintf (global.outfile, "#define SAC_DO_CHECK           %d\n",
-=======
-    fprintf (global.outfile, "#define SAC_DO_RTSPEC          %d\n",
-             (global.rtspec) ? 1 : 0);
-
-    fprintf (global.outfile, "#define SAC_DO_CHECK            %d\n",
->>>>>>> 2a1c6f73
              (global.doruntimecheck) ? 1 : 0);
-    fprintf (global.outfile, "#define SAC_DO_CHECK_TYPE       %d\n",
+    fprintf (global.outfile, "#define SAC_DO_CHECK_TYPE      %d\n",
              (global.runtimecheck.type) ? 1 : 0);
     fprintf (global.outfile, "#define SAC_DO_CHECK_BOUNDARY   %d\n",
              (global.runtimecheck.boundary) ? 1 : 0);
@@ -278,61 +271,6 @@
 
     fprintf (global.outfile, "\n");
 
-<<<<<<< HEAD
-=======
-    /* Expose backend mode to backend */
-    switch (global.backend) {
-    case BE_mutc:
-        fprintf (global.outfile, "#define SAC_BACKEND MUTC\n");
-        fprintf (global.outfile, "#define SAC_BACKEND_MUTC\n");
-        break;
-    case BE_c99:
-        fprintf (global.outfile, "#define SAC_BACKEND_C99\n");
-        break;
-    case BE_cuda:
-        fprintf (global.outfile, "#define SAC_BACKEND CUDA\n");
-        break;
-    case BE_cudahybrid:
-        fprintf (global.outfile, "#define SAC_BACKEND CUDA\n");
-        fprintf (global.outfile, "#define SAC_BACKEND_C99\n");
-        break;
-    case BE_omp:
-        fprintf (global.outfile, "#define SAC_BACKEND OMP\n");
-        break;
-    case BE_distmem:
-        fprintf (global.outfile, "#define SAC_BACKEND_DISTMEM\n");
-        switch (global.distmem_commlib) {
-        case DISTMEM_COMMLIB_GASNET:
-            fprintf (global.outfile, "#define SAC_DISTMEM_COMMLIB_GASNET\n");
-            break;
-        case DISTMEM_COMMLIB_GPI:
-            fprintf (global.outfile, "#define SAC_DISTMEM_COMMLIB_GPI\n");
-            break;
-        case DISTMEM_COMMLIB_MPI:
-            fprintf (global.outfile, "#define SAC_DISTMEM_COMMLIB_MPI\n");
-            break;
-        case DISTMEM_COMMLIB_ARMCI:
-            fprintf (global.outfile, "#define SAC_DISTMEM_COMMLIB_ARMCI\n");
-            break;
-        default:
-            /* The communication library is obligatory when the distributed memory backend
-             * is used and a SAC program is compiled. Modules are compiled for the
-             * distributed memory backend but not for a specific communication library.
-             * The same holds for the prelude. */
-            if (global.filetype == FT_prog) {
-                DBUG_UNREACHABLE ("Generating startup code: Unknown distributed memory "
-                                  "backend communication library");
-            }
-            break;
-        }
-        break;
-    default:
-        DBUG_UNREACHABLE ("Unknown backend");
-        break;
-    }
-    fprintf (global.outfile, "\n");
-
->>>>>>> 2a1c6f73
     fprintf (global.outfile, "#define SAC_DO_COMPILE_MODULE  %d\n",
              ((global.filetype == FT_modimp) || (global.filetype == FT_classimp)
               || (global.filetype == FT_cmod))
