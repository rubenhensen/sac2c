#include <stdio.h>
#include <ctype.h>

#include "icm2c_basic.h"
#include "icm2c_utils.h"
#include "icm2c_std.h"
#include "icm2c_prf.h"

#define DBUG_PREFIX "UNDEFINED"
#include "debug.h"

#include "convert.h"
#include "globals.h"
#include "print.h"
#include "gen_startup_code.h"
#include "free.h"
#include "str.h"
#include "memory.h"

#ifdef BEtest
#define MEMfree(x)                                                                       \
    do {                                                                                 \
        x;                                                                               \
        free (x);                                                                        \
    } while (0)
#define MEMmalloc(x) malloc (x)
#endif /* BEtest */

/******************************************************************************
 *
 * function:
 *   void ICMCompileND_PRF_SHAPE_A__DATA( char *to_NT, int to_sdim,
 *                                        char *from_NT, int from_sdim)
 *
 * description:
 *   implements the compilation of the following ICM:
 *
 *   ND_PRF_SHAPE_A__DATA( to_NT, to_sdim, from_NT, from_sdim)
 *
 ******************************************************************************/
void
ICMCompileND_PRF_SHAPE_A__DATA (char *to_NT, int to_sdim, char *from_NT, int from_sdim)
{
    hidden_class_t to_hc = ICUGetHiddenClass (to_NT);
    shape_class_t from_sc = ICUGetShapeClass (from_NT);
    int from_dim = DIM_NO_OFFSET (from_sdim);

    DBUG_ENTER ();

#define ND_PRF_SHAPE_A__DATA
#include "icm_comment.c"
#include "icm_trace.c"
#undef ND_PRF_SHAPE_A__DATA

    DBUG_ASSERT (to_hc == C_nhd, "result of F_shape_A must be non-hidden!");

    indout ("SAC_TR_PRF_PRINT( (\"ND_PRF_SHAPE_A__DATA( %s, %d, %s, %d)\"))\n", to_NT,
            to_sdim, from_NT, from_sdim);

    switch (from_sc) {
    case C_scl:
        indout ("SAC_NOOP()\n");
        break;

    case C_aks:
    case C_akd:
        DBUG_ASSERT (from_dim >= 0, "illegal dimension found!");
        for (int i = 0; i < from_dim; i++) {
            /* Is NHD -> no copyfun needed.  */
            indout ("SAC_ND_WRITE_COPY( %s, %d, SAC_ND_A_SHAPE( %s, %d), );\n", to_NT, i,
                    from_NT, i);
        }

        break;

    case C_aud:
        FOR_LOOP_BEGIN ("int SAC_i = 0; SAC_i < SAC_ND_A_DIM (%s); SAC_i++", from_NT)
            ;
            /* Is NHD -> no copyfun needed.  */
            indout ("SAC_ND_WRITE_COPY( %s, SAC_i, SAC_ND_A_SHAPE( %s, SAC_i), );\n",
                    to_NT, from_NT);
        FOR_LOOP_END ()
        ;
        break;

    default:
        DBUG_UNREACHABLE ("Unknown shape class found!");
        break;
    }

    DBUG_RETURN ();
}

/******************************************************************************
 *
 * function:
 *   void ICMCompileND_PRF_RESHAPE_VxA__SHAPE_id( char *to_NT, int to_sdim,
 *                                                char *shp_NT)
 *
 * description:
 *   implements the compilation of the following ICM:
 *
 *   ND_PRF_RESHAPE_VxA__SHAPE_id( to_NT, to_sdim, shp_NT)
 *
 ******************************************************************************/

void
ICMCompileND_PRF_RESHAPE_VxA__SHAPE_id (char *to_NT, int to_sdim, char *shp_NT)
{
    DBUG_ENTER ();

#define ND_PRF_RESHAPE_VxA__SHAPE_id
#include "icm_comment.c"
#include "icm_trace.c"
#undef ND_PRF_RESHAPE_VxA__SHAPE_id

    indout ("SAC_TR_PRF_PRINT( (\"ND_PRF_RESHAPE_VxA__SHAPE( %s, %d, ...)\"))\n", to_NT,
            to_sdim);

    ASSURE_TYPE (ASSURE_COND ("SAC_ND_A_DIM( %s) == 1", shp_NT),
                 ASSURE_TEXT ("1st argument of %s is not a vector!",
                              global.prf_name[F_reshape_VxA]));

    ICMCompileND_SET__SHAPE_id (to_NT, to_sdim, shp_NT);

    DBUG_RETURN ();
}

/******************************************************************************
 *
 * function:
 *   void ICMCompileND_PRF_RESHAPE_VxA__SHAPE_arr( char *to_NT, int to_sdim,
 *                                                 int shp_size, char **shp_ANY)
 *
 * description:
 *   implements the compilation of the following ICM:
 *
 *   ND_PRF_RESHAPE_VxA__SHAPE_arr( to_NT, to_sdim, shp_size, shp_ANY)
 *
 ******************************************************************************/

void
ICMCompileND_PRF_RESHAPE_VxA__SHAPE_arr (char *to_NT, int to_sdim, int shp_size,
                                         char **shp_ANY)
{
    DBUG_ENTER ();

#define ND_PRF_RESHAPE_VxA__SHAPE_arr
#include "icm_comment.c"
#include "icm_trace.c"
#undef ND_PRF_RESHAPE_VxA__SHAPE_arr

    /*
     * CAUTION:
     * 'shp_ANY[i]' is either a tagged identifier (representing a scalar)
     * or a constant scalar!
     */
    indout ("SAC_TR_PRF_PRINT( (\"ND_PRF_RESHAPE_VxA__SHAPE( %s, %d, ...)\"))\n", to_NT,
            to_sdim);

    for (int i = 0; i < shp_size; i++) {
        if (shp_ANY[i][0] == '(') {
            ASSURE_TYPE (ASSURE_COND ("SAC_ND_A_DIM( %s) == 0", shp_ANY[i]),
                         ASSURE_TEXT ("1st argument of %s is not a vector!",
                                      global.prf_name[F_reshape_VxA]));
        }
    }

    ICMCompileND_SET__SHAPE_arr (to_NT, shp_size, shp_ANY);

    DBUG_RETURN ();
}

/******************************************************************************
 *
 * Function:
 *   void ICMCompileND_PRF_SEL_VxA__SHAPE_id( char *to_NT, int to_sdim,
 *                                            char *from_NT, int from_sdim,
 *                                            char *idx_NT)
 *
 * Description:
 *   implements the compilation of the following ICM:
 *
 *   ND_PRF_SEL_VxA__SHAPE_id( to_NT, to_sdim, from_NT, from_sdim, idx_NT)
 *
 ******************************************************************************/

void
ICMCompileND_PRF_SEL_VxA__SHAPE_id (char *to_NT, int to_sdim, char *from_NT,
                                    int from_sdim, char *idx_NT)
{
    shape_class_t to_sc = ICUGetShapeClass (to_NT);
    int to_dim = DIM_NO_OFFSET (to_sdim);
    int from_dim = DIM_NO_OFFSET (from_sdim);
    char **shp;
    int i;

    DBUG_ENTER ();

#define ND_PRF_SEL_VxA__SHAPE_id
#include "icm_comment.c"
#include "icm_trace.c"
#undef ND_PRF_SEL_VxA__SHAPE_id

    indout ("SAC_TR_PRF_PRINT( (\"ND_PRF_SEL_VxA__SHAPE( %s, %d, %s, %d, ...)\"))\n",
            to_NT, to_sdim, from_NT, from_sdim);

    ASSURE_TYPE (ASSURE_COND ("SAC_ND_A_DIM( %s) "
                              "== SAC_ND_A_DIM( %s) + SAC_ND_A_SIZE( %s)",
                              from_NT, to_NT, idx_NT),
                 ASSURE_TEXT ("Inconsistant call of %s found!",
                              global.prf_name[F_sel_VxA]));

    switch (to_sc) {
    case C_scl:
        ICMCompileND_SET__SHAPE_arr (to_NT, 0, NULL);
        break;

    case C_aks:
    case C_akd:
        DBUG_ASSERT (to_dim >= 0, "illegal dimension found!");

        /* FIXME Instead of using this allocations, consider `asprintf`  */
        shp = (char **)MEMmalloc (to_dim * sizeof (char *));
        for (i = 0; i < to_dim; i++) {
            shp[i] = (char *)MEMmalloc ((2 * STRlen (from_NT) + 50) * sizeof (char));
            if (from_dim >= 0) {
                sprintf (shp[i], "SAC_ND_A_SHAPE( %s, %d)", from_NT,
                         from_dim - (to_dim - i));
            } else {
                sprintf (shp[i], "SAC_ND_A_SHAPE( %s, SAC_ND_A_DIM( %s) - %d)", from_NT,
                         from_NT, to_dim - i);
            }
        }

        ICMCompileND_SET__SHAPE_arr (to_NT, to_dim, shp);
        for (i = 0; i < to_dim; i++) {
            shp[i] = MEMfree (shp[i]);
        }

        shp = MEMfree (shp);
        break;

    case C_aud:
        /*
         * The dimension of 'to_NT' must be computed dynamically:
         *   shape( to_NT) := drop( size( idx_NT), shape( from_NT))
         * Unfortunately, such a drop-operation is not covered by the
         * function Set_Shape() for the time being ...
         *
         * Hence, F_sel_VxA is implemented for scalar results only!
         */
        ASSURE_TYPE (ASSURE_COND ("SAC_ND_A_DIM( %s) == SAC_ND_A_SIZE( %s)", from_NT,
                                  idx_NT),
                     ASSURE_TEXT ("Result of %s is not a scalar!",
                                  global.prf_name[F_sel_VxA]));

        ICMCompileND_SET__SHAPE_arr (to_NT, 0, NULL);
        break;

    default:
        DBUG_UNREACHABLE ("Unknown shape class found!");
        break;
    }

    DBUG_RETURN ();
}

/******************************************************************************
 *
 * Function:
 *   void ICMCompileND_PRF_SEL_VxA__SHAPE_arr( char *to_NT, int to_sdim,
 *                                             char *from_NT, int from_sdim,
 *                                             int idx_size, char **idxs_ANY)
 *
 * Description:
 *   implements the compilation of the following ICM:
 *
 *   ND_PRF_SEL_VxA__SHAPE_arr( to_NT, to_sdim, from_NT, from_sdim,
 *                          idx_size, [ idxs_ANY ]* )
 *
 ******************************************************************************/

void
ICMCompileND_PRF_SEL_VxA__SHAPE_arr (char *to_NT, int to_sdim, char *from_NT,
                                     int from_sdim, int idx_size, char **idxs_ANY)
{
    shape_class_t to_sc = ICUGetShapeClass (to_NT);
    int to_dim = DIM_NO_OFFSET (to_sdim);
    int from_dim = DIM_NO_OFFSET (from_sdim);
    char **shp;
    int i;

    DBUG_ENTER ();

#define ND_PRF_SEL_VxA__SHAPE_arr
#include "icm_comment.c"
#include "icm_trace.c"
#undef ND_PRF_SEL_VxA__SHAPE_arr

    /*
     * CAUTION:
     * 'idxs_ANY[i]' is either a tagged identifier or a constant scalar!
     */
    indout ("SAC_TR_PRF_PRINT( (\"ND_PRF_SEL_VxA__SHAPE( %s, %d, %s, %d, ...)\"))\n",
            to_NT, to_sdim, from_NT, from_sdim);

    ASSURE_TYPE (ASSURE_COND ("SAC_ND_A_DIM( %s) == SAC_ND_A_DIM( %s) + %d", from_NT,
                              to_NT, idx_size),
                 ASSURE_TEXT ("Inconsistant call of %s found!",
                              global.prf_name[F_sel_VxA]));

    switch (to_sc) {
    case C_scl:
        ICMCompileND_SET__SHAPE_arr (to_NT, 0, NULL);
        break;

    case C_aks:
    case C_akd:
        DBUG_ASSERT (to_dim >= 0, "illegal dimension found!");

        /* FIXME Instead of using this allocations, consider `asprintf`  */
        shp = (char **)MEMmalloc (to_dim * sizeof (char *));
        for (i = 0; i < to_dim; i++) {
            shp[i] = (char *)MEMmalloc ((2 * STRlen (from_NT) + 50) * sizeof (char));
            if (from_dim >= 0) {
                sprintf (shp[i], "SAC_ND_A_SHAPE( %s, %d)", from_NT,
                         from_dim - (to_dim - i));
            } else {
                sprintf (shp[i], "SAC_ND_A_SHAPE( %s, SAC_ND_A_DIM( %s) - %d)", from_NT,
                         from_NT, to_dim - i);
            }
        }

        ICMCompileND_SET__SHAPE_arr (to_NT, to_dim, shp);

        for (i = 0; i < to_dim; i++) {
            shp[i] = MEMfree (shp[i]);
        }

        shp = MEMfree (shp);
        break;

    case C_aud:
        /*
         * The dimension of 'to_NT' must be computed dynamically:
         *   shape( to_NT) := drop( size( idx_NT), shape( from_NT))
         * Unfortunately, such a drop-operation is not covered by the
         * function Set_Shape() for the time being ...
         *
         * Hence, F_sel_VxA is implemented for scalar results only!
         */
        ASSURE_TYPE (ASSURE_COND ("SAC_ND_A_DIM( %s) == %d", from_NT, idx_size),
                     ASSURE_TEXT ("Result of %s is not a scalar!",
                                  global.prf_name[F_sel_VxA]));

        ICMCompileND_SET__SHAPE_arr (to_NT, 0, NULL);
        break;

    default:
        DBUG_UNREACHABLE ("Unknown shape class found!");
        break;
    }

    DBUG_RETURN ();
}

/******************************************************************************
 *
 * Function:
 *   void PrfSel_Data( char *to_NT, int to_sdim,
 *                     char *from_NT, int from_sdim,
 *                     void *idx, int idx_size,
 *                     void (*idx_size_fun)( void *),
 *                     void (*idx_read_fun)( void *, char *, int),
 *                     char *copyfun)
 *
 * Description:
 *   implements all the ND_PRF_..._SEL__DATA_... ICMs.
 *
 ******************************************************************************/

static void
PrfSel_Data (char *to_NT, int to_sdim, char *from_NT, int from_sdim, void *idx,
             int idx_size, void (*idx_size_fun) (void *),
             void (*idx_read_fun) (void *, char *, int), char *copyfun)
{
    int from_dim = DIM_NO_OFFSET (from_sdim);

    DBUG_ENTER ();

    DBUG_ASSERT (DIM_NO_OFFSET (to_sdim) == 0,
                 "Primitive selection can only yield scalar results!");

    BLOCK_BEGIN ("int SAC_idx;")
        ;
        Vect2Offset ("SAC_idx", idx, idx_size, idx_size_fun, idx_read_fun, from_NT,
                     from_dim);
        indout ("SAC_ND_WRITE_READ_COPY( %s, 0, %s, SAC_idx, %s)\n", to_NT, from_NT,
                copyfun);
    BLOCK_END ();

    DBUG_RETURN ();
}

/* FIXME, we also want to pass a type and a number of elements
 * to this macro.
 */
static void
simd_sel_data (char *to_NT, int to_sdim, char *from_NT, int from_sdim, void *idx,
               int idx_size, void (*idx_size_fun) (void *),
               void (*idx_read_fun) (void *, char *, int), char *copyfun, int simd_length,
               char *base_type)
{
    int from_dim = DIM_NO_OFFSET (from_sdim);

    DBUG_ENTER ();

    DBUG_ASSERT (DIM_NO_OFFSET (to_sdim) == 1,
                 "Primitive selection can only 1-d vector results!");

    BLOCK_BEGIN ("int SAC_idx;")
        ;
        Vect2Offset ("SAC_idx", idx, idx_size, idx_size_fun, idx_read_fun, from_NT,
                     from_dim);
        /* Here we don't need any m4 bullshit, as SIMD assignment
         * is similar to scalar one.  No need to copy anything
         * always the same.
         */
        indout ("SAC_ND_SIDM_ASSIGN (%d, %s, %s, 0, %s, SAC_idx, %s)\n", simd_length,
                base_type, to_NT, from_NT, copyfun);
    BLOCK_END ();

    DBUG_RETURN ();
}

void
ICMCompileND_PRF_SIMD_SEL_VxA__DATA_id (char *to_NT, int to_sdim, char *from_NT,
                                        int from_sdim, char *idx_NT, int idx_size,
                                        char *copyfun, int simd_length, char *base_type)
{
    DBUG_ENTER ();

#define ND_PRF_SIMD_SEL_VxA__DATA_id
#include "icm_comment.c"
#include "icm_trace.c"
#undef ND_PRF_SIMD_SEL_VxA__DATA_id

    indout ("SAC_TR_PRF_PRINT( (\"ND_PRF_SIMD_SEL_VxA__DATA( %s, %d, %s, %d, ...)\"))\n",
            to_NT, to_sdim, from_NT, from_sdim);

    ASSURE_TYPE (ASSURE_COND ("SAC_ND_A_DIM( %s) == 1", idx_NT),
                 ASSURE_TEXT ("1st argument of %s is not a vector!",
                              global.prf_name[F_simd_sel_VxA]));

    ASSURE_TYPE (ASSURE_COND ("SAC_ND_A_DIM( %s) == SAC_ND_A_SIZE( %s)", from_NT, idx_NT),
                 ASSURE_TEXT ("Length of index vector used for %s does not "
                              "match rank of argument array!",
                              global.prf_name[F_simd_sel_VxA]));

    simd_sel_data (to_NT, to_sdim, from_NT, from_sdim, idx_NT, idx_size, SizeId, ReadId,
                   copyfun, simd_length, base_type);

    DBUG_RETURN ();
}

void
ICMCompileND_PRF_SIMD_SEL_VxA__DATA_arr (char *to_NT, int to_sdim, char *from_NT,
                                         int from_sdim, int idx_size, char **idxs_ANY,
                                         char *copyfun, int simd_length, char *base_type)
{
    DBUG_ENTER ();

#define ND_PRF_SIMD_SEL_VxA__DATA_arr
#include "icm_comment.c"
#include "icm_trace.c"
#undef ND_PRF_SIMD_SEL_VxA__DATA_arr

    /*
     * CAUTION:
     * 'idxs_ANY[i]' is either a tagged identifier (representing a scalar)
     * or a constant scalar!
     */
    indout ("SAC_TR_PRF_PRINT( (\"ND_PRF_SIMD_SEL_VxA__DATA( %s, %d, %s, %d, ...)\"))\n",
            to_NT, to_sdim, from_NT, from_sdim);

    for (int i = 0; i < idx_size; i++) {
        if (idxs_ANY[i][0] == '(') {
            ASSURE_TYPE (ASSURE_COND ("SAC_ND_A_DIM( %s) == 0", idxs_ANY[i]),
                         ASSURE_TEXT ("1st argument of %s is not a vector!",
                                      global.prf_name[F_simd_sel_VxA]));
        }
    }

    ASSURE_TYPE (ASSURE_COND ("SAC_ND_A_DIM( %s) == %d", from_NT, idx_size),
                 ASSURE_TEXT ("Length of index vector used for %s does not "
                              "match rank of argument array!",
                              global.prf_name[F_simd_sel_VxA]));

    simd_sel_data (to_NT, to_sdim, from_NT, from_sdim, idxs_ANY, idx_size, NULL,
                   ReadConstArray_Str, copyfun, simd_length, base_type);

    DBUG_RETURN ();
}

/* End of SIMD selectio.
 * P.S.  This is all such an incredible mess.  */

/******************************************************************************
 *
 * Function:
 *   void ICMCompileND_PRF_SEL_VxA__DATA_id_Local( char *to_NT, int to_sdim,
 *                                                 char *from_NT, int from_sdim,
 *                                                 char *idx_NT, int idx_size,
 *                                                 char *copyfun)
 *
 * Description:
 *   implements the compilation of the following ICM if the distributed memory
 *   backend is used and the read access is known to be local:
 *
 *   ND_PRF_SEL_VxA__DATA_id( to_NT, to_sdim, from_NT, from_sdim, idx_NT, idx_size,
 *                            copyfun)
 *
 ******************************************************************************/

void
ICMCompileND_PRF_SEL_VxA__DATA_id_Local (char *to_NT, int to_sdim, char *from_NT,
                                         int from_sdim, char *idx_NT, int idx_size,
                                         char *copyfun)
{
    DBUG_ENTER ();

#define ND_PRF_SEL_VxA__DATA_id_Local
#include "icm_comment.c"
#include "icm_trace.c"

    char *new_from_NT;

    /* If source array is distributable set it to: distributable, but known to be local.
     */
    if (ICUGetDistributedClass (from_NT) == C_distr) {
        new_from_NT = STRcatn (3, "SAC_SET_NT_DIS( DLO, ", from_NT, ")");
    } else {
        new_from_NT = from_NT;
    }

    ICMCompileND_PRF_SEL_VxA__DATA_id (to_NT, to_sdim, new_from_NT, from_sdim, idx_NT,
                                       idx_size, copyfun);

/* Undefine here to not print two ICMs. */
#undef ND_PRF_SEL_VxA__DATA_id_Local

    new_from_NT = MEMfree (new_from_NT);

    DBUG_RETURN ();
}

/******************************************************************************
 *
 * Function:
 *   void ICMCompileND_PRF_SEL_VxA__DATA_id( char *to_NT, int to_sdim,
 *                                           char *from_NT, int from_sdim,
 *                                           char *idx_NT, int idx_size,
 *                                           char *copyfun)
 *
 * Description:
 *   implements the compilation of the following ICM:
 *
 *   ND_PRF_SEL_VxA__DATA_id( to_NT, to_sdim, from_NT, from_sdim, idx_NT, idx_size,
 *                            copyfun)
 *
 ******************************************************************************/

void
ICMCompileND_PRF_SEL_VxA__DATA_id (char *to_NT, int to_sdim, char *from_NT, int from_sdim,
                                   char *idx_NT, int idx_size, char *copyfun)
{
    DBUG_ENTER ();

#ifndef ND_PRF_SEL_VxA__DATA_id_Local
/* Do not print this ICM if called from ICMCompileND_PRF_SEL_VxA__DATA_id_Local. */
#define ND_PRF_SEL_VxA__DATA_id
#include "icm_comment.c"
#include "icm_trace.c"
#undef ND_PRF_SEL_VxA__DATA_id
#endif

    indout ("SAC_TR_PRF_PRINT( (\"ND_PRF_SEL_VxA__DATA( %s, %d, %s, %d, ...)\"))\n",
            to_NT, to_sdim, from_NT, from_sdim);

    ASSURE_TYPE (ASSURE_COND ("SAC_ND_A_DIM( %s) == 1", idx_NT),
                 ASSURE_TEXT ("1st argument of %s is not a vector!",
                              global.prf_name[F_sel_VxA]));

    ASSURE_TYPE (ASSURE_COND ("SAC_ND_A_DIM( %s) == SAC_ND_A_SIZE( %s)", from_NT, idx_NT),
                 ASSURE_TEXT ("Length of index vector used for %s does not "
                              "match rank of argument array!",
                              global.prf_name[F_sel_VxA]));

    PrfSel_Data (to_NT, to_sdim, from_NT, from_sdim, idx_NT, idx_size, SizeId, ReadId,
                 copyfun);

    DBUG_RETURN ();
}

/******************************************************************************
 *
 * Function:
 *   void ICMCompileND_PRF_SEL_VxA__DATA_arr_Local( char *to_NT, int to_sdim,
 *                                                  char *from_NT, int from_sdim,
 *                                                  int idx_size, char **idxs_ANY,
 *                                                  char *copyfun)
 *
 * Description:
 *   implements the compilation of the following ICM if the distributed memory
 *   backend is used and the read access is known to be local.
 *
 *   ND_PRF_SEL_VxA__DATA_arr( to_NT, to_sdim, from_NT, from_sdim,
 *                             idx_size, [ idxs_ANY ]* , copyfun)
 *
 ******************************************************************************/

void
ICMCompileND_PRF_SEL_VxA__DATA_arr_Local (char *to_NT, int to_sdim, char *from_NT,
                                          int from_sdim, int idx_size, char **idxs_ANY,
                                          char *copyfun)
{
    DBUG_ENTER ();

#define ND_PRF_SEL_VxA__DATA_arr_Local
#include "icm_comment.c"
#include "icm_trace.c"

    char *new_from_NT;

    /* If source array is distributable set it to: distributable, but known to be local.
     */
    if (ICUGetDistributedClass (from_NT) == C_distr) {
        new_from_NT = STRcatn (3, "SAC_SET_NT_DIS( DLO, ", from_NT, ")");
    } else {
        new_from_NT = from_NT;
    }

    ICMCompileND_PRF_SEL_VxA__DATA_arr_Local (to_NT, to_sdim, new_from_NT, from_sdim,
                                              idx_size, idxs_ANY, copyfun);

/* Undefine here to not print two ICMs. */
#undef ND_PRF_SEL_VxA__DATA_arr_Local

    new_from_NT = MEMfree (new_from_NT);

    DBUG_RETURN ();
}

/******************************************************************************
 *
 * Function:
 *   void ICMCompileND_PRF_SEL_VxA__DATA_arr( char *to_NT, int to_sdim,
 *                                            char *from_NT, int from_sdim,
 *                                            int idx_size, char **idxs_ANY,
 *                                            char *copyfun)
 *
 * Description:
 *   implements the compilation of the following ICM:
 *
 *   ND_PRF_SEL_VxA__DATA_arr( to_NT, to_sdim, from_NT, from_sdim,
 *                             idx_size, [ idxs_ANY ]* , copyfun)
 *
 ******************************************************************************/

void
ICMCompileND_PRF_SEL_VxA__DATA_arr (char *to_NT, int to_sdim, char *from_NT,
                                    int from_sdim, int idx_size, char **idxs_ANY,
                                    char *copyfun)
{
    DBUG_ENTER ();

#ifndef ND_PRF_SEL_VxA__DATA_arr_Local
/* Do not print this ICM if called from ICMCompileND_PRF_SEL_VxA__DATA_arr_Local. */
#define ND_PRF_SEL_VxA__DATA_arr
#include "icm_comment.c"
#include "icm_trace.c"
#undef ND_PRF_SEL_VxA__DATA_arr
#endif

    /*
     * CAUTION:
     * 'idxs_ANY[i]' is either a tagged identifier (representing a scalar)
     * or a constant scalar!
     */
    indout ("SAC_TR_PRF_PRINT( (\"ND_PRF_SEL_VxA__DATA( %s, %d, %s, %d, ...)\"))\n",
            to_NT, to_sdim, from_NT, from_sdim);

    for (int i = 0; i < idx_size; i++) {
        if (idxs_ANY[i][0] == '(') {
            ASSURE_TYPE (ASSURE_COND ("SAC_ND_A_DIM( %s) == 0", idxs_ANY[i]),
                         ASSURE_TEXT ("1st argument of %s is not a vector!",
                                      global.prf_name[F_sel_VxA]));
        }
    }

    ASSURE_TYPE (ASSURE_COND ("SAC_ND_A_DIM( %s) == %d", from_NT, idx_size),
                 ASSURE_TEXT ("Length of index vector used for %s does not "
                              "match rank of argument array!",
                              global.prf_name[F_sel_VxA]));

    PrfSel_Data (to_NT, to_sdim, from_NT, from_sdim, idxs_ANY, idx_size, NULL,
                 ReadConstArray_Str, copyfun);

    DBUG_RETURN ();
}

/******************************************************************************
 *
 * Function:
 *   static void
 *   PrfModarrayScalarVal_Data_Dist( char *to_NT, char *val_scalar, char *copyfun)
 *
 * Description:
 *   Assigns a scalar value to an array that is potentially distributed.
 *
 ******************************************************************************/

static void
PrfModarrayScalarVal_Data_Dist (char *to_NT, char *val_scalar, char *copyfun)
{
    /* Target is potentially distributed. */

    IF_BEGIN ("SAC_ND_A_IS_DIST( %s)", to_NT)
        ;
        /* Target is actually distributed. */

        /*
         * This write is performed by every node.
         * If a node is not the owner, it writes directly
         * into its local cache.
         * Temporarily allow writing
         * distributed arrays (local and local cache).
         */
        indout ("SAC_DISTMEM_ALLOW_CACHE_WRITES();\n");

        indout ("SAC_ND_WRITE_COPY( SAC_SET_NT_DIS( DCA, %s), SAC_idx, ", to_NT);
        ReadScalar (val_scalar, NULL, 0);
        out (" , %s)\n", copyfun);

        /* Forbid writing distributed arrays again. */
        indout ("SAC_DISTMEM_FORBID_CACHE_WRITES();\n");

    IF_END ();
    ELSE_BEGIN ()
        ;
        /* Target is not distributed. */

        indout ("SAC_ND_WRITE_COPY( %s, SAC_idx, ", to_NT);
        ReadScalar (val_scalar, NULL, 0);
        out (" , %s)\n", copyfun);
    ELSE_END ();
}

/******************************************************************************
 *
 * Function:
 *   void PrfModarrayScalarVal_Data( char *to_NT, int to_sdim,
 *                                   char *from_NT, int from_sdim,
 *                                   bool idx_unrolled, void *idx, int idx_size,
 *                                   void (*idx_size_fun)( void *),
 *                                   void (*idx_read_fun)( void *, char *, int),
 *                                   char *val_scalar,
 *                                   char *copyfun)
 *
 * Description:
 *   implements all the ND_PRF_..._MODARRAY__DATA_... ICMs.
 *
 ******************************************************************************/

static void
PrfModarrayScalarVal_Data (char *to_NT, int to_sdim, char *from_NT, int from_sdim,
                           bool idx_unrolled, void *idx, int idx_size,
                           void (*idx_size_fun) (void *),
                           void (*idx_read_fun) (void *, char *, int), char *val_scalar,
                           char *copyfun)
{
    int to_dim = DIM_NO_OFFSET (to_sdim);
    distributed_class_t to_dc = ICUGetDistributedClass (to_NT);

    DBUG_ENTER ();

    BLOCK_BEGIN ("int SAC_idx;")
        ;
        if (idx_unrolled) {
            indout ("SAC_idx = ");
            idx_read_fun (idx, NULL, 0);
            out (";\n");
        } else {
            Vect2Offset ("SAC_idx", idx, idx_size, idx_size_fun, idx_read_fun, to_NT,
                         to_dim);
        }

        if (global.backend == BE_distmem && to_dc == C_distr) {
            /* Target is potentially distributed. */
            PrfModarrayScalarVal_Data_Dist (to_NT, val_scalar, copyfun);
        } else {
            indout ("SAC_ND_WRITE_COPY( %s, SAC_idx, ", to_NT);
            ReadScalar (val_scalar, NULL, 0);
            out (" , %s)\n", copyfun);
        }
    BLOCK_END ();

    DBUG_RETURN ();
}

/******************************************************************************
 *
 * Function:
 *   static void
 *   PrfModarrayArrayVal_Data_Dist( char *to_NT, char *val_array, char *copyfun)
 *
 * Description:
 *    Assigns values to an array that is potentially distributed.
 *
 ******************************************************************************/

static void
PrfModarrayArrayVal_Data_Dist (char *to_NT, char *val_array, char *copyfun)
{
    distributed_class_t val_array_dc = ICUGetDistributedClass (val_array);

    IF_BEGIN ("SAC_ND_A_IS_DIST( %s)", to_NT)
        ;
        /* Target is actually distributed. */

        if (val_array_dc == C_distr) {
            /* Value array is potentially distributed. */

            IF_BEGIN ("SAC_ND_A_IS_DIST( %s)", val_array)
                ;
                /* Value array is actually distributed. */

                /*
                 * Make sure that the value array is fully loaded into the cache
                 * before the writing starts.
                 */
                indout ("SAC_DISTMEM_ASSURE_IN_CACHE ( SAC_ND_A_OFFS( %s), "
                        "SAC_NT_CBASETYPE( %s), SAC_ND_A_FIRST_ELEMS( %s), 0, "
                        "SAC_ND_A_SIZE( %s));\n",
                        val_array, val_array, val_array, val_array);
                indout ("SAC_DISTMEM_BARRIER();\n");
            IF_END ();
        }

        /*
         * This write is performed by every node.
         * If a node is not the owner, it writes directly
         * into its local cache.
         * Temporarily allow writing
         * distributed arrays (local and local cache).
         */
        indout ("SAC_DISTMEM_ALLOW_CACHE_WRITES();\n");

        FOR_LOOP_BEGIN ("int SAC_i = SAC_idx, SAC_j = 0; "
                        "SAC_j < SAC_ND_A_SIZE( %s); "
                        "SAC_i++, SAC_j++",
                        val_array)
            ;
            indout (
              "SAC_ND_WRITE_READ_COPY( SAC_SET_NT_DIS( DCA, %s), SAC_i, %s, SAC_j, %s)\n",
              to_NT, val_array, copyfun);
        FOR_LOOP_END ();

        /*
         * Forbid writing distributed arrays again.
         */
        indout ("SAC_DISTMEM_FORBID_CACHE_WRITES();\n");
    IF_END ();
    ELSE_BEGIN ()
        ;
        /* Value array is not distributed. */
        /* Do nothing special. */

        FOR_LOOP_BEGIN ("int SAC_i = SAC_idx, SAC_j = 0; "
                        "SAC_j < SAC_ND_A_SIZE( %s); "
                        "SAC_i++, SAC_j++",
                        val_array)
            ;
            indout ("SAC_ND_WRITE_READ_COPY( %s, SAC_i, %s, SAC_j, %s)\n", to_NT,
                    val_array, copyfun);
        FOR_LOOP_END ();
    ELSE_END ();
}

/******************************************************************************
 *
 * Function:
 *   void PrfModarrayArrayVal_Data( char *to_NT, int to_sdim,
 *                               char *from_NT, int from_sdim,
 *                               bool idx_unrolled, void *idx, int idx_size,
 *                               void (*idx_size_fun)( void *),
 *                               void (*idx_read_fun)( void *, char *, int),
 *                               char *val_array,
 *                               char *copyfun)
 *
 * Description:
 *   implements all the ND_PRF_..._MODARRAY__DATA_... ICMs.
 *
 ******************************************************************************/

static void
PrfModarrayArrayVal_Data (char *to_NT, int to_sdim, char *from_NT, int from_sdim,
                          bool idx_unrolled, void *idx, int idx_size,
                          void (*idx_size_fun) (void *),
                          void (*idx_read_fun) (void *, char *, int), char *val_array,
                          char *copyfun)
{
    int to_dim = DIM_NO_OFFSET (to_sdim);
    distributed_class_t to_dc = ICUGetDistributedClass (to_NT);

    DBUG_ENTER ();

    BLOCK_BEGIN ("int SAC_idx;")
        ;
        if (idx_unrolled) {
            indout ("SAC_idx = ");
            idx_read_fun (idx, NULL, 0);
            out (";\n");
        } else {
            Vect2Offset ("SAC_idx", idx, idx_size, idx_size_fun, idx_read_fun, to_NT,
                         to_dim);
        }

        if (global.backend == BE_distmem && to_dc == C_distr) {
            /* TODO: Do we need to to something with from_NT??? */
            /* Target is potentially distributed. */
            PrfModarrayArrayVal_Data_Dist (to_NT, val_array, copyfun);
        } else {
            FOR_LOOP_BEGIN ("int SAC_i = SAC_idx, SAC_j = 0; "
                            "SAC_j < SAC_ND_A_SIZE( %s); "
                            "SAC_i++, SAC_j++",
                            val_array)
                ;
                indout ("SAC_ND_WRITE_READ_COPY( %s, SAC_i, %s, SAC_j, %s)\n", to_NT,
                        val_array, copyfun);
            FOR_LOOP_END ();
        }

    BLOCK_END ();

    DBUG_RETURN ();
}

/******************************************************************************
 *
 * function:
 *   void ICMCompileND_PRF_MODARRAY_AxVxS__DATA_id( char *to_NT, int to_sdim,
 *                                                  char *from_NT, int from_sdim,
 *                                                  char *idx_NT, int idx_size,
 *                                                  char *val_scalar, char *copyfun)
 *
 * description:
 *   implements the compilation of the following ICM:
 *
 *   ND_PRF_MODARRAY_AxVxS__DATA_id( to_NT, to_sdim, from_NT, from_sdim,
 *                             idx_NT, idx_size, val_ANY, copyfun)
 *
 ******************************************************************************/

void
ICMCompileND_PRF_MODARRAY_AxVxS__DATA_id (char *to_NT, int to_sdim, char *from_NT,
                                          int from_sdim, char *idx_NT, int idx_size,
                                          char *val_scalar, char *copyfun)
{
    DBUG_ENTER ();

#define ND_PRF_MODARRAY_AxVxS__DATA_id
#include "icm_comment.c"
#include "icm_trace.c"
#undef ND_PRF_MODARRAY_AxVxS__DATA_id

    /*
     * CAUTION:
     * 'val_ANY' is either a tagged identifier or a constant scalar!
     */
    indout ("SAC_TR_PRF_PRINT( (\"ND_PRF_MODARRAY_AxVxS__DATA"
            "( %s, %d, %s, %d, ..., %s)\"))\n",
            to_NT, to_sdim, from_NT, from_sdim, val_scalar);

    ASSURE_TYPE (ASSURE_COND ("SAC_ND_A_DIM( %s) == 1", idx_NT),
                 ASSURE_TEXT ("2nd argument of %s is not a vector!",
                              global.prf_name[F_modarray_AxVxS]));

    ASSURE_TYPE (ASSURE_COND ("SAC_ND_A_DIM( %s) >= SAC_ND_A_SIZE( %s)", from_NT, idx_NT),
                 ASSURE_TEXT ("2nd argument of %s has illegal size!",
                              global.prf_name[F_modarray_AxVxS]));

    PrfModarrayScalarVal_Data (to_NT, to_sdim, from_NT, from_sdim, FALSE, idx_NT,
                               idx_size, SizeId, ReadId, val_scalar, copyfun);

    DBUG_RETURN ();
}

/******************************************************************************
 *
 * function:
 *   void ICMCompileND_PRF_MODARRAY_AxVxS__DATA_arr( char *to_NT, int to_sdim,
 *                                                   char *from_NT, int from_sdim,
 *                                                   int idx_size, char **idxs_ANY,
 *                                                   char *val_scalar,
 *                                                   char *copyfun)
 *
 * description:
 *   implements the compilation of the following ICM:
 *
 *   ND_PRF_MODARRAY_AxVxS__DATA_arr( to_NT, to_sdim, from_NT, from_sdim,
 *                              idx_size, [ idxs_ANY ]* , val_scalar, copyfun)
 *
 *   V - a vector of indices
 *   S - scalar data
 *
 ******************************************************************************/

void
ICMCompileND_PRF_MODARRAY_AxVxS__DATA_arr (char *to_NT, int to_sdim, char *from_NT,
                                           int from_sdim, int idx_size, char **idxs_ANY,
                                           char *val_scalar, char *copyfun)
{
    DBUG_ENTER ();

#define ND_PRF_MODARRAY_AxVxS__DATA_arr
#include "icm_comment.c"
#include "icm_trace.c"
#undef ND_PRF_MODARRAY_AxVxS__DATA_arr

    /*
     * CAUTION:
     * 'idxs_ANY[i]' is either a tagged identifier (representing a scalar)
     * or a constant scalar!
     */
    indout ("SAC_TR_PRF_PRINT("
            " (\"ND_PRF_MODARRAY_AxVxS__DATA( %s, %d, %s, %d, ..., %s)\"))\n",
            to_NT, to_sdim, from_NT, from_sdim, val_scalar);

    for (int i = 0; i < idx_size; i++) {
        if (idxs_ANY[i][0] == '(') {
            ASSURE_TYPE (ASSURE_COND ("SAC_ND_A_DIM( %s) == 0", idxs_ANY[i]),
                         ASSURE_TEXT ("2nd argument of %s is not a vector",
                                      global.prf_name[F_modarray_AxVxS]));
        }
    }

    ASSURE_TYPE (ASSURE_COND ("SAC_ND_A_DIM( %s) >= %d", from_NT, idx_size),
                 ASSURE_TEXT ("2nd argument of %s has illegal size!",
                              global.prf_name[F_modarray_AxVxS]));

    PrfModarrayScalarVal_Data (to_NT, to_sdim, from_NT, from_sdim, FALSE, idxs_ANY,
                               idx_size, NULL, ReadConstArray_Str, val_scalar, copyfun);

    DBUG_RETURN ();
}

/******************************************************************************
 *
 * function:
 *   void ICMCompileND_PRF_MODARRAY_AxVxA__DATA_id( char *to_NT, int to_sdim,
 *                                                  char *from_NT, int from_sdim,
 *                                                  char *idx_NT, int idx_size,
 *                                                  char *val_array, char *copyfun)
 *
 * description:
 *   implements the compilation of the following ICM:
 *
 *   ND_PRF_MODARRAY_AxVxA__DATA_id( to_NT, to_sdim, from_NT, from_sdim,
 *                             idx_NT, idx_size, val_array, copyfun)
 *
 *   V - a vector of indices
 *   A - array data
 *
 ******************************************************************************/

void
ICMCompileND_PRF_MODARRAY_AxVxA__DATA_id (char *to_NT, int to_sdim, char *from_NT,
                                          int from_sdim, char *idx_NT, int idx_size,
                                          char *val_array, char *copyfun)
{
    DBUG_ENTER ();

#define ND_PRF_MODARRAY_AxVxA__DATA_id
#include "icm_comment.c"
#include "icm_trace.c"
#undef ND_PRF_MODARRAY_AxVxA__DATA_id

    /*
     * CAUTION:
     * 'val_ANY' is either a tagged identifier or a constant scalar!
     */
    indout ("SAC_TR_PRF_PRINT("
            " (\"ND_PRF_MODARRAY_AxVxA__DATA( %s, %d, %s, %d, ..., %s)\"))\n",
            to_NT, to_sdim, from_NT, from_sdim, val_array);

    ASSURE_TYPE (ASSURE_COND ("SAC_ND_A_DIM( %s) == 1", idx_NT),
                 ASSURE_TEXT ("2nd argument of %s is not a vector!",
                              global.prf_name[F_modarray_AxVxA]));

    ASSURE_TYPE (ASSURE_COND ("SAC_ND_A_DIM( %s) >= SAC_ND_A_SIZE( %s)", from_NT, idx_NT),
                 ASSURE_TEXT ("2nd argument of %s has illegal size!",
                              global.prf_name[F_modarray_AxVxA]));

    PrfModarrayArrayVal_Data (to_NT, to_sdim, from_NT, from_sdim, FALSE, idx_NT, idx_size,
                              SizeId, ReadId, val_array, copyfun);

    DBUG_RETURN ();
}

/******************************************************************************
 *
 * function:
 *   void ICMCompileND_PRF_MODARRAY_AxVxA__DATA_arr( char *to_NT, int to_sdim,
 *                                                   char *from_NT, int from_sdim,
 *                                                   int idx_size, char **idxs_ANY,
 *                                                   char *val_array,
 *                                                   char *copyfun)
 *
 * description:
 *   implements the compilation of the following ICM:
 *
 *   ND_PRF_MODARRAY_AxVxA__DATA_arr( to_NT, to_sdim, from_NT, from_sdim,
 *                              idx_size, [ idxs_ANY ]* , val_ANY, copyfun)
 *
 *   V - a vector of indices
 *   A - array data
 *
 ******************************************************************************/

void
ICMCompileND_PRF_MODARRAY_AxVxA__DATA_arr (char *to_NT, int to_sdim, char *from_NT,
                                           int from_sdim, int idx_size, char **idxs_ANY,
                                           char *val_array, char *copyfun)
{
    int i;

    DBUG_ENTER ();

#define ND_PRF_MODARRAY_AxVxA__DATA_arr
#include "icm_comment.c"
#include "icm_trace.c"
#undef ND_PRF_MODARRAY_AxVxA__DATA_arr

    /*
     * CAUTION:
     * 'idxs_ANY[i]' is either a tagged identifier (representing a scalar)
     * or a constant scalar!
     * 'val_ANY' is either a tagged identifier (scalar or non-scalar)
     * or a constant scalar!
     */
    indout ("SAC_TR_PRF_PRINT("
            " (\"ND_PRF_MODARRAY_AxVxA__DATA( %s, %d, %s, %d, ..., %s)\"))\n",
            to_NT, to_sdim, from_NT, from_sdim, val_array);

    for (i = 0; i < idx_size; i++) {
        if (idxs_ANY[i][0] == '(') {
            ASSURE_TYPE (ASSURE_COND ("SAC_ND_A_DIM( %s) == 0", idxs_ANY[i]),
                         ASSURE_TEXT ("2nd argument of %s is not a vector",
                                      global.prf_name[F_modarray_AxVxA]));
        }
    }

    ASSURE_TYPE (ASSURE_COND ("SAC_ND_A_DIM( %s) >= %d", from_NT, idx_size),
                 ASSURE_TEXT ("2nd argument of %s has illegal size!",
                              global.prf_name[F_modarray_AxVxA]));

    PrfModarrayArrayVal_Data (to_NT, to_sdim, from_NT, from_sdim, FALSE, idxs_ANY,
                              idx_size, NULL, ReadConstArray_Str, val_array, copyfun);

    DBUG_RETURN ();
}

/******************************************************************************
 *
 * Function:
 *   void ICMCompileND_PRF_IDX_SEL__SHAPE( char *to_NT, int to_sdim,
 *                                         char *from_NT, int from_sdim,
 *                                         char *idx_ANY)
 *
 * Description:
 *   implements the compilation of the following ICM:
 *
 *   ND_PRF_IDX_SEL__SHAPE( to_NT, to_sdim, from_NT, from_sdim, idx_ANY)
 *
 ******************************************************************************/

void
ICMCompileND_PRF_IDX_SEL__SHAPE (char *to_NT, int to_sdim, char *from_NT, int from_sdim,
                                 char *idx_ANY)
{
    shape_class_t to_sc = ICUGetShapeClass (to_NT);
    int to_dim = DIM_NO_OFFSET (to_sdim);
    int from_dim = DIM_NO_OFFSET (from_sdim);
    char **shp;
    int i;

    DBUG_ENTER ();

#define ND_PRF_IDX_SEL__SHAPE
#include "icm_comment.c"
#include "icm_trace.c"
#undef ND_PRF_IDX_SEL__SHAPE

    /*
     * CAUTION:
     * 'idx_ANY' is either a tagged identifier (representing a scalar)
     * or a constant scalar!
     */
    indout ("SAC_TR_PRF_PRINT("
            " (\"ND_PRF_IDX_SEL__SHAPE( %s, %d, %s, %d, %s)\"))\n",
            to_NT, to_sdim, from_NT, from_sdim, idx_ANY);

    ASSURE_TYPE (ASSURE_COND ("SAC_ND_A_DIM( %s) <= SAC_ND_A_DIM( %s)", to_NT, from_NT),
                 ASSURE_TEXT ("result of %s has illegal dimension!",
                              global.prf_name[F_idx_sel]));

    switch (to_sc) {
    case C_scl:
        ICMCompileND_SET__SHAPE_arr (to_NT, 0, NULL);
        break;

    case C_aks:
    case C_akd:
        DBUG_ASSERT (to_dim >= 0, "illegal dimension found!");

        /* FIXME Instead of using this allocations, consider `asprintf`  */
        shp = (char **)MEMmalloc (to_dim * sizeof (char *));
        for (i = 0; i < to_dim; i++) {
            shp[i] = (char *)MEMmalloc ((2 * STRlen (from_NT) + 50) * sizeof (char));
            if (from_dim >= 0) {
                sprintf (shp[i], "SAC_ND_A_SHAPE( %s, %d)", from_NT,
                         from_dim - (to_dim - i));
            } else {
                sprintf (shp[i], "SAC_ND_A_SHAPE( %s, SAC_ND_A_DIM( %s) - %d)", from_NT,
                         from_NT, to_dim - i);
            }
        }

        ICMCompileND_SET__SHAPE_arr (to_NT, to_dim, shp);
        for (i = 0; i < to_dim; i++) {
            shp[i] = MEMfree (shp[i]);
        }

        shp = MEMfree (shp);
        break;

    case C_aud:
        /*
         * F_idx_sel works only for arrays with known dimension!
         */
        DBUG_UNREACHABLE ("F_idx_sel with unknown dimension found!");
        break;

    default:
        DBUG_UNREACHABLE ("Unknown shape class found!");
        break;
    }

    DBUG_RETURN ();
}

/******************************************************************************
 *
 * Function:
 *   void ICMCompileND_PRF_IDX_SEL__DATA_Local( char *to_NT, int to_sdim,
 *                                              char *from_NT, int from_sdim,
 *                                              char *idx_ANY,
 *                                              char *copyfun)
 *
 * Description:
 *   implements the compilation of the following ICM if the distributed memory
 *   backend is used and the read is known to be local:
 *
 *   ND_PRF_IDX_SEL__DATA( to_NT, to_sdim, from_NT, from_sdim, idx_ANY)
 *
 ******************************************************************************/

void
ICMCompileND_PRF_IDX_SEL__DATA_Local (char *to_NT, int to_sdim, char *from_NT,
                                      int from_sdim, char *idx_ANY, char *copyfun)
{
    DBUG_ENTER ();

#define ND_PRF_IDX_SEL__DATA_Local
#include "icm_comment.c"
#include "icm_trace.c"

    char *new_from_NT;

    /* If source array is distributable set it to: distributable, but known to be local.
     */
    if (ICUGetDistributedClass (from_NT) == C_distr) {
        new_from_NT = STRcatn (3, "SAC_SET_NT_DIS( DLO, ", from_NT, ")");
    } else {
        new_from_NT = from_NT;
    }

    ICMCompileND_PRF_IDX_SEL__DATA (to_NT, to_sdim, new_from_NT, from_sdim, idx_ANY,
                                    copyfun);

/* Undefine here to not print two ICMs. */
#undef ND_PRF_IDX_SEL__DATA_Local

    new_from_NT = MEMfree (new_from_NT);

    DBUG_RETURN ();
}

/******************************************************************************
 *
 * Function:
 *   void ICMCompileND_PRF_IDX_SEL__DATA( char *to_NT, int to_sdim,
 *                                        char *from_NT, int from_sdim,
 *                                        char *idx_ANY,
 *                                        char *copyfun)
 *
 * Description:
 *   implements the compilation of the following ICM:
 *
 *   ND_PRF_IDX_SEL__DATA( to_NT, to_sdim, from_NT, from_sdim, idx_ANY)
 *
 ******************************************************************************/

void
ICMCompileND_PRF_IDX_SEL__DATA (char *to_NT, int to_sdim, char *from_NT, int from_sdim,
                                char *idx_ANY, char *copyfun)
{
    int to_dim = DIM_NO_OFFSET (to_sdim);

    DBUG_ENTER ();

#ifndef ND_PRF_IDX_SEL__DATA_Local
/* Do not print this ICM if called from ICMCompileND_PRF_IDX_SEL__DATA_Local. */
#define ND_PRF_IDX_SEL__DATA
#include "icm_comment.c"
#include "icm_trace.c"
#undef ND_PRF_IDX_SEL__DATA
#endif

    /*
     * CAUTION:
     * 'idx_ANY' is either a tagged identifier (representing a scalar)
     * or a constant scalar!
     */
    indout ("SAC_TR_PRF_PRINT("
            " (\"ND_PRF_IDX_SEL__DATA( %s, %d, %s, %d, %s)\"))\n",
            to_NT, to_sdim, from_NT, from_sdim, idx_ANY);

    if (idx_ANY[0] == '(') {
        ASSURE_TYPE (ASSURE_COND ("SAC_ND_A_DIM( %s) == 0", idx_ANY),
                     ASSURE_TEXT ("1st argument of %s is not a scalar!",
                                  global.prf_name[F_idx_sel]));
    }

    if (to_dim == 0) {
        /* 'to_NT' is scalar  */
        indout ("SAC_ND_WRITE_READ_COPY( %s, 0, %s, ", to_NT, from_NT);
        ReadScalar (idx_ANY, NULL, 0);
        out (", %s)\n", copyfun);

    } else {
        /* 'to_NT' is array  */

        BLOCK_BEGIN ("int SAC_i = 0, SAC_j;")
            ;
            indout ("SAC_j = ");
            ReadScalar (idx_ANY, NULL, 0);
            out (";\n");

            FOR_LOOP_BEGIN ("; SAC_i < SAC_ND_A_SIZE( %s); SAC_i++, SAC_j++", to_NT)
                ;
                indout ("SAC_ND_WRITE_READ_COPY( %s, SAC_i, %s, SAC_j, %s)\n", to_NT,
                        from_NT, copyfun);
            FOR_LOOP_END ();
        BLOCK_END ();
    }

    DBUG_RETURN ();
}

/******************************************************************************
 *
 * Function:
 *   void ICMCompileND_PRF_IDX_SHAPE_SEL__DATA( char *to_NT, int to_sdim,
 *                                              char *from_NT, int from_sdim,
 *                                              char *idx_ANY)
 *
 * Description:
 *   implements the compilation of the following ICM:
 *
 *   ND_PRF_IDX_SHAPE_SEL__DATA( to_NT, to_sdim, from_NT, from_sdim, idx_ANY)
 *
 ******************************************************************************/

void
ICMCompileND_PRF_IDX_SHAPE_SEL__DATA (char *to_NT, int to_sdim, char *from_NT,
                                      int from_sdim, char *idx_ANY)
{
    DBUG_ENTER ();

#define ND_PRF_IDX_SHAPE_SEL__DATA
#include "icm_comment.c"
#include "icm_trace.c"
#undef ND_PRF_IDX_SHAPE_SEL__DATA

    /*
     * CAUTION:
     * 'idx_ANY' is either a tagged identifier (representing a scalar)
     * or a constant scalar!
     */
    indout ("SAC_TR_PRF_PRINT("
            " (\"ND_PRF_IDX_SHAPE_SEL__DATA( %s, %d, %s, %d, %s)\"))\n",
            to_NT, to_sdim, from_NT, from_sdim, idx_ANY);

    if (idx_ANY[0] == '(') {
        ASSURE_TYPE (ASSURE_COND ("SAC_ND_A_DIM( %s) == 0", idx_ANY),
                     ASSURE_TEXT ("1st argument of %s is not a scalar!",
                                  global.prf_name[F_idx_shape_sel]));
    }

    /*
     * if the index is given by an id, we cannot use SAC_ND_A_SHAPE
     */
    if (idx_ANY[0] == '(') {
        if (from_sdim >= 0) {
            for (int i = 0; i < from_sdim; i++) {
                indout ("if ( %d == ", i);
                ReadScalar (idx_ANY, NULL, 0);
                out (") { SAC_ND_CREATE__SCALAR__DATA( %s, SAC_ND_A_SHAPE( %s, %d)) }"
                     " else\n",
                     to_NT, from_NT, i);
            }

            indout ("SAC_RuntimeError(\"Illegal shape access!\");\n");
        } else {
            indout ("SAC_ND_CREATE__SCALAR__DATA( %s, SAC_ND_A_DESC_SHAPE( %s, ", to_NT,
                    from_NT);
            ReadScalar (idx_ANY, NULL, 0);
            out ("))\n");
        }
    } else {
        indout ("SAC_ND_CREATE__SCALAR__DATA( %s, SAC_ND_A_SHAPE( %s, ", to_NT, from_NT);
        ReadScalar (idx_ANY, NULL, 0);
        out ("))\n");
    }

    DBUG_RETURN ();
}

/******************************************************************************
 *
 * function:
 *   void ICMCompileND_PRF_IDX_MODARRAY_AxSxS__DATA( char *to_NT, int to_sdim,
 *                                                   char *from_NT, int from_sdim,
 *                                                   char *idx_ANY, char *val_ANY,
 *                                                   char *copyfun)
 *
 * description:
 *   implements the compilation of the following ICM:
 *
 *   ND_PRF_IDX_MODARRAY_AxSxS__DATA( to_NT, to_sdim, from_NT, from_sdim, idx, val,
 *                                    copyfun)
 *
 *   S - a scalar index
 *   S - scalar data
 *
 ******************************************************************************/

void
ICMCompileND_PRF_IDX_MODARRAY_AxSxS__DATA (char *to_NT, int to_sdim, char *from_NT,
                                           int from_sdim, char *idx_ANY, char *val_scalar,
                                           char *copyfun)
{
    DBUG_ENTER ();

#define ND_PRF_IDX_MODARRAY_AxSxS__DATA
#include "icm_comment.c"
#include "icm_trace.c"
#undef ND_PRF_IDX_MODARRAY_AxSxS__DATA

    /*
     * CAUTION:
     * 'idx_ANY' is either a tagged identifier (representing a scalar)
     * or a constant scalar!
     * 'val_ANY' is either a tagged identifier (scalar or non-scalar)
     * or a constant scalar!
     */
    indout ("SAC_TR_PRF_PRINT("
            " (\"ND_PRF_IDX_MODARRAY_AxSxS__DATA( %s, %d, %s, %d, %s, %s)\"))\n",
            to_NT, to_sdim, from_NT, from_sdim, idx_ANY, val_scalar);

    if (idx_ANY[0] == '(') {
        ASSURE_TYPE (ASSURE_COND ("SAC_ND_A_DIM( %s) == 0", idx_ANY),
                     ASSURE_TEXT ("2nd argument of %s is not a scalar!",
                                  global.prf_name[F_idx_modarray_AxSxS]));
    }

    PrfModarrayScalarVal_Data (to_NT, to_sdim, from_NT, from_sdim, TRUE, idx_ANY, 1, NULL,
                               ReadScalar, val_scalar, copyfun);

    DBUG_RETURN ();
}

/******************************************************************************
 *
 * function:
 *   void ICMCompileND_PRF_IDX_MODARRAY_AxSxA__DATA( char *to_NT, int to_sdim,
 *                                                   char *from_NT, int from_sdim,
 *                                                   char *idx_ANY, char *val_array,
 *                                                   char *copyfun)
 *
 * description:
 *   implements the compilation of the following ICM:
 *
 *   ND_PRF_IDX_MODARRAY_AxSxA__DATA( to_NT, to_sdim, from_NT, from_sdim, idx, val,
 *                                    copyfun)
 *
 *   S - a scalar index
 *   A - array data
 *
 ******************************************************************************/

void
ICMCompileND_PRF_IDX_MODARRAY_AxSxA__DATA (char *to_NT, int to_sdim, char *from_NT,
                                           int from_sdim, char *idx_ANY, char *val_array,
                                           char *copyfun)
{
    DBUG_ENTER ();

#define ND_PRF_IDX_MODARRAY_AxSxA__DATA
#include "icm_comment.c"
#include "icm_trace.c"
#undef ND_PRF_IDX_MODARRAY_AxSxA__DATA

    /*
     * CAUTION:
     * 'idx_ANY' is either a tagged identifier (representing a scalar)
     * or a constant scalar!
     * 'val_ANY' is either a tagged identifier (scalar or non-scalar)
     * or a constant scalar!
     */
    indout ("SAC_TR_PRF_PRINT("
            " (\"ND_PRF_IDX_MODARRAY_AxSxA__DATA( %s, %d, %s, %d, %s, %s)\"))\n",
            to_NT, to_sdim, from_NT, from_sdim, idx_ANY, val_array);

    if (idx_ANY[0] == '(') {
        ASSURE_TYPE (ASSURE_COND ("SAC_ND_A_DIM( %s) == 0", idx_ANY),
                     ASSURE_TEXT ("2nd argument of %s is not a scalar!",
                                  global.prf_name[F_idx_modarray_AxSxA]));
    }

    PrfModarrayArrayVal_Data (to_NT, to_sdim, from_NT, from_sdim, TRUE, idx_ANY, 1, NULL,
                              ReadScalar, val_array, copyfun);

    DBUG_RETURN ();
}

/******************************************************************************
 *
 * function:
 *   void ICMCompileND_PRF_TAKE_SxV__SHAPE( char *to_NT, int to_sdim,
 *                                          char *from_NT, int from_sdim,
 *                                          char *cnt_ANY)
 *
 * description:
 *   implements the compilation of the following ICM:
 *
 *   ND_PRF_TAKE_SxV__SHAPE( to_NT, to_sdim, from_NT, from_sdim, cnt_ANY)
 *
 ******************************************************************************/

void
ICMCompileND_PRF_TAKE_SxV__SHAPE (char *to_NT, int to_sdim, char *from_NT, int from_sdim,
                                  char *cnt_ANY)
{
    char **shp;

    DBUG_ENTER ();

#define ND_PRF_TAKE_SxV__SHAPE
#include "icm_comment.c"
#include "icm_trace.c"
#undef ND_PRF_TAKE_SxV__SHAPE

    /*
     * CAUTION:
     * 'cnt_ANY' is either a tagged identifier (representing a scalar)
     * or a constant scalar!
     */
    indout ("SAC_TR_PRF_PRINT("
            " (\"ND_PRF_TAKE_SxV__SHAPE( %s, %d, %s, %d, %s)\"))\n",
            to_NT, to_sdim, from_NT, from_sdim, cnt_ANY);

    if (cnt_ANY[0] == '(') {
        ASSURE_TYPE (ASSURE_COND ("SAC_ND_A_DIM( %s) == 0", cnt_ANY),
                     ASSURE_TEXT ("1st argument of %s is not a scalar!",
                                  global.prf_name[F_take_SxV]));
    }

    ASSURE_TYPE (ASSURE_COND ("SAC_ND_A_DIM( %s) == 1", from_NT),
                 ASSURE_TEXT ("2nd argument of %s is not a vector!",
                              global.prf_name[F_take_SxV]));

    /* FIXME consider using `asprintf` here.  */
    shp = (char **)MEMmalloc (sizeof (char *));
    shp[0] = (char *)MEMmalloc ((STRlen (cnt_ANY) + 30) * sizeof (char));
    if (cnt_ANY[0] == '(') {
        sprintf (shp[0], "SAC_ABS( SAC_ND_A_FIELD( %s))", cnt_ANY);
    } else {
        sprintf (shp[0], "SAC_ABS( %s)", cnt_ANY);
    }

    ICMCompileND_SET__SHAPE_arr (to_NT, 1, shp);
    shp[0] = MEMfree (shp[0]);
    shp = MEMfree (shp);

    DBUG_RETURN ();
}

/******************************************************************************
 *
 * function:
 *   void ICMCompileND_PRF_TAKE_SxV__DATA( char *to_NT, int to_sdim,
 *                                         char *from_NT, int from_sdim,
 *                                         char *cnt_ANY,
 *                                         char *copyfun)
 *
 * description:
 *   implements the compilation of the following ICM:
 *
 *   ND_PRF_TAKE_SxV__DATA( to_NT, to_sdim, from_NT, from_sdim, cnt_ANY)
 *
 ******************************************************************************/

void
ICMCompileND_PRF_TAKE_SxV__DATA (char *to_NT, int to_sdim, char *from_NT, int from_sdim,
                                 char *cnt_ANY, char *copyfun)
{
    DBUG_ENTER ();

#define ND_PRF_TAKE_SxV__DATA
#include "icm_comment.c"
#include "icm_trace.c"
#undef ND_PRF_TAKE_SxV__DATA

    /*
     * CAUTION:
     * 'cnt_ANY' is either a tagged identifier (representing a scalar)
     * or a constant scalar!
     */
    indout ("SAC_TR_PRF_PRINT( (\"ND_PRF_TAKE_SxV__DATA( %s, %d, %s, %d, %s)\"))\n",
            to_NT, to_sdim, from_NT, from_sdim, cnt_ANY);

    BLOCK_BEGIN ("int SAC_cnt, SAC_off;")
        ;
        indout ("bool SAC_cond;\n");

        indout ("SAC_cnt = ");
        ReadScalar (cnt_ANY, NULL, 0);
        out (";\n");

        indout ("SAC_cond = (");
        ReadScalar (cnt_ANY, NULL, 0);
        out (" < 0);\n");

        IF_BEGIN ("SAC_cond")
            ;
            indout ("SAC_cnt = - SAC_cnt;\n");
            indout ("SAC_off = SAC_ND_A_SIZE( %s) - SAC_cnt;\n", from_NT);
        IF_END ();
        ELSE_BEGIN ()
            ;
            indout ("SAC_off = 0;\n");
        ELSE_END ();

        ASSURE_TYPE (ASSURE_COND ("SAC_cnt <= SAC_ND_A_SIZE( %s)", from_NT),
                     ASSURE_TEXT ("1st argument of %s is out of range!",
                                  global.prf_name[F_take_SxV]));

        FOR_LOOP_BEGIN ("int SAC_i = 0; SAC_i < SAC_cnt; SAC_i++")
            ;
            indout ("SAC_ND_WRITE_READ_COPY( %s, SAC_i, %s, SAC_off + SAC_i, %s);\n",
                    to_NT, from_NT, copyfun);
        FOR_LOOP_END ();
    BLOCK_END ();

    DBUG_RETURN ();
}

/******************************************************************************
 *
 * function:
 *   void ICMCompileND_PRF_DROP_SxV__SHAPE( char *to_NT, int to_sdim,
 *                                          char *from_NT, int from_sdim,
 *                                          char *cnt_ANY)
 *
 * description:
 *   implements the compilation of the following ICM:
 *
 *   ND_PRF_DROP_SxV__SHAPE( to_NT, to_sdim, from_NT, from_sdim, cnt_ANY)
 *
 ******************************************************************************/

void
ICMCompileND_PRF_DROP_SxV__SHAPE (char *to_NT, int to_sdim, char *from_NT, int from_sdim,
                                  char *cnt_ANY)
{
    char **shp;

    DBUG_ENTER ();

#define ND_PRF_DROP_SxV__SHAPE
#include "icm_comment.c"
#include "icm_trace.c"
#undef ND_PRF_DROP_SxV__SHAPE

    /*
     * CAUTION:
     * 'cnt_ANY' is either a tagged identifier (representing a scalar)
     * or a constant scalar!
     */
    indout ("SAC_TR_PRF_PRINT( (\"ND_PRF_DROP_SxV__SHAPE( %s, %d, %s, %d, %s)\"))\n",
            to_NT, to_sdim, from_NT, from_sdim, cnt_ANY);

    if (cnt_ANY[0] == '(') {
        ASSURE_TYPE (ASSURE_COND ("SAC_ND_A_DIM( %s) == 0", cnt_ANY),
                     ASSURE_TEXT ("1st argument of %s is not a scalar!",
                                  global.prf_name[F_drop_SxV]));
    }

    ASSURE_TYPE (ASSURE_COND ("SAC_ND_A_DIM( %s) == 1", from_NT),
                 ASSURE_TEXT ("2nd argument of %s is not a vector!",
                              global.prf_name[F_drop_SxV]));

    /* FIXME consider using `asprintf` here.  */
    shp = (char **)MEMmalloc (sizeof (char *));
    shp[0]
      = (char *)MEMmalloc ((STRlen (from_NT) + STRlen (cnt_ANY) + 50) * sizeof (char));
    if (cnt_ANY[0] == '(') {
        sprintf (shp[0], "SAC_ND_A_SIZE( %s) - SAC_ABS( SAC_ND_A_FIELD( %s))", from_NT,
                 cnt_ANY);
    } else {
        sprintf (shp[0], "SAC_ND_A_SIZE( %s) - SAC_ABS( %s)", from_NT, cnt_ANY);
    }

    ICMCompileND_SET__SHAPE_arr (to_NT, 1, shp);
    shp[0] = MEMfree (shp[0]);
    shp = MEMfree (shp);

    DBUG_RETURN ();
}

/******************************************************************************
 *
 * function:
 *   void ICMCompileND_PRF_DROP_SxV__DATA( char *to_NT, int to_sdim,
 *                                         char *from_NT, int from_sdim,
 *                                         char *cnt_ANY,
 *                                         char *copyfun)
 *
 * description:
 *   implements the compilation of the following ICM:
 *
 *   ND_PRF_DROP_SxV__DATA( to_NT, to_sdim, from_NT, from_sdim, cnt_ANY)
 *
 ******************************************************************************/

void
ICMCompileND_PRF_DROP_SxV__DATA (char *to_NT, int to_sdim, char *from_NT, int from_sdim,
                                 char *cnt_ANY, char *copyfun)
{
    DBUG_ENTER ();

#define ND_PRF_DROP_SxV__DATA
#include "icm_comment.c"
#include "icm_trace.c"
#undef ND_PRF_DROP_SxV__DATA

    /*
     * CAUTION:
     * 'cnt_ANY' is either a tagged identifier (representing a scalar)
     * or a constant scalar!
     */
    indout ("SAC_TR_PRF_PRINT( (\"ND_PRF_DROP_SxV__DATA( %s, %d, %s, %d, %s)\"))\n",
            to_NT, to_sdim, from_NT, from_sdim, cnt_ANY);

    BLOCK_BEGIN ("int SAC_cnt, SAC_off;")
        ;
        indout ("bool SAC_cond;\n");

        indout ("SAC_off = ");
        ReadScalar (cnt_ANY, NULL, 0);
        out (";\n");

        indout ("SAC_cond = (");
        ReadScalar (cnt_ANY, NULL, 0);
        out (" < 0);\n");

        IF_BEGIN ("SAC_cond")
            ;
            indout ("SAC_cnt = SAC_ND_A_SIZE( %s) + SAC_off;\n", from_NT);
            ASSURE_TYPE (ASSURE_COND ("SAC_off <= 0"),
                         ASSURE_TEXT ("1st argument of %s is out of range!",
                                      global.prf_name[F_drop_SxV]));
            indout ("SAC_off = 0;\n");
        IF_END ();
        ELSE_BEGIN ()
            ;
            indout ("SAC_cnt = SAC_ND_A_SIZE( %s) - SAC_off;\n", from_NT);
            ASSURE_TYPE (ASSURE_COND ("-SAC_off <= 0"),
                         ASSURE_TEXT ("1st argument of %s is out of range!",
                                      global.prf_name[F_drop_SxV]));
        ELSE_END ();

        FOR_LOOP_BEGIN ("int SAC_i = 0; SAC_i < SAC_cnt; SAC_i++")
            ;
            indout ("SAC_ND_WRITE_READ_COPY( %s, SAC_i, %s, SAC_off + SAC_i, %s);\n",
                    to_NT, from_NT, copyfun);
        FOR_LOOP_END ();
    BLOCK_END ();

    DBUG_RETURN ();
}

/******************************************************************************
 *
 * function:
 *   void ICMCompileND_PRF_CAT_VxV__SHAPE( char *to_NT, int to_sdim,
 *                                         char *from1_NT, int from1_sdim,
 *                                         char *from2_NT, int from2_sdim)
 *
 * description:
 *   implements the compilation of the following ICM:
 *
 *   ND_PRF_CAT_VxV__SHAPE( to_NT, to_sdim, from_NT, from_sdim, cnt_ANY)
 *
 ******************************************************************************/

void
ICMCompileND_PRF_CAT_VxV__SHAPE (char *to_NT, int to_sdim, char *from1_NT, int from1_sdim,
                                 char *from2_NT, int from2_sdim)
{
    char **shp;

    DBUG_ENTER ();

#define ND_PRF_CAT_VxV__SHAPE
#include "icm_comment.c"
#include "icm_trace.c"
#undef ND_PRF_CAT_VxV__SHAPE

    /*
     * CAUTION:
     * 'cnt_ANY' is either a tagged identifier (representing a scalar)
     * or a constant scalar!
     */
    indout ("SAC_TR_PRF_PRINT("
            " (\"ND_PRF_CAT_VxV__SHAPE( %s, %d, %s, %d, %s, %d)\"))\n",
            to_NT, to_sdim, from1_NT, from1_sdim, from2_NT, from2_sdim);

    ASSURE_TYPE (ASSURE_COND ("SAC_ND_A_DIM( %s) == 1", from1_NT),
                 ASSURE_TEXT ("1st argument of %s is not a vector!",
                              global.prf_name[F_cat_VxV]));

    ASSURE_TYPE (ASSURE_COND ("SAC_ND_A_DIM( %s) == 1", from2_NT),
                 ASSURE_TEXT ("2nd argument of %s is not a vector!",
                              global.prf_name[F_cat_VxV]));

    /* FIXME consider using `asprintf` here.  */
    shp = (char **)MEMmalloc (sizeof (char *));
    shp[0]
      = (char *)MEMmalloc ((STRlen (from1_NT) + STRlen (from2_NT) + 40) * sizeof (char));
    sprintf (shp[0], "SAC_ND_A_SIZE( %s) + SAC_ND_A_SIZE( %s)", from1_NT, from2_NT);

    ICMCompileND_SET__SHAPE_arr (to_NT, 1, shp);
    shp[0] = MEMfree (shp[0]);
    shp = MEMfree (shp);

    DBUG_RETURN ();
}

/******************************************************************************
 *
 * function:
 *   void ICMCompileND_PRF_PROP_OBJ_IN( char *to_NT, int to_sdim,
 *                                      char *from1_NT, int from1_sdim,
 *                                      char *from2_NT, int from2_sdim)
 *
 * description:
 *   implements the compilation of the following ICM:
 *
 *   ND_PRF_PROP_OBJ_IN( vararg_cnt, vararg)
 *
 ******************************************************************************/

void
ICMCompileND_PRF_PROP_OBJ_IN (int vararg_cnt, char **vararg)
{
    int i;
    DBUG_ENTER ();

#define ND_PRF_PROP_OBJ_IN
#include "icm_comment.c"
#include "icm_trace.c"
#undef ND_PRF_PROP_OBJ_IN

    indout ("SAC_ND_PROP_OBJ_IN( )\n");

    for (i = 0; i < 2 * vararg_cnt; i += 2) {
        indout ("SAC_ND_PROP_OBJ_UNBOX( %s, %s );\n", vararg[i], vararg[i + 1]);
    }

    DBUG_RETURN ();
}

/******************************************************************************
 *
 * function:
 *   void ICMCompileND_PRF_PROP_OBJ_OUT( char *to_NT, int to_sdim,
 *                                       char *from1_NT, int from1_sdim,
 *                                       char *from2_NT, int from2_sdim)
 *
 * description:
 *   implements the compilation of the following ICM:
 *
 *   ND_PRF_PROP_OBJ_OUT( vararg_cnt, vararg)
 *
 ******************************************************************************/

void
ICMCompileND_PRF_PROP_OBJ_OUT (int vararg_cnt, char **vararg)
{
    int i;
    DBUG_ENTER ();

#define ND_PRF_PROP_OBJ_OUT
#include "icm_comment.c"
#include "icm_trace.c"
#undef ND_PRF_PROP_OBJ_OUT

    for (i = 0; i < 2 * vararg_cnt; i += 2) {
        indout ("SAC_ND_PROP_OBJ_BOX( %s, %s );\n", vararg[i], vararg[i + 1]);
    }

    indout ("SAC_ND_PROP_OBJ_OUT( )\n");

    DBUG_RETURN ();
}

/** <!--********************************************************************-->
 *
 * @fn void ICMCompileND_PRF_TYPE_CONSTRAINT_AKS
 *
 *****************************************************************************/
void
ICMCompileND_PRF_TYPE_CONSTRAINT_AKS (char *to_NT, char *from_NT, int dim, int *shp)
{
    int i;

    DBUG_ENTER ();

    indout ("if (SAC_ND_A_DIM(%s) != %d ", from_NT, dim);
    for (i = 0; i < dim; i++) {
        out ("|| (SAC_ND_A_SHAPE(%s,%d) != %d)", from_NT, i, shp[i]);
    }
    out (")");

    BLOCK_NOVAR_BEGIN ()
        ;
        out ("SAC_RuntimeErrorLine(%d, \"Array '\" TO_STR( NT_NAME( %s)) \"' does not "
             "adhere "
             "to type constraint\");\n",
             global.linenum, from_NT);
    BLOCK_END ();

    indout ("SAC_ND_A_FIELD( %s) = 1;\n", to_NT);

    DBUG_RETURN ();
}

/** <!--********************************************************************-->
 *
 * @fn void ICMCompileND_PRF_SAME_SHAPE
 *
 *****************************************************************************/
void
ICMCompileND_PRF_SAME_SHAPE (char *to_NT, char *from_NT, int from_sdim, char *from2_NT,
                             int from2_sdim)
{
    int dim = ARRAY_OR_SCALAR;

    DBUG_ENTER ();

    if (KNOWN_DIMENSION (from_sdim)) {
        dim = DIM_NO_OFFSET (from_sdim);
    } else if (KNOWN_DIMENSION (from2_sdim)) {
        dim = DIM_NO_OFFSET (from2_sdim);
    }

    if (dim != ARRAY_OR_SCALAR) {
        /*
         * At least one array has a known number of axes:
         * access shape vectors using compile-time constants, thereby
         * potentially accessing mirrors
         */
        indout ("if (SAC_ND_A_DIM(%s) != SAC_ND_A_DIM(%s) ", from_NT, from2_NT);
        for (int i = 0; i < dim; i++) {
            out ("|| (SAC_ND_A_SHAPE(%s,%d) != SAC_ND_A_SHAPE(%s,%d))", from_NT, i,
                 from2_NT, i);
        }
        out (")\n");

        BLOCK_NOVAR_BEGIN ()
            ;
            indout ("SAC_RuntimeError(\"Arrays do not adhere "
                    "to same shape constraint\");\n");
        BLOCK_END ();

    } else {
        /*
         * Both arrays are AUD:
         * Compare descriptor contents using a run-time for-loop
         */
        IF_BEGIN ("SAC_ND_A_DIM(%s) != SAC_ND_A_DIM(%s)", from_NT, from2_NT)
            ;
            indout ("SAC_RuntimeError(\"Arrays do not adhere "
                    "to same shape constraint\");\n");
        IF_END ();

        FOR_LOOP_BEGIN ("int SAC_i = 0; SAC_i < SAC_ND_A_DIM(%s); SAC_i++", from_NT)
            ;
            IF_BEGIN ("SAC_ND_A_SHAPE(%s,SAC_i) != SAC_ND_A_SHAPE(%s,SAC_i)", from_NT,
                      from2_NT)
                ;
                indout ("SAC_RuntimeError(\"Arrays do not adhere "
                        "to same shape constraint\");\n");
            IF_END ();
        FOR_LOOP_END ();
    }

    indout ("SAC_ND_A_FIELD( %s) = 1;\n", to_NT);

    DBUG_RETURN ();
}

/** <!--********************************************************************-->
 *
 * @fn void ICMCompileND_PRF_VAL_LT_SHAPE_VxA
 *
 *****************************************************************************/
void
ICMCompileND_PRF_VAL_LT_SHAPE_VxA (char *to_NT, char *from_NT, char *from2_NT,
                                   int from2_sdim)
{
    DBUG_ENTER ();

<<<<<<< HEAD
#define ND_PRF_VAL_LT_SHAPE_VxA
#include "icm_comment.c"
#include "icm_trace.c"
#undef ND_PRF_VAL_LT_SHAPE_VxA

    IF_BEGIN ("(SAC_ND_A_DIM(%s) != 1)"
=======
    IF_BEGIN ("(SAC_ND_A_DIM(%s) != 1) "
>>>>>>> 2a1c6f73
              "&& (SAC_ND_A_SHAPE(%s,0) != SAC_ND_A_DIM(%s))",
              from_NT, from_NT, from2_NT)
        ;
        indout ("SAC_RuntimeError(\"Arrays do not adhere "
                "to val less than shape constraint\");\n");
    IF_END ();

    if (KNOWN_DIMENSION (from2_sdim)) {
        indout ("if (0 ");
        for (int i = 0; i < DIM_NO_OFFSET (from2_sdim); i++) {
            out ("|| (SAC_ND_READ(%s,%d) >= SAC_ND_A_SHAPE(%s,%d))", from_NT, i, from2_NT,
                 i);
        }
        out (")");

        BLOCK_NOVAR_BEGIN ()
            ;
            out ("SAC_RuntimeError(\"Arrays do not adhere "
                 "to val less than shape constraint\");\n");
        BLOCK_END ();
    } else {
        FOR_LOOP_BEGIN ("int SAC_i = 0; SAC_i < SAC_ND_A_DIM(%s); SAC_i++", from2_NT)
            ;
            IF_BEGIN ("SAC_ND_READ (%s, SAC_i) >= SAC_ND_A_SHAPE (%s, SAC_i)", from_NT,
                      from2_NT)
                ;
<<<<<<< HEAD
                out ("SAC_RuntimeError(\"Arrays do not adhere "
                     "to val less than shape constraint\");\n");
=======
                indout ("SAC_RuntimeError(\"Arrays do not adhere "
                        "to val less than shape constraint\");\n");
>>>>>>> 2a1c6f73
            IF_END ();
        FOR_LOOP_END ();
    }

    indout ("SAC_ND_A_FIELD( %s) = 1;\n", to_NT);

    DBUG_RETURN ();
}

/** <!--********************************************************************-->
 *
 * @fn void ICMCompileND_PRF_PROD_MATCHES_PROD_SHAPE
 *
 *****************************************************************************/
void
ICMCompileND_PRF_PROD_MATCHES_PROD_SHAPE (char *to_NT, char *from_NT, char *from2_NT,
                                          int from2_sdim)
{
    DBUG_ENTER ();

#define ND_PRF_PROD_MATCHES_PROD_SHAPE
#include "icm_comment.c"
#include "icm_trace.c"
#undef ND_PRF_PROD_MATCHES_PROD_SHAPE

    BLOCK_BEGIN ("int SAC_p1 = 1; int SAC_p2 = 1;")
        ;
        FOR_LOOP_BEGIN ("int SAC_i = 0; SAC_i < SAC_ND_A_SHAPE(%s,0); SAC_i++", from_NT)
            ;
            indout ("SAC_p1 *= SAC_ND_READ(%s,SAC_i);", from_NT);
        FOR_LOOP_END ();

        if (KNOWN_DIMENSION (from2_sdim)) {
            for (int i = 0; i < DIM_NO_OFFSET (from2_sdim); i++) {
                indout ("SAC_p2 *= SAC_ND_A_SHAPE(%s,%d);\n", from2_NT, i);
            }
        } else {
            FOR_LOOP_BEGIN ("int SAC_i = 0; SAC_i < SAC_ND_A_DIM(%s); SAC_i++", from2_NT)
                ;
                indout ("SAC_p2 *= SAC_ND_A_SHAPE(%s,SAC_i);", from2_NT);
            FOR_LOOP_END ();
        }

        IF_BEGIN ("SAC_p1 != SAC_p2")
            ;
            indout ("SAC_RuntimeError(\"Arrays do not adhere "
                    "to prod matches prod shape constraint\");\n");
        IF_END ();
    BLOCK_END ();

    indout ("SAC_ND_A_FIELD( %s) = 1;\n", to_NT);

    DBUG_RETURN ();
}

/******************************************************************************
 *
 * Function:
 *   void ICMCompileND_PRF_COND( char *cond_NT, char *then_NT, char *else_NT)
 *
 * Description:
 *   implements the compilation of the following ICM:
 *
 *   ND_PRF_COND( cond_NT, then_NT, else_NT)
 *
 ******************************************************************************/

void
ICMCompileND_PRF_COND (char *to_NT, char *cond_NT, char *then_NT, char *else_NT)
{
    DBUG_ENTER ();

#define ND_PRF_COND
#include "icm_comment.c"
#include "icm_trace.c"
#undef ND_PRF_COND

    IF_BEGIN ("NT_NAME( %s)", cond_NT)
        ;
        indout ("NT_NAME( %s) = NT_NAME( %s);\n", to_NT, then_NT);
    IF_END ();
    ELSE_BEGIN ()
        ;
        indout ("NT_NAME( %s) = NT_NAME( %s);\n", to_NT, else_NT);
    ELSE_END ();

    DBUG_RETURN ();
}

#undef DBUG_PREFIX<|MERGE_RESOLUTION|>--- conflicted
+++ resolved
@@ -2056,16 +2056,12 @@
 {
     DBUG_ENTER ();
 
-<<<<<<< HEAD
 #define ND_PRF_VAL_LT_SHAPE_VxA
 #include "icm_comment.c"
 #include "icm_trace.c"
 #undef ND_PRF_VAL_LT_SHAPE_VxA
 
     IF_BEGIN ("(SAC_ND_A_DIM(%s) != 1)"
-=======
-    IF_BEGIN ("(SAC_ND_A_DIM(%s) != 1) "
->>>>>>> 2a1c6f73
               "&& (SAC_ND_A_SHAPE(%s,0) != SAC_ND_A_DIM(%s))",
               from_NT, from_NT, from2_NT)
         ;
@@ -2092,13 +2088,8 @@
             IF_BEGIN ("SAC_ND_READ (%s, SAC_i) >= SAC_ND_A_SHAPE (%s, SAC_i)", from_NT,
                       from2_NT)
                 ;
-<<<<<<< HEAD
-                out ("SAC_RuntimeError(\"Arrays do not adhere "
-                     "to val less than shape constraint\");\n");
-=======
                 indout ("SAC_RuntimeError(\"Arrays do not adhere "
                         "to val less than shape constraint\");\n");
->>>>>>> 2a1c6f73
             IF_END ();
         FOR_LOOP_END ();
     }
