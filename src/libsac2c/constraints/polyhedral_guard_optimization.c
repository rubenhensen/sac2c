--- conflicted
+++ resolved
@@ -451,21 +451,12 @@
 node *
 POGOprf (node *arg_node, info *arg_info)
 {
-<<<<<<< HEAD
-    node *exprs1 = NULL;
-    node *exprs2 = NULL;
-    node *exprs3 = NULL;
-    node *idlist1 = NULL;
-    node *idlist2 = NULL;
-    int numvars = 0;
-=======
     node *exprsX = NULL;
     node *exprsY = NULL;
     node *exprsFn = NULL;
     node *exprsCfn = NULL;
     node *exprsUfn = NULL;
     node *exprsUcfn = NULL;
->>>>>>> 2a1c6f73
     bool z = FALSE;
     bool resval = FALSE;
     node *res;
@@ -479,47 +470,6 @@
     DBUG_ENTER ();
 
     res = arg_node;
-<<<<<<< HEAD
-
-    switch (PRF_PRF (arg_node)) {
-
-    case F_val_lt_val_SxS:
-    case F_val_le_val_SxS:
-        DBUG_PRINT ("Looking at N_prf for %s",
-                    AVIS_NAME (IDS_AVIS (INFO_LHS (arg_info))));
-
-        PHUTclearColumnIndices (PRF_ARG1 (arg_node), INFO_FUNDEF (arg_info));
-        PHUTclearColumnIndices (PRF_ARG2 (arg_node), INFO_FUNDEF (arg_info));
-
-        idlist1
-          = PHUTcollectAffineNids (PRF_ARG1 (arg_node), INFO_FUNDEF (arg_info), &numvars);
-
-        idlist2
-          = PHUTcollectAffineNids (PRF_ARG2 (arg_node), INFO_FUNDEF (arg_info), &numvars);
-
-        exprs1 = PHUTgenerateAffineExprs (PRF_ARG1 (arg_node), INFO_FUNDEF (arg_info),
-                                          &numvars);
-        exprs2 = PHUTgenerateAffineExprs (PRF_ARG2 (arg_node), INFO_FUNDEF (arg_info),
-                                          &numvars);
-        exprs3
-          = PHUTgenerateAffineExprsForGuard (arg_node, INFO_FUNDEF (arg_info), &numvars);
-
-        idlist1 = TCappendExprs (idlist1, idlist2);
-        exprs1 = TCappendExprs (exprs1, exprs2);
-
-        // Don't bother calling Polylib if it can't do anything for us.
-        z = (NULL != exprs1) && (NULL != exprs3) && (NULL != idlist1);
-        z = z && PHUTcheckIntersection (exprs1, exprs3, idlist1);
-
-        PHUTclearColumnIndices (PRF_ARG1 (arg_node), INFO_FUNDEF (arg_info));
-        PHUTclearColumnIndices (PRF_ARG2 (arg_node), INFO_FUNDEF (arg_info));
-
-        idlist1 = (NULL != idlist1) ? FREEdoFreeTree (idlist1) : NULL;
-        exprs1 = (NULL != exprs1) ? FREEdoFreeTree (exprs1) : NULL;
-        exprs3 = (NULL != exprs3) ? FREEdoFreeTree (exprs3) : NULL;
-        if (z) { // guard can be removed
-            DBUG_PRINT ("Guard for %s removed",
-=======
     if ((PHUTisCompatibleAffinePrf (PRF_PRF (arg_node)))
         && (PHUTisCompatibleAffineTypes (arg_node))) {
 
@@ -533,7 +483,6 @@
         case F_val_lt_val_SxS:
         case F_val_le_val_SxS:
             DBUG_PRINT ("Looking at dyadic N_prf for %s",
->>>>>>> 2a1c6f73
                         AVIS_NAME (IDS_AVIS (INFO_LHS (arg_info))));
 
             arg1 = PHUTskipChainedAssigns (PRF_ARG1 (arg_node));
