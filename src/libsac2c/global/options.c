/*****************************************************************************
 *
 * file:   options.c
 *
 * prefix: OPT
 *
 * description:
 *  This file provides means for the analysis of sac2c command line arguments.
 *  It uses the set macro definitions from getoptions.h
 *
 *****************************************************************************/

#include <sys/param.h>
#include <stdlib.h>
#include <limits.h>
#include <stdio.h>

#include "config.h"

#define DBUG_PREFIX "OPT"
#include "debug.h"

#include "getoptions.h"

#include "usage.h"
#include "filemgr.h"
#include "globals.h"
#include "str.h"
#include "memory.h"
#include "ctinfo.h"
#include "libstat.h"
#include "stringset.h"
#include "phase_options.h"
#include "phase_info.h"
#include "resource.h"
#include "rtspec_modes.h"
#include "runtime_compiler.h"
#include "str_buffer.h"

/******************************************************************************
 *
 * function:
 *   node *OPTcheckPreSetupOptions( int argc, char *argv[])
 *
 * description:
 *   Some options require processing as early as possible in the compilation
 *   process. For example, memory checks must be initiated BEFORE any
 *   allocations are done. This requires the corresponding option to be
 *   processed before global variables are initialised.
 *
 *   We deliberately switch off error detection because that would obviously
 *   complain about illegal options and because the compile time information
 *   system has not yet been set up properly.
 *
 ******************************************************************************/

#undef ARGS_ERROR
#define ARGS_ERROR(msg)

void
OPTcheckPreSetupOptions (int argc, char *argv[])
{
    DBUG_ENTER ();

    ARGS_BEGIN (argc, argv);

#ifndef DBUG_OFF
    ARGS_OPTION_BEGIN ("d")
    {
        ARG_CHOICE_BEGIN ();
        ARG_CHOICE ("memcheck", global.memcheck = TRUE);
        ARG_CHOICE ("noclean", global.memclean = FALSE);
        ARG_CHOICE_END ();
    }
    ARGS_OPTION_END ("d");
#endif /* DBUG_OFF */

    ARGS_END ();

    DBUG_RETURN ();
}

static bool
powOf2 (int arg)
{
    int exp = 0;
    int orgArg = arg;
    DBUG_ENTER ();

    DBUG_ASSERT (arg > 0, "Must be positive number");
    while (arg > 0) {
        arg = arg >> 1;
        exp++;
    }
    DBUG_RETURN ((1 << (exp - 1)) == orgArg);
}

/******************************************************************************
 *
 * function:
 *   void OPTcheckPostSetupOptions(void)
 *
 * description:
 *   This function is called after command line arguments have been
 *   analysed and sac2crc has been read. It propagates SBI-defined
 *   defaults and then prints the help text if requested by the user.
 *
 ******************************************************************************/

void
OPTcheckPostSetupOptions (void)
{
    DBUG_ENTER ();

    /*
     * PHM enable/disable.
     */
#define CHECKDEFAULT(Opt, Default)                                                       \
    if (global.optimize.Opt != TRUE && global.optimize.Opt != FALSE) {                   \
        global.optimize.Opt = Default;                                                   \
    }

    CHECKDEFAULT (dophm, global.config.use_phm_api);
    CHECKDEFAULT (doaps, global.config.use_phm_api);
    CHECKDEFAULT (dodpa, global.config.use_phm_api);
    CHECKDEFAULT (domsca, global.config.use_phm_api);

    if (global.print_help_and_exit == TRUE) {
        USGprintUsage ();
        exit (0);
    }

    DBUG_RETURN ();
}

/******************************************************************************
 *
 * function:
 *   void OPTcheckOptionConsistency(void)
 *
 * description:
 *   This function is called right after command line arguments
 *   have been analysed. Errors and warnings are produced whenever the user
 *   has selected an incompatible combination of options.
 *
 ******************************************************************************/

void
OPTcheckOptionConsistency (void)
{
    DBUG_ENTER ();

    if (global.optimize.dophm && !global.config.use_phm_api) {
        CTIerror ("Private heap management disabled for this SBI.");
    }

    global.mtmode = MT_none;
    switch (global.config.mt_mode) {
    case 0:
        break;
    case 1:
        global.mtmode = MT_createjoin;
        break;
    case 2:
        global.mtmode = MT_startstop;
        break;
    case 3:
        global.mtmode = MT_mtstblock;
        break;
    default:
        CTIerror ("Target MT_MODE has an invalid value.");
    }

    if (STReq (global.config.backend, "MUTC")) {

        if (global.mtmode != MT_none) {
            CTIerror ("The MUTC backend only supports MT_MODE = 0.");
        }

        if ((global.mutc_disable_thread_mem == TRUE)
            && (global.mutc_thread_mem == TRUE)) {
            CTIerror ("-mutc_thread_mem can not be used with "
                      "-mutc_disable_thread_mem");
        }

        if ((global.mutc_distribution_mode == MUTC_DMODE_bounded)
            && (global.mutc_distribution_mode_arg == -1)) {
            CTIerror ("bounded distribution mode requires an argument");
        }

        if ((global.mutc_force_block_size != -1)
            && (global.mutc_static_resource_management)) {
            CTIerror ("Can only use one method of setting the block size at a time");
        }

        if (!powOf2 (global.mutc_rc_places)) {
            CTIerror ("-mutc_rc_places must be a power of 2");
        }

        if ((global.mutc_rc_places != 1) && (global.mutc_rc_indirect == TRUE)) {
            CTIerror ("-mutc_rc_places can not be used with "
                      "-mutc_rc_indirect");
        }
    } else {
        if (global.mutc_fun_as_threads == TRUE) {
            CTIerror ("-mutc_fun_threads only works with mutc backend");
        }
        if (global.mutc_thread_mem == TRUE) {
            CTIerror ("-mutc_thread_mem only works with mutc backend");
        }
        if (global.mutc_disable_thread_mem == TRUE) {
            CTIerror ("-mutc_disable_thread_mem only works with mutc backend");
        }
        if (global.mutc_static_resource_management == TRUE) {
            CTIerror ("-mutc_static_resource_management needs mutc backend");
        }
        if (global.mutc_force_block_size != -1) {
            CTIerror ("-mutc_force_block_size only works with mutc backend");
        }
        if (global.mutc_benchmark == TRUE) {
            CTIerror ("-mutc_benchmark needs mutc backend");
        }
        if (global.mutc_force_spawn_flags != NULL) {
            CTIerror ("-mutc_force_spawn_flags needs mutc backend");
        }
        if (global.mutc_suballoc_desc_one_level_up == TRUE) {
            CTIerror ("-mutc_suballoc_desc_one_level_up only works with mutc backend");
        }
        if (global.mutc_rc_places != 1) {
            CTIerror ("-mutc_rc_places only works with mutc backend");
        }
        if (global.mutc_rc_indirect == TRUE) {
            CTIerror ("-mutc_rc_indirect only works with mutc backend");
        }
        if (global.mutc_seq_data_parallel == TRUE) {
            CTIerror ("-mutc_seq_data_parallel only works with mutc backend");
        }
    }

    if (global.runtimecheck.boundary && global.optimize.doap) {
        global.optimize.doap = FALSE;
        CTIwarn ("Option -check b requires option -noAP\n"
                 "Array padding disabled");
    }

    if (global.runtimecheck.conformity && !global.insertconformitychecks) {
        global.insertconformitychecks = TRUE;
        CTIwarn ("Option -check c implies option -ecc.\n"
                 "Insertion of explicit conformity checks has been enabled.");
    }

<<<<<<< HEAD
=======
    /* Checks related to the distributed memory backend */
    if (global.backend == BE_distmem) {
        /* The distributed memory backend is used. Check for incompatible options. */

#if !ENABLE_DISTMEM
        CTIerror ("The distributed memory backend (-target) is not supported by this "
                  "installation.");
#endif

        if (global.mtmode != MT_none) {
            CTIerror ("Multi-threaded program execution is not "
                      "supported when using the distributed memory backend.");
        }

        if (global.optimize.dodmgs && !global.optimize.dodmmls) {
            CTIerror ("The optimization DMGS requires the optimization DMMLS.");
        }

        if (global.optimize.dodmmls && global.dmgs_max_selects != 0
            && global.dmgs_min_selects > global.dmgs_max_selects) {
            CTIerror ("dmgs_max_selects must be 0 (unbounded) or >= dmgs_min_selects");
        }

        /* Communication library specific checks */
        switch (global.distmem_commlib) {
        case DISTMEM_COMMLIB_MPI:
#if !ENABLE_DISTMEM_MPI
            CTIerror ("The MPI communication library (-target) for the distributed "
                      "memory backend is not supported by this installation.");
#endif

            if (global.distmem_cache_outside_dsm) {
                CTIwarn ("When MPI is used as a communication library, the cache is "
                         "always allocated "
                         "outside of the DSM segment. dsm_cache_outside_seg does not "
                         "have any effect.");
            } else {
                global.distmem_cache_outside_dsm = TRUE;
            }
            break;
        case DISTMEM_COMMLIB_ARMCI:
#if !ENABLE_DISTMEM_ARMCI
            CTIerror ("The ARMCI communication library (-target) for the distributed "
                      "memory backend is not supported by this installation.");
#endif

            if (global.distmem_cache_outside_dsm) {
                CTIwarn ("When ARMCI is used as a communication library, the cache is "
                         "always allocated "
                         "outside of the DSM segment. dsm_cache_outside_seg does not "
                         "have any effect.");
            } else {
                global.distmem_cache_outside_dsm = TRUE;
            }
            break;
        case DISTMEM_COMMLIB_GPI:
#if !ENABLE_DISTMEM_GPI
            CTIerror ("The GPI communication library (-target) for the distributed "
                      "memory backend is not supported by this installation.");
#endif

            if (global.distmem_cache_outside_dsm) {
                CTIwarn ("When GPI is used as a communication library, the cache is "
                         "always allocated "
                         "within the DSM segment. dsm_cache_outside_seg does not have "
                         "any effect.");
                global.distmem_cache_outside_dsm = FALSE;
            }
            break;
        case DISTMEM_COMMLIB_GASNET:
#if !ENABLE_DISTMEM_GASNET
            CTIerror ("The GASNet communication library (-target) for the distributed "
                      "memory backend is not supported by this installation.");
#endif

            if (global.distmem_cache_outside_dsm) {
                CTIwarn ("The cache will be registered outside of the GASNet segment "
                         "which can cause bugs. If you experience the following error "
                         "this is probably the reason: FATAL ERROR: ibv_reg_mr failed in "
                         "firehose_move_callback errno=14 (Bad address). To fix this "
                         "problem, you can deactivate firehose by setting "
                         "GASNET_USE_FIREHOSE=NO but this may affect performance.");
            }
            break;
        default:
            /* The communication library is obligatory when the distributed memory backend
             * is used and a SAC program is compiled. Modules are compiled for the
             * distributed memory backend but not for a specific communication library.
             * The same holds for the prelude. However, we cannot enforce this check here
             * because we do not know yet if we are compiling a module. */
            break;
        }
    } else {
        /* The distributed memory backend is not used. Disable options that don't apply.
         */
        global.runtimecheck.distmem = FALSE;
        global.trace.distmem = FALSE;
        global.profile.distmem = FALSE;
    }

    /* turn on default multithreading if using cuda hybrid backend */
>>>>>>> 2a1c6f73
    if (global.backend == BE_cudahybrid && global.mtmode == MT_none) {
        CTIerror ("Target MT_MODE must be set with BACKEND CudaHybrid.");
    }

    if (global.backend == BE_omp) {
        if (global.mtmode == MT_none) {
            CTIerror ("Target MT_MODE must be set with BACKEND omp.");
        }
        if (!STReq (global.config.mt_lib, "omp")) {
            CTIerror ("Target MT_LIB must be set to omp with BACKEND omp.");
        }
    }

    if (global.backend == BE_c99 && global.mtmode != MT_none) {
        /* multithreading requested */
        /* check the mt_lib spec */
        if (!(STReq (global.config.mt_lib, "lpel")
              || STReq (global.config.mt_lib, "pthread"))) {
            global.mtmode = MT_none;
            global.num_threads = 1;
            CTIerror ("The MT_LIB specification can be either 'pthread' or 'lpel'.");
        }
    }

    if (global.config.rtspec != 0 && global.maxspec > 0) {
        CTIwarn ("RTSPEC set by target, forcing -maxspec 0.");
        global.maxspec = 0;
    }

    if (global.mtmode != MT_none) {
        if (global.docachesim) {
            CTIerror ("Cache simulation is not available for multi-threaded "
                      "program execution");
        }

        if (global.doprofile) {
            CTIerror ("Profiling is not available for multi-threaded "
                      "program execution");
        }
    }

    if (global.runtimecheck.heap && !global.optimize.dophm) {
        CTIerror ("Diagnostic heap management is only available in "
                  "conjunction with private heap management.\n"
                  "Diagnostic disabled");
    }

    if (global.fp && global.mtmode == MT_none) {
        CTIerror ("Functional Parallelism only works when MT is enabled");
    }

    if (global.optimize.dosaa && !global.optimize.dodcr) {
        CTIwarn ("Symbolic array attributes (SAA) require dead code"
                 "removal (DCR).\n"
                 "Symbolic array attributes disabled.");
        global.optimize.dosaa = FALSE;
    }

    if (global.optimize.doive && !global.optimize.dosaa) {
        CTIwarn ("Index vector elimination (IVE) requires symbolic array "
                 "attributes (SAA).\n"
                 "Index vector elimination disabled.");
        global.optimize.doive = FALSE;
    }

    if (!global.optimize.dowlur) {
        CTIwarn ("With-Loop unrolling (WLUR) was disabled using the command line. "
                 "However, unrolling of single-trip with-loops is required for "
                 "code generation. Therefore, WLUR will be re-enabled with the  "
                 "maximum number of unrolling steps set to 1.");
        global.wlunrnum = 1;
        global.optimize.dowlur = TRUE;
    }

    if (global.optimize.doawlf && (!global.insertconformitychecks)) {
        global.insertconformitychecks = TRUE;
        CTIwarn ("AWLF is enabled: -ecc enabled.");
    }

    if (global.optimize.doawlf && (!global.doivext)) {
        global.doivext = TRUE;
        CTIwarn ("AWLF is enabled: -extrema enabled.");
    }

    if (global.optimize.doawlf) {
        global.max_optcycles = global.max_optcycles * 2;
        CTIwarn ("AWLF is enabled: -maxoptcyc=%d", global.max_optcycles);
    }

    if ((global.mtmode == MT_none) && (global.num_threads != 1)) {
        CTInote ("MT_MODE = 0 in target, forcing -numthreads to 1.");
        global.num_threads = 1;
    }

    /* validity check of RC_METHOD entry */

    if (STReq (global.config.rc_method, "local")) {
    } else if (STReq (global.config.rc_method, "norc")) {
    } else if (STReq (global.config.rc_method, "async")) {
    } else if (STReq (global.config.rc_method, "local_norc_desc")) {
        if (global.backend != BE_mutc) {
            CTIerror ("Specified reference counting method %s is currently only "
                      "supported for the backend BE_mutc!",
                      global.config.rc_method);
        }
    } else if (STReq (global.config.rc_method, "local_norc_ptr")) {
        if (global.backend != BE_mutc) {
            CTIerror ("Specified reference counting method %s is currently only "
                      "supported for the backend BE_mutc!",
                      global.config.rc_method);
        }
    } else if (STReq (global.config.rc_method, "async_norc_copy_desc")) {
        if (global.backend != BE_mutc) {
            CTIerror ("Specified reference counting method %s is currently only "
                      "supported for the backend BE_mutc!",
                      global.config.rc_method);
        }
    } else if (STReq (global.config.rc_method, "async_norc_two_descs")) {
        CTIerror ("Specified reference counting method %s is currently not supported!",
                  global.config.rc_method);
    } else if (STReq (global.config.rc_method, "async_norc_ptr")) {
        if (global.backend != BE_mutc) {
            CTIerror ("Specified reference counting method %s is currently only "
                      "supported for the backend BE_mutc!",
                      global.config.rc_method);
        }
    } else if (STReq (global.config.rc_method, "local_pasync_norc_desc")) {
        CTIwarn ("Specified reference counting method %s is a work in progress!",
                 global.config.rc_method);
    } else if (STReq (global.config.rc_method, "local_async_norc_ptr")) {
        CTIwarn ("Specified reference counting method %s is a work in progress!",
                 global.config.rc_method);
    } else if (STReq (global.config.rc_method, "local_pasync")) {
        CTIwarn ("Specified reference counting method %s is a work in progress!",
                 global.config.rc_method);
    } else {
        CTIerror ("Illegal reference counting method specified RC_METHOD == %s !",
                  global.config.rc_method);
    }

    /* Setup paths:
     * if compiling a module, -o/-olib point to directories that must be searched first.
     * TREE_OUTPUTDIR and LIB_OUTPUTDIR must be searched second.
     */
    FMGRprependPath (PK_tree_path, global.config.tree_outputdir);
    FMGRprependPath (PK_lib_path, global.config.lib_outputdir);

    if (global.outfilename != NULL) {
        FMGRprependPath (PK_tree_path, global.outfilename);
        FMGRprependPath (PK_lib_path, global.outfilename);
    }

    if (global.target_modlibdir != NULL) {
        FMGRprependPath (PK_lib_path, global.target_modlibdir);
    }

    DBUG_RETURN ();
}

/******************************************************************************
 *
 * function:
 *   node *OPTanalyseCommandline(  int argc, char *argv[])
 *
 * description:
 *   This function analyses the commandline options given to sac2c.
 *   Usually selections made are stored in global variables for later
 *   reference.
 *
 ******************************************************************************/

#undef ARGS_ERROR
#define ARGS_ERROR(msg)                                                                  \
    {                                                                                    \
        CTIerror ("%s: %s %s %s", msg, ARGS_argv[0], STRonNull ("", OPT),                \
                  STRonNull ("", ARG));                                                  \
    }

static void
AnalyseCommandlineSac2c (int argc, char *argv[])
{
    int store_num_threads = 0;

    DBUG_ENTER ();

    str_buf *cflags_buf = SBUFcreate (1);
    str_buf *ldflags_buf = SBUFcreate (1);
    str_buf *tree_cflags_buf = SBUFcreate (1);
    str_buf *tree_ldflags_buf = SBUFcreate (1);

    ARGS_BEGIN (argc, argv);

    /*
     * Options starting with aaaaaaaaaaaaaaaaaaaaaaaaaaaaaaaaaaaaaaaaaaa
     */

    ARGS_FLAG ("apdiag", global.apdiag = TRUE);

    ARGS_OPTION ("aplimit", { ARG_RANGE (global.padding_overhead_limit, 0, 100); });

    ARGS_OPTION ("apdiagsize", ARG_NUM (global.apdiag_limit));

    /*
     * Options starting with bbbbbbbbbbbbbbbbbbbbbbbbbbbbbbbbbbbbbbbbbbb
     */

    ARGS_OPTION ("b", PHOinterpretBreakOption (ARG));

    /*
     * Options starting with ccccccccccccccccccccccccccccccccccccccccccc
     */

    ARGS_OPTION ("C", global.printConfig = ARG);

    ARGS_OPTION_BEGIN ("check")
    {
        ARG_FLAGMASK_BEGIN ();
        ARG_FLAGMASK ('a', global.runtimecheck = global.runtimecheck_all;
                      global.doruntimecheck = TRUE);
#define RTC(flag, char, default)                                                         \
    ARG_FLAGMASK (char, global.runtimecheck.flag = TRUE; global.doruntimecheck = TRUE);
#include "flags.mac"
        ARG_FLAGMASK_END ();
    }
    ARGS_OPTION_END ("check");

    ARGS_OPTION ("chkfreq", ARG_RANGE (global.check_frequency, 0, 4));

    ARGS_FLAG ("copyright", USGprintCopyright (); exit (0));

    ARGS_OPTION_BEGIN ("cppI")
    {
        char *tmp;
        if (global.cpp_options == NULL) {
            tmp = STRcat (" -I", ARG);
        } else {
            tmp = STRcatn (3, global.cpp_options, " -I", ARG);
            MEMfree (global.cpp_options);
        }
        global.cpp_options = tmp;
    }
    ARGS_OPTION_END ("cppI")

    ARGS_OPTION_BEGIN ("csdefaults")
    {
        ARG_FLAGMASK_BEGIN ();
        ARG_FLAGMASK ('s', global.cachesim.simple = TRUE;
                      global.cachesim.advanced = FALSE);
        ARG_FLAGMASK ('a', global.cachesim.advanced = TRUE;
                      global.cachesim.simple = FALSE);
        ARG_FLAGMASK ('g', global.cachesim.global = TRUE; global.cachesim.block = FALSE);
        ARG_FLAGMASK ('b', global.cachesim.block = TRUE; global.cachesim.global = FALSE);
        ARG_FLAGMASK ('f', global.cachesim.file = TRUE; global.cachesim.pipe = FALSE;
                      global.cachesim.immediate = FALSE);
        ARG_FLAGMASK ('p', global.cachesim.pipe = TRUE; global.cachesim.file = FALSE;
                      global.cachesim.immediate = FALSE);
        ARG_FLAGMASK ('i', global.cachesim.immediate = TRUE; global.cachesim.pipe = FALSE;
                      global.cachesim.file = FALSE);
        ARG_FLAGMASK_END ();
    }
    ARGS_OPTION_END ("csdefaults");

    ARGS_OPTION ("csdir", strncpy (global.cachesim_dir, ARG, NAME_MAX - 1));

    ARGS_OPTION ("csfile", strncpy (global.cachesim_file, ARG, NAME_MAX - 1));

    ARGS_OPTION ("cshost", strncpy (global.cachesim_host, ARG, NAME_MAX - 1));

    ARGS_OPTION ("ccflag",
                 CTIwarn ("Option -ccflag is deprecated, consider using -Xc instead.");
                 SBUFprintf (cflags_buf, " %s", ARG));
    ARGS_FIXED ("Xc", SBUFprintf (cflags_buf, " %s", ARG));
    ARGS_FIXED ("Xl", SBUFprintf (ldflags_buf, " %s", ARG));
    ARGS_FIXED ("Xtc", SBUFprintf (tree_cflags_buf, " %s", ARG));
    ARGS_FIXED ("Xtl", SBUFprintf (tree_ldflags_buf, " %s", ARG));

    ARGS_FLAG ("cs", global.docachesim = FALSE);

    ARGS_FLAG ("c", global.break_after_phase = PH_cg);

    ARGS_OPTION_BEGIN ("cc")
    {
        ARG_CHOICE_BEGIN ();
        ARG_CHOICE ("ldprog", global.do_clink = DO_C_prog);
        ARG_CHOICE ("ldmod", global.do_clink = DO_C_mod);
        ARG_CHOICE ("ccprog", global.do_ccompile = DO_C_prog);
        ARG_CHOICE ("ccmod", global.do_ccompile = DO_C_mod);
        ARG_CHOICE_END ();
    }
    ARGS_OPTION_END ("cc");

    /*
     * Options starting with ddddddddddddddddddddddddddddddddddddddddddd
     */
    ARGS_FLAG ("debug_rc", global.debug_rc = TRUE);

    ARGS_FLAG ("ds", global.dynamic_shapes = TRUE);

    ARGS_FLAG ("dofoldfusion", global.no_fold_fusion = FALSE);

    ARGS_FLAG ("dofoldparallel", global.no_fold_parallel = FALSE);

    ARGS_OPTION_BEGIN ("do")
    {
        ARG_CHOICE_BEGIN ();

        ARG_CHOICE ("opt", global.optimize = global.optimize_all);

#define OPTIMIZE(str, abbr, devl, prod, name)                                            \
    ARG_CHOICE (str, global.optimize.do##abbr = TRUE);
#include "optimize.mac"

        ARG_CHOICE ("pab", global.print_after_break = TRUE);

        ARG_CHOICE ("vab", global.visual_after_break = TRUE);

        ARG_CHOICE_END ();
    }
    ARGS_OPTION_END ("do");

    ARGS_OPTION ("dsm_maxmem_mb", ARG_RANGE (global.distmem_max_memory_mb, 0,
                                             1000 * 1024)); /* Max. 1000 GB */

    ARGS_OPTION ("distmem_min_elems",
                 ARG_RANGE (global.distmem_min_elems_per_node, 10, 1000));

    ARGS_OPTION ("distmem_tr_pf_node", ARG_RANGE (global.distmem_tr_pf_node, -1, 1000));

    ARGS_OPTION ("dmgs_min_selects", ARG_RANGE (global.dmgs_min_selects, 3, 100));

    ARGS_OPTION ("dmgs_max_selects", ARG_RANGE (global.dmgs_max_selects, 0, 100));

    ARGS_FLAG ("dsm_cache_outside_seg", global.distmem_cache_outside_dsm = TRUE);

    ARGS_FLAG ("distmem_ptrs_desc", global.distmem_ptrs_desc = TRUE);

    ARGS_FLAG ("distmem_no_ptr_cache", global.distmem_ptr_cache = FALSE);

#ifndef DBUG_OFF

    ARGS_OPTION_BEGIN ("d")
    {
        ARG_CHOICE_BEGIN ();
        ARG_CHOICE ("treecheck", global.treecheck = TRUE);
        ARG_CHOICE ("lacfuncheck", global.lacfuncheck = TRUE);
        ARG_CHOICE ("sancheck", global.sancheck = TRUE);
        ARG_CHOICE ("memcheck", global.memcheck = TRUE);
        ARG_CHOICE ("nofree", global.nofree = TRUE);
        ARG_CHOICE ("noclean", global.memclean = FALSE);
        ARG_CHOICE ("nolacinline", global.lacinline = FALSE);
        ARG_CHOICE ("nocleanup", global.cleanup = FALSE);
        ARG_CHOICE ("syscall", global.show_syscall = TRUE);
        ARG_CHOICE ("cccall", global.gen_cccall = TRUE; global.cleanup = FALSE);
        ARG_CHOICE_END ();
    }
    ARGS_OPTION_END ("d");

#endif /* DBUG_OFF */

    ARGS_OPTION_BEGIN ("D")
    {
        char *tmp;
        if (global.cpp_options == NULL) {
            tmp = STRcat (" -D", ARG);
        } else {
            tmp = STRcatn (3, global.cpp_options, " -D", ARG);
            MEMfree (global.cpp_options);
        }
        global.cpp_options = tmp;
    }
    ARGS_OPTION_END ("D")

    /*
     * Options starting with eeeeeeeeeeeeeeeeeeeeeeeeeeeeeeeeeeeeeeeeeee
     */

    ARGS_FLAG ("ecc", global.insertconformitychecks = TRUE);
    ARGS_FLAG ("elf", global.elf = TRUE);

    ARGS_OPTION_BEGIN ("E")
    {
        FMGRappendPath (PK_extlib_path, ARG);
    }
    ARGS_OPTION_END ("E");

    ARGS_FLAG ("enable_structs", global.enable_structs = TRUE);

    ARGS_FLAG ("enforceIEEE", global.enforce_ieee = TRUE);

    ARGS_FLAG ("enforceFloat", global.enforce_float = TRUE);

    /*
     * Options starting with fffffffffffffffffffffffffffffffffffffffffff
     */

    ARGS_FLAG ("force_naive", global.force_naive_with2 = TRUE);
    ARGS_OPTION ("force_desc_size", ARG_NUM (global.force_desc_size));

    ARGS_FLAG ("fp", global.fp = TRUE);
    ARGS_FLAG ("fpnoopt", global.fpnoopt = TRUE);

    ARGS_OPTION ("fVAB", global.visual_format = ARG);

    /*
     * Options starting with ggggggggggggggggggggggggggggggggggggggggggg
     */

    ARGS_FLAG ("g", global.cc_debug = TRUE);

    /*
     * Options starting with hhhhhhhhhhhhhhhhhhhhhhhhhhhhhhhhhhhhhhhhhhh
     */

    ARGS_FLAG ("h", global.print_help_and_exit = TRUE);
    ARGS_FLAG ("help", global.print_help_and_exit = TRUE);

    /*
     * Options starting with iiiiiiiiiiiiiiiiiiiiiiiiiiiiiiiiiiiiiiiiiii
     */

    ARGS_FLAG ("install", global.install = TRUE);
    ARGS_OPTION ("initmheap", ARG_NUM (global.initial_master_heapsize));
    ARGS_OPTION ("initwheap", ARG_NUM (global.initial_worker_heapsize));
    ARGS_OPTION ("inituheap", ARG_NUM (global.initial_unified_heapsize));
    ARGS_OPTION ("iveo", ARG_NUM (global.iveo));
    ARGS_OPTION ("ive", ARG_NUM (global.ive));
    ARGS_FLAG ("extrema", global.doivext = TRUE);

    ARGS_OPTION_BEGIN ("I")
    {
        FMGRappendPath (PK_imp_path, ARG);
    }
    ARGS_OPTION_END ("I");

    /*
     * Options starting with kkkkkkkkkkkkkkkkkkkkkkkkkkkkkkkkkkkkkkkkkkk
     */

    /*
     * Options starting with lllllllllllllllllllllllllllllllllllllllllll
     */

    ARGS_OPTION_BEGIN ("L")
    {
        FMGRappendPath (PK_lib_path, ARG);
    }
    ARGS_OPTION_END ("L");

    ARGS_FLAG ("libstat", global.libstat = TRUE);

    ARGS_OPTION_BEGIN ("linksetsize")
    {
        ARG_RANGE (global.linksetsize, 0, INT_MAX);
        if (global.linksetsize == 0) {
            global.linksetsize = INT_MAX;
        }
    }
    ARGS_OPTION_END ("linksetsize");

    /*
     * Options starting with mmmmmmmmmmmmmmmmmmmmmmmmmmmmmmmmmmmmmmmmmmm
     */

    ARGS_OPTION ("maxnewgens", ARG_NUM (global.max_newgens));

    ARGS_OPTION ("maxoptcyc", ARG_NUM (global.max_optcycles));

    ARGS_OPTION ("maxrecinl", CTIabort ("Option -maxrecinl de-activated temporarily");
                 ARG_NUM (global.max_recursive_inlining));

    ARGS_OPTION ("maxlur", ARG_NUM (global.unrnum));

    ARGS_OPTION ("maxwlur", ARG_NUM (global.wlunrnum));

    ARGS_OPTION ("maxprfur", ARG_NUM (global.prfunrnum));

    ARGS_OPTION ("maxspec", ARG_NUM (global.maxspec));

    ARGS_OPTION ("maxthreads", ARG_NUM (global.max_threads));

    ARGS_OPTION ("maxae", ARG_NUM (global.minarray));

    ARGS_OPTION ("minmtsize", ARG_NUM (global.min_parallel_size));

    ARGS_OPTION ("maxrepsize", ARG_NUM (global.max_replication_size));

    ARGS_OPTION ("maxwls", ARG_NUM (global.maxwls));

    ARGS_OPTION_BEGIN ("minarrayrep")
    {
        ARG_CHOICE_BEGIN ();
        ARG_CHOICE ("s", global.min_array_rep = MAR_scl_aks);
        ARG_CHOICE ("d", global.min_array_rep = MAR_scl_akd);
        ARG_CHOICE ("+", global.min_array_rep = MAR_scl_aud);
        ARG_CHOICE ("*", global.min_array_rep = MAR_aud);
        ARG_CHOICE_END ();
    }
    ARGS_OPTION_END ("minarrayrep");

    ARGS_FLAG ("M", global.makedeps = TRUE);
    ARGS_FLAG ("Mlib", global.makedeps = global.makelibdeps = TRUE);

    /* mutc options */
    ARGS_FLAG ("mutc_benchmark", global.mutc_benchmark = TRUE);
    ARGS_FLAG ("mutc_disable_thread_mem", global.mutc_disable_thread_mem = TRUE);

    ARGS_OPTION ("mutc_distribute_arg", ARG_NUM (global.mutc_distribution_mode_arg));

    ARGS_OPTION ("mutc_force_block_size", ARG_NUM (global.mutc_force_block_size));

    ARGS_OPTION ("mutc_force_spawn_flags", global.mutc_force_spawn_flags = STRcpy (ARG));

    ARGS_OPTION ("mutc_unroll", ARG_NUM (global.mutc_unroll));

    ARGS_OPTION_BEGIN ("mutc_distribute");
    ARG_CHOICE_BEGIN ();
    ARG_CHOICE ("bounded", global.mutc_distribution_mode = MUTC_DMODE_bounded);
    ARG_CHOICE ("toplevel", global.mutc_distribution_mode = MUTC_DMODE_toplevel);
    ARG_CHOICE_END ();
    ARGS_OPTION_END ();

    ARGS_FLAG ("mutc_fun_threads", global.mutc_fun_as_threads = TRUE);
    ARGS_FLAG ("mutc_thread_mem", global.mutc_thread_mem = TRUE);
    ARGS_FLAG ("mutc_static_resource_management",
               global.mutc_static_resource_management = TRUE);
    ARGS_FLAG ("mutc_suballoc_desc_one_level_up",
               global.mutc_suballoc_desc_one_level_up = TRUE);
    ARGS_OPTION ("mutc_rc_places", ARG_NUM (global.mutc_rc_places));
    ARGS_FLAG ("mutc_rc_indirect", global.mutc_rc_indirect = TRUE);
    ARGS_FLAG ("mutc_seq_data_parallel", global.mutc_seq_data_parallel = TRUE);

    /*
     * Options starting with nnnnnnnnnnnnnnnnnnnnnnnnnnnnnnnnnnnnnnnnnnn
     */

    ARGS_FLAG ("nofoldfusion", global.no_fold_fusion = TRUE);

    ARGS_FLAG ("nofoldparallel", global.no_fold_parallel = TRUE);

    ARGS_FLAG ("noprelude", global.loadprelude = FALSE);

    ARGS_OPTION_BEGIN ("numthreads")
    {
        ARG_RANGE (store_num_threads, 1, global.max_threads);
        global.num_threads = store_num_threads;
    }
    ARGS_OPTION_END ("numthreads");

    ARGS_OPTION_BEGIN ("no")
    {
        ARG_CHOICE_BEGIN ();

        ARG_CHOICE ("opt", global.optimize = global.optimize_none);

#define OPTIMIZE(str, abbr, devl, prod, name)                                            \
    ARG_CHOICE (str, global.optimize.do##abbr = FALSE);
#include "optimize.mac"

        ARG_CHOICE ("pab", global.print_after_break = FALSE);

        ARG_CHOICE_END ();
    }
    ARGS_OPTION_END ("no");

    /*
     * Options starting with ooooooooooooooooooooooooooooooooooooooooooo
     */

    ARGS_FLAG ("on_demand_lib", global.on_demand_lib = TRUE);

    /*
     * -o / -olib The option is only stored in outfilename,
     * the correct settings of the global variables
     * outfilename and targetdir will be done
     * in FMGRsetFileNames() in filemgr.c. This cannot be done here
     * because you have to know the kind of file (program
     * or module/class implementation).
     */
    ARGS_OPTION_BEGIN ("o")
    {
        if (global.outfilename != NULL)
            CTIabort ("-o cannot be specified multiple times.");
        global.outfilename = STRcpy (ARG);
    }
    ARGS_OPTION_END ("o");

    ARGS_OPTION_BEGIN ("olib")
    {
        if (global.target_modlibdir != NULL)
            CTIabort ("-olib cannot be specified multiple times.");
        global.target_modlibdir = STRcpy (ARG);
    }
    ARGS_OPTION_END ("olib");

    ARGS_OPTION ("O", ARG_RANGE (global.cc_optimize, 0, 3));

    /*
     * Options starting with ppppppppppppppppppppppppppppppppppppppppppp
     */

    ARGS_OPTION ("printstart", PHOinterpretStartPhase (ARG))

    ARGS_OPTION ("printstop", PHOinterpretStopPhase (ARG))

    ARGS_OPTION_BEGIN ("printfunsets")
    {
        global.doprintfunsets = FALSE;

        ARG_FLAGMASK_BEGIN ();
        ARG_FLAGMASK ('a', global.printfunsets = global.printfunsets_all;
                      global.doprintfunsets = TRUE);

#define PRINTFUNSETS(flag, char, default)                                                \
    ARG_FLAGMASK (char, global.printfunsets.flag = TRUE;);
#include "flags.mac"

        ARG_FLAGMASK_END ();

        global.dovisualizefunsets = FALSE;
        ARG_FLAGMASK_BEGIN ();
        ARG_FLAGMASK ('a', global.visualizefunsets = global.visualizefunsets_all;
                      global.dovisualizefunsets = TRUE);

#define VISUALIZEFUNSETS(flag, char, default)                                            \
    ARG_FLAGMASK (char, global.visualizefunsets.flag = TRUE;);
#include "flags.mac"

        ARG_FLAGMASK_END ();
    }
    ARGS_OPTION_END ("printfunsets");

    /*selective printing implementation*/
    ARGS_OPTION ("printfun", PHOinterpretBreakFunName (ARG));

    ARGS_FLAG ("prsc", global.print_resources = TRUE);

    ARGS_OPTION_BEGIN ("print")
    {
        ARG_FLAGMASK_BEGIN ();
        ARG_FLAGMASK ('a', global.print = global.print_all; global.doprint = TRUE);
#define PRINT(flag, char, default)                                                       \
    ARG_FLAGMASK (char, global.print.flag = TRUE; global.doprint = TRUE);
#include "flags.mac"
        ARG_FLAGMASK_END ();
    }
    ARGS_OPTION_END ("print");

    ARGS_OPTION_BEGIN ("profile")
    {
        ARG_FLAGMASK_BEGIN ();
        ARG_FLAGMASK ('a', global.profile = global.profile_all; global.doprofile = TRUE);

#define PROFILE(flag, char, default)                                                     \
    ARG_FLAGMASK (char, global.profile.flag = TRUE; global.doprofile = TRUE);
#include "flags.mac"

        ARG_FLAGMASK_END ();
    }
    ARGS_OPTION_END ("profile");

    /*
     * Options starting with rrrrrrrrrrrrrrrrrrrrrrrrrrrrrrrrrrrrrrrrrrr
     */

    /* -- Runtime Specialization -- */

<<<<<<< HEAD
=======
    /* Specialization has to be turned of otherwise the compiler will pick the
     * most generic function instead of the wrapper entry function.
     */
    ARGS_FLAG ("rtspec", {
        global.rtspec = TRUE;
        global.maxspec = 0;
    });

    ARGS_OPTION_BEGIN ("rtspec_mode")
    {
        ARG_CHOICE_BEGIN ();

        ARG_CHOICE ("simple", global.rtspec_mode = RTSPEC_MODE_SIMPLE);

#if ENABLE_HASH
        ARG_CHOICE ("hash", global.rtspec_mode = RTSPEC_MODE_HASH);
#else
        ARG_CHOICE ("hash",
                    CTIabort ("hash support not available in the current build."));
#endif /* ENABLE_HASH */

#if ENABLE_UUID
        ARG_CHOICE ("uuid", global.rtspec_mode = RTSPEC_MODE_UUID);
#else
        ARG_CHOICE ("uuid",
                    CTIabort ("uuid support not available in the current build."));
#endif /* ENABLE_UUID */

        ARG_CHOICE_END ();
    }
    ARGS_OPTION_END ("rtspec_mode");

>>>>>>> 2a1c6f73
    ARGS_FLAG ("runtime", global.runtime = TRUE);

    ARGS_OPTION ("rt_old_mod", global.rt_old_module = ARG);

    ARGS_OPTION ("rt_new_mod", global.rt_new_module = ARG);

    ARGS_OPTION ("rttypeinfo", global.rt_type_info = ARG);

    ARGS_OPTION ("rtshapeinfo", global.rt_shape_info = ARG);

    ARGS_OPTION ("rtfunname", global.rt_fun_name = ARG);

    ARGS_OPTION ("rtnewname", global.rt_new_name = ARG);

    /* -- Runtime Specialization -- */

    ARGS_FLAG ("ssaiv", global.ssaiv = TRUE);

    /*
     * Options starting with sssssssssssssssssssssssssssssssssssssssssss
     */

    ARGS_OPTION_BEGIN ("sigspec")
    {
        ARG_CHOICE_BEGIN ();

        ARG_CHOICE ("akv", global.sigspec_mode = SSP_akv);
        ARG_CHOICE ("aks", global.sigspec_mode = SSP_aks);
        ARG_CHOICE ("akd", global.sigspec_mode = SSP_akd);
        ARG_CHOICE ("aud", global.sigspec_mode = SSP_aud);

        ARG_CHOICE_END ();
    }
    ARGS_OPTION_END ("sigspec");

    ARGS_OPTION_BEGIN ("specmode")
    {
        ARG_CHOICE_BEGIN ();

        ARG_CHOICE ("aks", global.spec_mode = SS_aks);
        ARG_CHOICE ("akd", global.spec_mode = SS_akd);
        ARG_CHOICE ("aud", global.spec_mode = SS_aud);

        ARG_CHOICE_END ();
    }
    ARGS_OPTION_END ("specmode");

    /*
     * Options starting with ttttttttttttttttttttttttttttttttttttttttttt
     */

    ARGS_OPTION ("target", global.target_name = ARG);

#ifdef HAVE_GETTIME
    ARGS_OPTION ("timefreq", global.timefreq = atoi (ARG));
#else
    ARGS_OPTION ("timefreq",
                 CTIerror ("Timing is not available since you don't have clock_gettime"));
#endif

    ARGS_FLAG ("tog", global.dotogstuff = TRUE);

    ARGS_OPTION_BEGIN ("trace")
    {
        ARG_FLAGMASK_BEGIN ();
        ARG_FLAGMASK ('a', global.trace = global.trace_all; global.dotrace = TRUE);

#define TRACE(flag, char, default)                                                       \
    ARG_FLAGMASK (char, global.trace.flag = TRUE; global.dotrace = TRUE);
#include "flags.mac"

        ARG_FLAGMASK_END ();
    }
    ARGS_OPTION_END ("trace");

    ARGS_OPTION ("t", global.target_name = ARG);

    ARGS_OPTION_BEGIN ("T")
    {
        FMGRappendPath (PK_tree_path, ARG);
    }
    ARGS_OPTION_END ("T");

    /*
     * Options starting with uuuuuuuuuuuuuuuuuuuuuuuuuuuuuuuuuuuuuuuuuuu
     */

    ARGS_FLAG ("utrace", global.dousertrace = TRUE);

    /*
     * Options starting with vvvvvvvvvvvvvvvvvvvvvvvvvvvvvvvvvvvvvvvvvvv
     */

    ARGS_OPTION ("v", ARG_RANGE (global.verbose_level, 0, 5));

    ARGS_FLAG ("V", USGprintVersion (); exit (0));

    ARGS_FLAG ("VV", USGprintVersionVerbose (); exit (0));

    /*
     * Options starting with strange symbols
     */

#ifndef DBUG_OFF

    ARGS_OPTION_BEGIN ("#")
    {
        if (NULL == strchr (ARG, '/')) {
            global.my_dbug = TRUE;
            global.my_dbug_from = PHIfirstPhase ();
            global.my_dbug_to = PHIlastPhase ();
            global.my_dbug_str = STRcpy (ARG);
        } else {
            PHOinterpretDbugOption (ARG);
        }

        if (global.my_dbug_from == PHIfirstPhase ()) {
            DBUG_PUSH (global.my_dbug_str);
            global.my_dbug_active = TRUE;
        }
    }
    ARGS_OPTION_END ("#");

#endif /* DBUG_OFF */

    /*
     * Arguments
     */

    ARGS_ARGUMENT ({
        if (global.sacfilename == NULL) {
            global.sacfilename = STRcpy (ARG);

            global.puresacfilename = FMGRbasename (global.sacfilename);
        } else if (global.do_clink) {
            char *tmp = STRcatn (3, global.sacfilename, " ", ARG);
            MEMfree (global.sacfilename);
            global.sacfilename = tmp;
        } else {
            ARGS_ERROR ("Too many source files specified");
        }
    });

    ARGS_UNKNOWN (ARGS_ERROR ("Invalid command line entry"));

    ARGS_END ();

    global.cflags = SBUF2strAndFree (&cflags_buf);
    global.ldflags = SBUF2strAndFree (&ldflags_buf);
    global.tree_cflags = SBUF2strAndFree (&tree_cflags_buf);
    global.tree_ldflags = SBUF2strAndFree (&tree_ldflags_buf);

    DBUG_RETURN ();
}

static void
AnalyseCommandlineSac4c (int argc, char *argv[])
{
    int store_num_threads = 0;
    str_buf *cflags_buf = SBUFcreate (1);
    str_buf *ldflags_buf = SBUFcreate (1);
    str_buf *tree_cflags_buf = SBUFcreate (1);
    str_buf *tree_ldflags_buf = SBUFcreate (1);

    DBUG_ENTER ();

    ARGS_BEGIN (argc, argv);

    /*
     * Options starting with aaaaaaaaaaaaaaaaaaaaaaaaaaaaaaaaaaaaaaaaaaa
     */

    /*
     * Options starting with bbbbbbbbbbbbbbbbbbbbbbbbbbbbbbbbbbbbbbbbbbb
     */

    ARGS_OPTION ("b", PHOinterpretBreakOption (ARG))

    /*
     * Options starting with ccccccccccccccccccccccccccccccccccccccccccc
     */

    ARGS_FLAG ("ccflags", global.printccflags = TRUE;);

    ARGS_OPTION ("ccflag",
                 CTIwarn ("Option -ccflag is deprecated, consider using -Xc instead.");
                 SBUFprintf (cflags_buf, " %s", ARG));
    ARGS_FIXED ("Xc", SBUFprintf (cflags_buf, " %s", ARG));
    ARGS_FIXED ("Xl", SBUFprintf (ldflags_buf, " %s", ARG));
    ARGS_FIXED ("Xtc", SBUFprintf (tree_cflags_buf, " %s", ARG));
    ARGS_FIXED ("Xtl", SBUFprintf (tree_ldflags_buf, " %s", ARG));

    ARGS_FLAG ("copyright", USGprintCopyright (); exit (0));

    /*
     * Options starting with ddddddddddddddddddddddddddddddddddddddddddd
     */

    ARGS_OPTION_BEGIN ("d")
    {
        ARG_CHOICE_BEGIN ();
        ARG_CHOICE ("nocleanup", global.cleanup = FALSE);
        ARG_CHOICE ("syscall", global.show_syscall = TRUE);
        ARG_CHOICE ("cccall", global.gen_cccall = TRUE; global.cleanup = FALSE);
        ARG_CHOICE_END ();
    }
    ARGS_OPTION_END ("d");

    /*
     * Options starting with eeeeeeeeeeeeeeeeeeeeeeeeeeeeeeeeeeeeeeeeeee
     */

    ARGS_OPTION_BEGIN ("E")
    {
        FMGRappendPath (PK_extlib_path, ARG);
    }
    ARGS_OPTION_END ("E");

    /*
     * Options starting with ggggggggggggggggggggggggggggggggggggggggggg
     */

    ARGS_FLAG ("g", global.cc_debug = TRUE);

    /*
     * Options starting with hhhhhhhhhhhhhhhhhhhhhhhhhhhhhhhhhhhhhhhhhhh
     */

    ARGS_FLAG ("h", USGprintUsage (); exit (0));
    ARGS_FLAG ("help", USGprintUsage (); exit (0));

    /*
     * Options starting with iiiiiiiiiiiiiiiiiiiiiiiiiiiiiiiiiiiiiiiiiii
     */

    ARGS_OPTION ("incdir", global.inc_dirname = STRcpy (ARG););

    ARGS_OPTION_BEGIN ("I")
    {
        FMGRappendPath (PK_imp_path, ARG);
    }
    ARGS_OPTION_END ("I");

    /*
     * Options starting with kkkkkkkkkkkkkkkkkkkkkkkkkkkkkkkkkkkkkkkkkkk
     */

    /*
     * Options starting with lllllllllllllllllllllllllllllllllllllllllll
     */

    ARGS_FLAG ("ldflags", global.printldflags = TRUE;);

    ARGS_OPTION_BEGIN ("libdir")
    global.lib_dirname = STRcpy (ARG);
    FMGRappendPath (PK_extlib_path, ARG);
    ARGS_OPTION_END ("libdir");

    ARGS_OPTION_BEGIN ("L")
    {
        FMGRappendPath (PK_lib_path, ARG);
    }
    ARGS_OPTION_END ("L");

    /*
     * Options starting with mmmmmmmmmmmmmmmmmmmmmmmmmmmmmmmmmmmmmmmmmmm
     */

    /*
     * Options starting with nnnnnnnnnnnnnnnnnnnnnnnnnnnnnnnnnnnnnnnnnnn
     */

    ARGS_OPTION_BEGIN ("numthreads")
    {
        ARG_RANGE (store_num_threads, 1, global.max_threads);
        global.num_threads = store_num_threads;
    }
    ARGS_OPTION_END ("numthreads");

    /* only the "-nophm" optimization option is supported in sac4c,
     * hence parse it manually here */
    ARGS_FLAG ("nophm", global.optimize.dophm = FALSE;);

    /*
     * Options starting with ooooooooooooooooooooooooooooooooooooooooooo
     */

    ARGS_OPTION ("o", global.outfilename = STRcpy (ARG));

    ARGS_OPTION ("O", ARG_RANGE (global.cc_optimize, 0, 3));

    /*
     * Options starting with ppppppppppppppppppppppppppppppppppppppppppp
     */

    /*
     * Options starting with sssssssssssssssssssssssssssssssssssssssssss
     */

    /*
     * Options starting with ttttttttttttttttttttttttttttttttttttttttttt
     */

    ARGS_OPTION_BEGIN ("target")
    {
        if (global.target_name != NULL)
            CTIabort ("-target specified more than once.");
        global.target_name = ARG;
    }
    ARGS_OPTION_END ("target");

    ARGS_OPTION_BEGIN ("t")
    {
        if (global.target_name != NULL)
            CTIabort ("-target specified more than once.");
        global.target_name = ARG;
    }
    ARGS_OPTION_END ("t");

    ARGS_OPTION_BEGIN ("T")
    {
        FMGRappendPath (PK_tree_path, ARG);
    }
    ARGS_OPTION_END ("T");

    /*
     * Options starting with vvvvvvvvvvvvvvvvvvvvvvvvvvvvvvvvvvvvvvvvvvv
     */

    ARGS_OPTION ("v", ARG_RANGE (global.verbose_level, 0, 5));

    ARGS_FLAG ("V", USGprintVersion (); exit (0));

    ARGS_FLAG ("VV", USGprintVersionVerbose (); exit (0));

    /*
     * DBUG options ####################################################
     */

#ifndef DBUG_OFF

    ARGS_OPTION_BEGIN ("#")
    {
        if (NULL == strchr (ARG, '/')) {
            global.my_dbug = TRUE;
            global.my_dbug_from = PHIfirstPhase ();
            global.my_dbug_to = PHIlastPhase ();
            global.my_dbug_str = STRcpy (ARG);
        } else {
            PHOinterpretDbugOption (ARG);
        }

        if (global.my_dbug_from == PHIfirstPhase ()) {
            DBUG_PUSH (global.my_dbug_str);
            global.my_dbug_active = TRUE;
        }
    }
    ARGS_OPTION_END ("#");

#endif /* DBUG_OFF */

    /*
     * arguments
     */

    ARGS_ARGUMENT (global.exported_modules
                   = STRSadd (STRcpy (ARG), STRS_saclib, global.exported_modules););

    ARGS_UNKNOWN (ARGS_ERROR ("Invalid command line entry"));

    ARGS_END ();

    global.cflags = SBUF2strAndFree (&cflags_buf);
    global.ldflags = SBUF2strAndFree (&ldflags_buf);
    global.tree_cflags = SBUF2strAndFree (&tree_cflags_buf);
    global.tree_ldflags = SBUF2strAndFree (&tree_ldflags_buf);

    /*
     * set defaults not altered by arguments
     */
    if (global.outfilename == NULL) {
        global.outfilename = STRcpy ("cwrapper");
    }
    global.filetype = FT_cmod;
    if (global.printldflags || global.printccflags) {
        global.verbose_level = 0;
    }

    if (global.exported_modules == NULL) {
        CTIabort ("No modules given as argument. See sac4c -h for details.");
    }

    if (global.printldflags && global.printccflags) {
        CTIabort ("-ldflags and -ccflags cannot be used simultaneously.");
    }

    if (global.optimize.dophm) {
        CTIwarn (
          "Private Heap Manager in sac4c is experimental! Use -nophm to disable it.");
    }

    DBUG_RETURN ();
}

static void
AnalyseCommandlineSac2tex (int argc, char *argv[])
{
    DBUG_ENTER ();

    ARGS_BEGIN (argc, argv);

    /*
     * Options starting with bbbbbbbbbbbbbbbbbbbbbbbbbbbbbbbbbbbbbbbbbbb
     */

    ARGS_OPTION ("b", PHOinterpretBreakOption (ARG))

    /*
     * Options starting with ccccccccccccccccccccccccccccccccccccccccccc
     */

    ARGS_FLAG ("copyright", USGprintCopyright (); exit (0));

    /*
     * Options starting with hhhhhhhhhhhhhhhhhhhhhhhhhhhhhhhhhhhhhhhhhhh
     */

    ARGS_FLAG ("h", USGprintUsage (); exit (0));
    ARGS_FLAG ("help", USGprintUsage (); exit (0));

    /*
     * Options starting with iiiiiiiiiiiiiiiiiiiiiiiiiiiiiiiiiiiiiiiiiii
     */

    ARGS_OPTION ("incdir", global.inc_dirname = STRcpy (ARG););

    ARGS_OPTION_BEGIN ("I")
    {
        FMGRappendPath (PK_imp_path, ARG);
    }
    ARGS_OPTION_END ("I");

    /*
     * Options starting with kkkkkkkkkkkkkkkkkkkkkkkkkkkkkkkkkkkkkkkkkkk
     */

    /*
     * Options starting with lllllllllllllllllllllllllllllllllllllllllll
     */

    ARGS_FLAG ("ldflags", global.printldflags = TRUE;);

    ARGS_OPTION ("libdir", global.lib_dirname = STRcpy (ARG););

    ARGS_OPTION_BEGIN ("L")
    {
        FMGRappendPath (PK_lib_path, ARG);
    }
    ARGS_OPTION_END ("L");

    /*
     * Options starting with ooooooooooooooooooooooooooooooooooooooooooo
     */

    ARGS_OPTION ("o", global.outfilename = STRcpy (ARG));

    /*
     * Options starting with ttttttttttttttttttttttttttttttttttttttttttt
     */

    ARGS_OPTION_BEGIN ("T")
    {
        FMGRappendPath (PK_tree_path, ARG);
    }
    ARGS_OPTION_END ("T");

    /*
     * Options starting with vvvvvvvvvvvvvvvvvvvvvvvvvvvvvvvvvvvvvvvvvvv
     */

    ARGS_OPTION ("v", ARG_RANGE (global.verbose_level, 0, 5));

    ARGS_FLAG ("V", USGprintVersion (); exit (0));

    ARGS_FLAG ("VV", USGprintVersionVerbose (); exit (0));

    /*
     * DBUG options ####################################################
     */

#ifndef DBUG_OFF

    ARGS_OPTION_BEGIN ("#")
    {
        if (NULL == strchr (ARG, '/')) {
            global.my_dbug = TRUE;
            global.my_dbug_from = PHIfirstPhase ();
            global.my_dbug_to = PHIlastPhase ();
            global.my_dbug_str = STRcpy (ARG);
        } else {
            PHOinterpretDbugOption (ARG);
        }

        if (global.my_dbug_from == PHIfirstPhase ()) {
            DBUG_PUSH (global.my_dbug_str);
            global.my_dbug_active = TRUE;
        }
    }
    ARGS_OPTION_END ("#");

#endif /* DBUG_OFF */

    /*
     * arguments
     */

    ARGS_ARGUMENT ({
        if (global.sacfilename == NULL) {
            global.sacfilename = STRcpy (ARG);

            global.puresacfilename = FMGRbasename (global.sacfilename);
        } else {
            ARGS_ERROR ("Too many source files specified");
        }
    });

    ARGS_UNKNOWN (ARGS_ERROR ("Invalid command line entry"));

    ARGS_END ();

    /*
     * set defaults not altered by arguments
     */
    if (global.outfilename == NULL) {
        global.outfilename = STRcpy ("doc");
    }
    global.optimize.dophm = FALSE;
    if (global.printldflags || global.printccflags) {
        global.verbose_level = 0;
    }

    DBUG_RETURN ();
}

void
OPTanalyseCommandline (int argc, char *argv[])
{
    DBUG_ENTER ();

    switch (global.tool) {
    case TOOL_sac2c:
        AnalyseCommandlineSac2c (argc, argv);
        break;
    case TOOL_sac4c:
        AnalyseCommandlineSac4c (argc, argv);
        break;
    case TOOL_sac2tex:
        AnalyseCommandlineSac2tex (argc, argv);
        break;
    }

    DBUG_RETURN ();
}

#undef DBUG_PREFIX<|MERGE_RESOLUTION|>--- conflicted
+++ resolved
@@ -249,8 +249,6 @@
                  "Insertion of explicit conformity checks has been enabled.");
     }
 
-<<<<<<< HEAD
-=======
     /* Checks related to the distributed memory backend */
     if (global.backend == BE_distmem) {
         /* The distributed memory backend is used. Check for incompatible options. */
@@ -352,7 +350,6 @@
     }
 
     /* turn on default multithreading if using cuda hybrid backend */
->>>>>>> 2a1c6f73
     if (global.backend == BE_cudahybrid && global.mtmode == MT_none) {
         CTIerror ("Target MT_MODE must be set with BACKEND CudaHybrid.");
     }
@@ -1019,8 +1016,6 @@
 
     /* -- Runtime Specialization -- */
 
-<<<<<<< HEAD
-=======
     /* Specialization has to be turned of otherwise the compiler will pick the
      * most generic function instead of the wrapper entry function.
      */
@@ -1053,7 +1048,6 @@
     }
     ARGS_OPTION_END ("rtspec_mode");
 
->>>>>>> 2a1c6f73
     ARGS_FLAG ("runtime", global.runtime = TRUE);
 
     ARGS_OPTION ("rt_old_mod", global.rt_old_module = ARG);
