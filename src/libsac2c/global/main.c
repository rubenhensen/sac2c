--- conflicted
+++ resolved
@@ -29,17 +29,13 @@
         CTIexit (EXIT_SUCCESS);
     } else if (global.libstat) {
         LIBSprintLibStat ();
-<<<<<<< HEAD
-        CTIterminateCompilationSilent ();
+        CTIexit (EXIT_SUCCESS);
     } else if (global.do_clink != DO_C_none) {
         CCTperformTask (CCT_clinkonly);
-        CTIterminateCompilationSilent ();
+        CTIexit (EXIT_SUCCESS);
     } else if (global.do_ccompile != DO_C_none) {
         CCTperformTask (CCT_ccompileonly);
-        CTIterminateCompilationSilent ();
-=======
         CTIexit (EXIT_SUCCESS);
->>>>>>> 737fddfb
     }
 
     DBUG_RETURN ();
