--- conflicted
+++ resolved
@@ -376,7 +376,11 @@
 #include "type_info.mac"
 };
 
-<<<<<<< HEAD
+static const cbasetype_class_t type_cbasetype_init[] = {
+#define TYP_IFntcbasetype(it_ntcbasetype) it_ntcbasetype
+#include "type_info.mac"
+};
+
 static const configuration_t config_init = {
 #define str NULL
 #define num 0
@@ -387,80 +391,6 @@
 #undef num
 };
 
-=======
-static const cbasetype_class_t type_cbasetype_init[] = {
-#define TYP_IFntcbasetype(it_ntcbasetype) it_ntcbasetype
-#include "type_info.mac"
-};
-
-/*static configuration_t */
-#define config_init                                                                      \
-    (configuration_t)                                                                    \
-    {                                                                                    \
-        NULL,   /* cc			  */                                                             \
-          NULL, /* ccflags		  */                                                         \
-          NULL, /* ccincdir		  */                                                        \
-          NULL, /* cclibdir		  */                                                        \
-          NULL, /* ldflags		  */                                                         \
-          NULL, /* cclink		  */                                                          \
-          NULL, /* ccmtlink		  */                                                        \
-          NULL, /* ccdllink		  */                                                        \
-          NULL, /* cext		  */                                                            \
-          NULL, /* rc_method		  */                                                       \
-          NULL, /* backend		  */                                                         \
-          NULL, /* mt_lib           */                                                   \
-          NULL, /* distmem_commlib  */                                                   \
-          NULL, /* commlib_conduit  */                                                   \
-          NULL, /* tree_cc		  */                                                         \
-          NULL, /* tree_ld		  */                                                         \
-          NULL, /* tree_ld_path	  */                                                     \
-          NULL, /* lib_variant	  */                                                      \
-          NULL, /* tree_cext		  */                                                       \
-          NULL, /* opt_O0		  */                                                          \
-          NULL, /* opt_O1		  */                                                          \
-          NULL, /* opt_O2		  */                                                          \
-          NULL, /* opt_O3		  */                                                          \
-          NULL, /* opt_g		  */                                                           \
-          NULL, /* opt_D		  */                                                           \
-          NULL, /* opt_I		  */                                                           \
-          NULL, /* cpp_stdin		  */                                                       \
-          NULL, /* cpp_file		  */                                                        \
-          NULL, /* tar_create		  */                                                      \
-          NULL, /* tar_extract	  */                                                      \
-          NULL, /* ar_create		  */                                                       \
-          NULL, /* ld_dynamic		  */                                                      \
-          NULL, /* genpic		  */                                                          \
-          NULL, /* ld_path		  */                                                         \
-          NULL, /* ranlib		  */                                                          \
-          NULL, /* mkdir		  */                                                           \
-          NULL, /* rmdir		  */                                                           \
-          NULL, /* chdir		  */                                                           \
-          NULL, /* cat		  */                                                             \
-          NULL, /* move		  */                                                            \
-          NULL, /* rsh		  */                                                             \
-          NULL, /* dump_output	  */                                                      \
-          NULL, /* cuda_arch		  */                                                       \
-          NULL, /* libpath		  */                                                         \
-          NULL, /* imppath		  */                                                         \
-          NULL, /* extlibpath		  */                                                      \
-          NULL, /* tmpdir		  */                                                          \
-          0,    /* cache1_size	  */                                                      \
-          0,    /* cache1_line	  */                                                      \
-          0,    /* cache1_assoc	  */                                                     \
-          NULL, /* cache1_writepol	  */                                                  \
-          0,    /* cache1_msca_factor	  */                                               \
-          0,    /* cache2_size	  */                                                      \
-          0,    /* cache2_line	  */                                                      \
-          0,    /* cache2_assoc	  */                                                     \
-          NULL, /* cache2_writepol	  */                                                  \
-          0,    /* cache2_msca_factor	  */                                               \
-          0,    /* cache3_size	  */                                                      \
-          0,    /* cache3_line	  */                                                      \
-          0,    /* cache3_assoc	  */                                                     \
-          NULL, /* cache3_writepol	  */                                                  \
-          0,    /* cache3_msca_factor;  */                                               \
-    }
->>>>>>> 2a1c6f73
 /*
  * This is only a dirty trick to fake an a-priori initialization
  * of config, Which is not possible otherwise without a major code
