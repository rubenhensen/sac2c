#include <stdio.h>
#include <limits.h>

#include "globals.h"
#include "build.h"

#define DBUG_PREFIX "USG"
#include "debug.h"

#include "usage.h"
#include "phase_options.h"
#include "config.h"
#include "sacdirs.h"

static void
PrintToolName (void)
{
    DBUG_ENTER ();

    printf ("\n"
            "---------------------------------------------------------------------------"
            "\n"
            " SAC - Single Assignment C\n"
            "---------------------------------------------------------------------------"
            "\n"
            "\n"
            "\n"
            "NAME:          %s\n"
            "VERSION:       %s\n",
            global.toolname, (global.version_id[0] == '\0') ? "???" : global.version_id);

    DBUG_RETURN ();
}

static void
PrintDescriptionSac2c (void)
{
    DBUG_ENTER ();

    printf (
      "\n\nDESCRIPTION:\n\n"

      "    The sac2c compiler transforms SAC source code into executable programs\n"
      "    (SAC programs) or into a SAC specific library format (SAC module and\n"
      "    class implementations), respectively.\n"
      "    \n"
      "    The compilation process is performed in 4 separate stages:\n"
      "      1. sac2c uses any C preprocessor to preprocess the given SAC source;\n"
      "      2. sac2c itself transforms preprocessed SAC source code into C code;\n"
      "      3. sac2c uses any C compiler to generate target machine code;\n"
      "      4. sac2c uses any C linker to create an executable program\n"
      "         or sac2c itself creates a SAC library file.\n"
      "    \n"
      "    When compiling a SAC program, sac2c stores the corresponding\n"
      "    intermediate C code either in the file a.out.c in the current directory\n"
      "    (default) or in the file <file>.c if <file> is specified using the -o\n"
      "    option. Here, any absolute or relative path name may be used.\n"
      "    The executable program is either written to the file a.out or to any\n"
      "    file specified using the -o option.\n"
      "    \n"
      "    However, when compiling a SAC module/class implementation, the\n"
      "    resulting SAC library is stored in the files <mod/class name>.a\n"
      "    and  <mod/class name>.so in the current directory.\n"
      "    In this case, the -o option may be used to specify a\n"
      "    different directory but not a different file name.\n");

    DBUG_RETURN ();
}

static void
PrintDescriptionSac4c (void)
{
    DBUG_ENTER ();

    printf (
      "\n\nDESCRIPTION:\n\n"

      "    The sac4c tools generates C headers and a corresponding wrapper library\n"
      "    for a given set of SAC libraries.\n"
      "    When generating the wrapper, sac4c will default to the two files\n"
      "    sacwrapper.h, libsacwrapper.so  and libsacwrapper.a, where the former\n"
      "    contains the C external declarations, and the later two files contain\n"
      "    the corresponding wrapper code. This default name can be overidden by\n"
      "    using the -o option as described below.\n\n"

      "    To ease linking of the final application, sac4c provides the flag\n"
      "    -ldflags, which prints appropriate linker flags that need to be used for\n"
      "    linking the wrapper library. To compiler code that uses the wrapper,\n"
      "    add the flags printed by using the -ccflags option to the c compiler\n"
      "    call.\n\n");

    DBUG_RETURN ();
}

static void
PrintDescriptionSac2tex (void)
{
    DBUG_ENTER ();

    printf ("\n\nDESCRIPTION:\n\n"

            "    The sac2tex tool generates tex code from sac code\n"
            "    .\n\n");

    DBUG_RETURN ();
}

static void
PrintFeatureSet (void)
{
    DBUG_ENTER ();

    printf ("\n\nINSTALLATION-SPECIFIC FEATURE SET:\n\n"
            " - default path to sac2crc: " SAC2CRC_CONF "\n"
            " - default path to libsac2c: " DLL_DIR "\n\n");

<<<<<<< HEAD
=======
#if ENABLE_MT
    printf ("    Posix Thread based parallelization:  enabled\n");
#else
    printf ("    Posix Thread based parallelization: disabled\n");
#endif

#if ENABLE_MT_LPEL
    printf ("    LPEL based parallelization:          enabled\n");
#else
    printf ("    LPEL based parallelization:         disabled\n");
#endif

#if ENABLE_OMP
    printf ("    OpenMP based parallelization:        enabled\n");
#else
    printf ("    OpenMP based parallelization:       disabled\n");
#endif

#if ENABLE_DISTMEM
    printf ("    Distributed memory parallelization:  enabled (experimental)\n");

#if ENABLE_DISTMEM_GASNET
    printf ("        GASNet communication library:    enabled (conduits: %s)\n",
            DISTMEM_GASNET_CONDUITS);
#else
    printf ("        GASNet communication library:   disabled\n");
#endif

#if ENABLE_DISTMEM_GPI
    printf ("        GPI communication library:       enabled\n");
#else
    printf ("        GPI communication library:      disabled\n");
#endif

#if ENABLE_DISTMEM_MPI
    printf ("        MPI communication library:       enabled\n");
#else
    printf ("        MPI communication library:      disabled\n");
#endif

#if ENABLE_DISTMEM_ARMCI
    printf ("        ARMCI communication library:     enabled\n");
#else
    printf ("        ARMCI communication library:    disabled\n");
#endif

#else
    printf ("    Distributed memory parallelization:  disabled\n");
#endif

#if ENABLE_PHM
    printf ("    Private heap management:             enabled\n");
#else
    printf ("    Private heap management:            disabled\n");
#endif

#if ENABLE_RTSPEC
    printf ("    Runtime specialization:              enabled\n");
#else
    printf ("    Runtime specialization:             disabled\n");
#endif

#if ENABLE_MUTC
    printf ("    MuTC support:                        enabled\n");
#else
    printf ("    MuTC support:                       disabled\n");
#endif

#if ENABLE_HWLOC
    printf ("    hwloc thread binding:                enabled\n");
#else
    printf ("    hwloc thread binding:               disabled\n");
#endif
>>>>>>> 2a1c6f73
    DBUG_RETURN ();
}

static void
PrintSpecialOptions (void)
{
    DBUG_ENTER ();

    printf (
      "\n\nSPECIAL OPTIONS:\n\n"

      "    -h              Display this helptext.\n"
      "    -help           Display this helptext.\n"
      "    -copyright      Display copyright/disclaimer.\n"
      "    -V              Display version identification.\n"
      "    -VV             Display verbose version identification.\n"
      "\n"
      "    -libstat        Print status information of the given SAC library file.\n"
      "    -prsc           Print resource settings.\n"
      "\n"
      "    -M              Detect dependencies from imported modules/classes and\n"
      "                    write them to stdout in a way suitable for the make\n"
      "                    utility.\n"
      "    -Mlib           Same as -M except that the output format is suitable\n"
      "                    for makefiles used by the standard library building\n"
      "                    process.\n"
      "\n"
      "    -C <name>       Print out a configuration parameter\n"
      "\n"
      "    NOTE:\n"
      "    When called with one of these options, sac2c does not perform\n"
      "    any compilation steps.\n");

    DBUG_RETURN ();
}

static void
PrintOptionsSac4c (void)
{
    DBUG_ENTER ();

    printf ("\n\nGENERAL OPTIONS:\n\n"

            "    -I <path>       Specify additional SAC library source file path.\n"
            "    -L <path>       Specify additional SAC library module path.\n"
            "    -T <path>       Specify additional SAC library tree path.\n"
            "    -E <path>       Specify additional C library file path.\n"
            "    -Xc <flags>     Extra flags to pass to the C compiler for "
            "program/module code.\n"
            "    -Xl <flags>     Extra flags to pass to the C linker for program/module "
            "code.\n"
            "    -Xtc <flags>    Extra flags to pass to the C compiler for tree code.\n"
            "    -Xtl <flags>    Extra flags to pass to the C linker for tree code.\n"
            "\n"
            "    -o <name>       Write external declarations to file <name>.h and\n"
            "                    wrapper library to file lib<name>.EXT.\n"
            "\n"
            "    -ldflags        Print linker flags to stdout\n"
            "    -ccflags        Print C compiler flags to stdout\n"
            "\n"
            "    -incdir         Specify the directory where the include file is "
            "written.\n"
            "    -libdir         Specify the directory where the library files are "
            "written.\n"
            "\n"
            "    -v <n>          Specify verbose level:\n"
            "                      0: error messages only\n"
            "                      1: error messages and warnings\n"
            "                      2: basic compile time information\n"
            "                      3: full compile time information\n"
            "                      4: even more compile time information\n"
            "                    (default: %d)\n",
            global.verbose_level);

    DBUG_RETURN ();
}

static void
PrintGeneralOptions (void)
{
    DBUG_ENTER ();

    printf ("\n\nGENERAL OPTIONS:\n\n"

            "    -D <var>        Set preprocessor variable <var>.\n"
            "    -D <var>=<val>  Set preprocessor variable <var> to <val>.\n"
            "    -cppI <path>    Specify path for preprocessor includes.\n"
            "\n"
            "    -I <path>       Specify additional SAC library source file path.\n"
            "    -E <path>       Specify additional C library file path.\n"
            "    -L <path>       Specify additional SAC library module path.\n"
            "    -T <path>       Specify additional SAC library tree path.\n"
            "    -Xc <flags>     Extra flags to pass to the C compiler for "
            "program/module code.\n"
            "    -Xl <flags>     Extra flags to pass to the C linker for program/module "
            "code.\n"
            "    -Xtc <flags>    Extra flags to pass to the C compiler for tree code.\n"
            "    -Xtl <flags>    Extra flags to pass to the C linker for tree code.\n"
            "\n"
            "    -o <name>       For compilation of programs:\n"
            "                      Place executable code in the specified file.\n"
            "                    For compilation of module/class implementations:\n"
            "                      Write module tree to the specified directory.\n"
            "    -olib <name>    For compilation of module/class implementations:\n"
            "                      Write module code to the specified directory.\n"
            "                      (if not specified, defaults to same as -o)\n"
            "    -install        Exclusively for compilation of module/class\n"
            "                    implementations:\n"
            "                      Write to the central repository.\n"
            "\n"
            "    -c              Generate C-file only; do not invoke C compiler.\n"
            "\n"
            "    -v <n>          Specify verbose level:\n"
            "                      0: error messages only\n"
            "                      1: error messages and warnings\n"
            "                      2: basic compile time information\n"
            "                      3: full compile time information\n"
            "                      4: even more compile time information\n"
            "                    (default: %d)\n",
            global.verbose_level);

    DBUG_RETURN ();
}

static void
PrintBreakOptions (void)
{
    DBUG_ENTER ();

    printf ("\n\nBREAK OPTIONS:\n\n"

            "    Break options allow you to stop the compilation process\n"
            "    after a particular phase, subphase or cycle optimisation.\n"
            "    By default the intermediate programm will be printed. You\n"
            "    can visualize the syntax tree as well, and a new png file \n"
            "    will be created. But this behaviour may be influenced by \n"
            "    the following compiler options:\n "
            "\n"
            "    -noPAB          Deactivates printing after break.\n"
            "    -doPAB          Activates printing after break.\n"
            "    -doVAB          Activates visualization of program after break.\n"
            "                    Select different categories of funcion to print.\n"
            "    -fVAB <format>  Output visualization in <format>. Default is PNG.\n"
            "                    <format> must be supported by your dot installation,\n"
            "                    run \"dot -Tv\" for a list of available formats.\n"

            "\n"
            "    -b<spec>        Break after the compilation stage given\n"
            "                    by <spec>, where <spec> follows the pattern\n"
            "                    <phase>:<subphase>:<cyclephase>:<pass>.\n"
            "                    The first three are from the list of\n"
            "                    encodings below. The last one is a natural\n"
            "                    number. Alternatively, a number can be used\n"
            "                    for the phase, as well.\n");

    DBUG_RETURN ();
}

static void
PrintBreakoptionSpecifierSac2c (void)
{
    DBUG_ENTER ();

    printf ("\n\nBREAK OPTION SPECIFIERS:\n");

    PHOprintPhasesSac2c ();

    DBUG_RETURN ();
}

static void
PrintBreakoptionSpecifierSac4c (void)
{
    DBUG_ENTER ();

    printf ("\n\nBREAK OPTION SPECIFIERS:\n");

    PHOprintPhasesSac4c ();

    DBUG_RETURN ();
}

static void
PrintTypeInferenceOptions (void)
{
    DBUG_ENTER ();

    printf ("\n\nTYPE INFERENCE OPTIONS:\n\n");
    printf ("    -specmode <strat>  Specify function specialization strategy:\n"
            "                         aks: try to infer all shapes statically,\n"
            "                         akd: try to infer all ranks statically,\n"
            "                         aud: do not specialize at all.\n"
            "                         (default: %s)\n\n",
            global.spec_mode_str[global.spec_mode]);

    printf ("    -maxspec <n>       Individual functions will be specialized at most <n> "
            "times.\n"
            "                         (default: %d)\n",
            global.maxspec);

    DBUG_RETURN ();
}

static void
PrintOptimisationOptions (void)
{
    DBUG_ENTER ();
    printf (
      "\n\nOPTIMIZATION OPTIONS:\n\n"
      "    -enforceIEEE    Treat floating point arithmetic as defined in the IEEE-754\n"
      "                    standard. In particular, this means\n"
      "                      - disable some algebraic optimizations,\n"
      "                      - disable segmentation and tiling of fold-with-loops,\n"
      "                      - disable parallel execution of fold-with-loops.\n"
      "                    Currently implemented for:\n"
      "                      - associative law optimization,\n"
      "                      - segmentation and tiling of fold-with-loops.\n"
      "\n"
      "    -noreuse        Disable reuse inference in emm.\n"
      "\n"
      "    -iveo <n>       Enable or disable certain index vector optimisations\n"
      "                    <n> is a bitmask consisting of the following bits:\n"
      "                      1: enable the usage of withloop offsets where possible\n"
      "                      2: scalarise vect2offset operations where possible\n"
      "                      3: try to optimise computations on index vectors\n"
      "                      4: try to reuse offsets once computed\n"
      "                    The iveo option to for testing, and is to be removed.\n"
      "\n"
      "    -ssaiv          This option, if enabled, forces all with-loop generator\n"
      "                    variables to be unique (SSA form). (This is\n"
      "                    a prerequisite for MINVAL/MAXVAL work.)\n"
      "\n"
      "                    If disabled (the default setting), all with-loop\n"
      "                    generators use the same index vector variables.\n"
      "\n"
      "    -extrema        This option, if enabled, allows the compiler to\n"
      "                    use optimizations based on index variable extrema;\n"
      "                    i.e., the minimum and maximum value that index variables\n"
      "                    may take on. This option requires that -ssaiv is also "
      "enabled.\n"
      "\n"
      "    -no <opt>       Disable optimization technique <opt>.\n"
      "\n"
      "    -do <opt>       Enable optimization technique <opt>.\n"
      "\n\n"
      "    The following optimization techniques are currently supported:\n"
      "\n"
      "     (A leading * identifies optimization enabled by default.)\n"
      "\n");

#define DELAYPHM global.config.use_phm_api
#ifdef PRODUCTION
#define OPTIMIZE(str, abbr, devl, prod, name)                                            \
    printf ("      %s %-8s%s\n", prod ? "*" : " ", str, name);
#else
#define OPTIMIZE(str, abbr, devl, prod, name)                                            \
    printf ("      %s %-8s%s\n", devl ? "*" : " ", str, name);
#endif
#include "optimize.mac"

    printf (
      "\n"
      "    NOTE:\n"
      "     -no opt     disables all optimizations at once.\n"
      "     -do opt     enables all optimizations at once.\n"
      "\n"
      "    NOTE:\n"
      "     Upper case letters may be used to indicate optimization techniques.\n"
      "\n"
      "    NOTE:\n"
      "     Command line arguments are evaluated from left to right, i.e.,\n"
      "     \"-no opt -do inl\" disables all optimizations except for function "
      "inlining.\n"
      "\n"
      "    NOTE:\n"
      "     Some of the optimization techniques are parameterized by additional side\n"
      "     conditions. They are controlled by the following options:\n"
      "\n");

    printf (
      "    -maxoptcyc <n>  Repeat optimization cycle max <n> times. After <n> cycles\n"
      "                    all optimisations except for type upgrade and function "
      "dispatch\n"
      "                    are disabled.\n"
      "                      (default: %d)\n\n",
      global.max_optcycles);

    printf (
      "    -maxrecinl <n>  Inline recursive function applications at most <n> times.\n"
      "                      (default: %d)\n\n",
      global.max_recursive_inlining);

    printf ("    -maxlur <n>     Unroll loops having at most <n> iterations.\n"
            "                      (default: %d)\n\n",
            global.unrnum);

    printf (
      "    -maxwlur <n>    Unroll with-loops with at most <n> elements generator set\n"
      "                    size.\n"
      "                      (default: %d)\n\n",
      global.wlunrnum);

    printf (
      "    -maxprfur <n>   Unroll built-in vector operations with at most <n> elements\n"
      "                    generator set size.\n"
      "                      (default: %d)\n\n",
      global.prfunrnum);

    printf ("    -maxae <n>      Try to eliminate arrays with at most <n> elements.\n"
            "                      (default: %d)\n\n",
            global.minarray);

    printf (
      "    -initmheap <n>  At program startup initially request <n> KB of heap memory\n"
      "                    for master thread.\n"
      "                      (default: %d)\n\n",
      global.initial_master_heapsize);

    printf (
      "    -initwheap <n>  At program startup initially request <n> KB of heap memory\n"
      "                    for each worker thread.\n"
      "                      (default: %d)\n\n",
      global.initial_worker_heapsize);

    printf (
      "    -inituheap <n>  At program startup initially request <n> KB of heap memory\n"
      "                    for usage by all threads.\n"
      "                      (default: %d)\n\n",
      global.initial_unified_heapsize);

    printf (
      "    -aplimit <n>    Set the array padding resource allocation overhead limit\n"
      "                    to <n> %%.\n"
      "                      (default: %d)\n\n",
      global.padding_overhead_limit);

    printf (
      "    -apdiag         Print additional information for array padding to file\n"
      "                    \"<outfile>.ap\", where <outfile> is the name specified via\n"
      "                    the \"-o\" option.\n\n");

    printf (
      "    -apdiagsize <n> Limit the amount of information written to the diagnostic\n"
      "                    output file created via the -apdiag option to approximately\n"
      "                    <n> lines.\n"
      "                      (default: %d)\n\n",
      global.apdiag_limit);

    printf ("    -dowls_aggressive Set WLS optimization level to aggressive.\n"
            "                    WARNING:\n"
            "                    Aggressive with-loop scalarization may have the "
            "opposite\n"
            "                    effect as with-loop invariant removal and cause "
            "duplication\n"
            "                    of code execution.\n\n"
            "    -maxwls         Set the maximum number of inner with-loop elements for "
            "which\n"
            "                    aggressive behaviour will be used even if "
            "-dowls_aggressive is\n"
            "                    not given. (default: %d)\n\n",
            global.maxwls);

    printf (
      "    -dofoldfusion   Enable fusion of with-loops with fold operator (default).\n"
      "    -nofoldfusion   Disable fusion of with-loops with fold operator.\n\n"
      "    -maxnewgens <n> Set the maximum number of new created generators while\n"
      "                    intersection of generatorsets from two with-loops in\n"
      "                    with-loop fusion to <n>.\n"
      "                      (default: %d)\n\n",
      global.max_newgens);

    printf ("    -sigspec <strat>   Specify strategy for specialization of function "
            "sigantures:\n"
            "                          akv: try to infer all values statically,\n"
            "                          aks: try to infer all shapes statically,\n"
            "                          akd: try to infer all ranks statically,\n"
            "                          aud: do not specialize at all.\n"
            "                          (default: %s)\n",
            global.sigspec_mode_str[global.sigspec_mode]);

    printf ("    -force_naive    Make wlt always run in naive mode\n\n");

    DBUG_RETURN ();
}

static void
PrintMutcOptions (void)
{
    DBUG_ENTER ();
    /*      12345678901234567890123456789012345678901234567890123456789012345678901234567890*/
    printf (
      "\n\nMUTC OPTIONS:\n\n"
      "    -mutc_fun_threads                Convert all functions to thread functions\n"
      "                                     and use singleton creates\n\n"
      "    -mutc_thread_mem                 Use thread local memory every where not\n"
      "                                     global memory\n\n"
      "    -mutc_disable_thread_mem         Disable creation of thread local memory\n"
      "    -mutc_benchmark                  Enable mutc benchmarking support\n\n"
      "    -mutc_static_resource_management Staticly manage resources\n\n"
      "    -mutc_force_block_size <n>       Force the block size to <n> for all\n"
      "                                     creates\n"
      "    -mutc_force_spawn_flags <s>      Force the flags to <s> for all spawns\n"
      "    -mutc_distribute <mode>          Select a mode for distributing threads\n"
      "                                     across cores. Possible modes are:\n\n"
      "                                     toplevel : only distribute the top-evel\n"
      "                                                create of a with3 nesting\n"
      "                                     bounded :  distribute threads globally\n"
      "                                                until at least <n> threads\n"
      "                                                have been distributed. <n> is\n"
      "                                                specified using the\n"
      "                                                -mutc_distribute_arg option\n\n"
      "    -mutc_distribute_arg             numerical argument for distribution "
      "modes.\n\n"
      "    -mutc_unroll <n>                 Maximum with3 size to unroll(1)\n\n"
      "    -mutc_suballoc_desc_one_level_up Allocate discs one level higher than they\n"
      "                                     are used\n\n"
      "    -mutc_rc_places <n>              Number of exclusive places to be used for\n"
      "                                     reference counting operations(1)\n\n"
      "    -mutc_rc_indirect                Perform reference counting operations using\n"
      "                                     wrapper functions\n\n"
      "    -mutc_seq_data_parallel          sequentialised data parallel code\n\n");

    DBUG_RETURN ();
}

static void
PrintDistMemOptions (void)
{
    DBUG_ENTER ();

    printf ("\n\nDISTRIBUTED MEMORY BACKEND OPTIONS (experimental):\n\n"

            "    -dsm_maxmem_mb <n>     Maximum amount of memory to use for the DSM "
            "system in MB.\n"
            "                           (default: %d MB)\n"
            "\n"
            "    -distmem_min_elems <n> Minimum number of array elements per node such "
            "that an array\n"
            "                           gets distributed (default: %d elements)\n"
            "\n"
            "    -distmem_tr_pf_node <r> Only produce trace and profile output at the "
            "node with this rank (-1 = all nodes).\n"
            "                            (default: %d elements)\n"
            "\n"
            "    -dmgs_min_selects <n> Minimum number of selects that have not been "
            "marked as local in the DMMLS\n"
            "                          optimisation so that the DMGS optimisation is "
            "applied.\n"
            "                          The value has to be at least 3 because otherwise "
            "it cannot pay off.\n"
            "                          (default: %d elements)\n"
            "\n"
            "    -dmgs_max_selects <n> Maximum number of selects that have not been "
            "marked as local in the DMMLS\n"
            "                          optimisation so that the DMGS optimisation is "
            "applied.\n"
            "                          (default: %d elements, 0 = unbounded)\n"
            "\n"
            "    -dsm_cache_outside_seg Allocate the caches outside of the DSM memory "
            "segment when GASNet\n"
            "                           is used. This requires Firehose to be disabled.\n"
            "                           (By default, the caches are allocated within the "
            "DSM segment when GASNet is used.)\n"
            "\n"
            "    -distmem_ptrs_desc   Keep pointers to the start of a distributed array "
            "at\n"
            "                         every node in the array descriptor.\n"
            "\n"
            "    -distmem_no_ptr_cache  Disables the pointer cache.\n"
            "\n",
            global.distmem_max_memory_mb, global.distmem_min_elems_per_node,
            global.distmem_tr_pf_node, global.dmgs_min_selects, global.dmgs_max_selects);

    DBUG_RETURN ();
}

static void
PrintMultithreadOptions (void)
{
    DBUG_ENTER ();

    printf ("\n\nMULTI-THREAD OPTIONS:\n\n"

            "    -numthreads <n> Specify at compile time the exact number of threads to "
            "be\n"
            "                    used for parallel execution.\n"
            "\n"
            "    -maxthreads <n> Specify at compile time only an upper bound on the "
            "number\n"
            "                    of threads to be used  for parallel execution when "
            "exact\n"
            "                    number is determined at runtime.\n"
            "                      (default: %d)\n"
            "\n"
            "    -dofoldparallel Enable parallelization of fold with-loops (default).\n"
            "    -nofoldparallel Disable parallelization of fold with-loops.\n"
            "\n"
            "    -minmtsize <n>  Specify minimum generator set size for parallel "
            "execution\n"
            "                    of with-loops.\n"
            "                      (default: %d)\n"
            "\n"
            "    -maxrepsize <n> Specify maximum size for arrays to be replicated as\n"
            "                    private data of multiple threads.\n"
            "                      (default: %d)\n",
            global.max_threads, global.min_parallel_size, global.max_replication_size);

    DBUG_RETURN ();
}

static void
PrintBackendOptions (void)
{
    DBUG_ENTER ();

    printf ("\n\nBACKEND OPTIONS:\n"
            "\n"
            "    -minarrayrep <class>\n"
            "                    Specify the minimum array representation class used:\n"
            "                      s: use all (SCL, AKS, AKD, AUD) representations,\n"
            "                      d: use SCL, AKD, AUD representations only,\n"
            "                      +: use SCL, AUD representations only,\n"
            "                      *: use AUD representation only.\n"
            "                    (default: s)\n"
            "\n"
            "    -force_desc_size <n>\n"
            "                    Force the size of the descriptor to n bytes\n"
            "\n");

    DBUG_RETURN ();
}

#ifndef DBUG_OFF

static void
PrintFredFishOptions (void)
{
    DBUG_ENTER ();

    printf (
      "\n\nOPTIONS FOR FRED FISH'S DBUG:\n\n"
      "    -# t            Display trace information.\n"
      "                    Each function entry and exit during program execution is\n"
      "                    printed on the screen.\n"
      "\n"
      "    -# d            Display debug output information.\n"
      "                    Each DBUG_PRINT macro in the code will be executed.\n"
      "                    Each DBUG_EXECUTE macro in the code will be executed.\n"
      "\n"
      "    -# d,<str>      Restrict \"-# d\" option to DBUG_PRINT / DBUG_EXECUTE macros\n"
      "                    which are tagged with the string <str> (no quotes).\n"
      "\n"
      "    -# <f>/<t>/<o>  Restrict the effect of any Fred Fish DBUG package option <o>\n"
      "                    to the range <f> to <t> of sac2c compiler phases.\n"
      "                      (default: <f> = first compiler phase,\n"
      "                                <t> = last compiler phase.)\n"
      "                    All kinds of phases can be specified using a syntax\n"
      "                    analogous to that of the -b option.\n");

    DBUG_RETURN ();
}

static void
PrintDebugOptions (void)
{
    DBUG_ENTER ();

    printf ("\n\nDEBUG OPTIONS:\n\n"
            "    -debug_rc       Enable reference counting debuging features\n"
            "    -d treecheck    Check syntax tree for consistency with xml "
            "specification.\n"
            "    -d memcheck     Check syntax tree for memory consistency.\n"
            "    -d nofree       Don't free any memory.\n"
            "    -d noclean      Don't initialize or clean memory before freeing.\n"
            "    -d sancheck     Check syntax tree for structural consistency.\n"
            "    -d lacfuncheck  Check syntax tree for single call property of LaC "
            "functions.\n"
            "    -d nolacinline  Do not inline loop and conditional functions.\n"
            "    -d nocleanup    Do not remove temporary files and directories.\n"
            "    -d syscall      Show all system calls during compilation.\n"
            "    -d cccall       Generate shell script \".sac2c\" that contains C "
            "compiler\n"
            "                    invocation.\n"
            "                    This implies option \"-d nocleanup\".\n"
            "\n"
            "    -chkfreq <n>    Frequency of treecheck and lacfuncheck:\n"
            "                       0: no checks\n"
            "                       1: after each phase\n"
            "                       2: after each subphase\n"
            "                       3: after each optimisation\n"
            "                       4: after each function-based optimisation\n"
            "                    Default: %d\n",
            global.check_frequency);

    DBUG_RETURN ();
}

#endif /* DBUG_OFF */

static void
PrintRuntimeCheckOptions (void)
{
    DBUG_ENTER ();

    printf (
      "\n\nRUNTIME CHECK OPTIONS:\n\n"

      "    -ecc            Insert explicit conformity checks at compile time.\n"
      "\n"
      "    -check [actbmehdi]+\n"
      "                    Incorporate runtime checks into executable program.\n"
      "                    The following flags are supported:\n"
      "                      a: Incorporate all available runtime checks.\n"
      "                      c: Perform conformity checks.\n"
      "                      t: Check assignments for type violations.\n"
      "                      b: Check array accesses for boundary violations.\n"
      "                      m: Check success of memory allocations.\n"
      "                      e: Check errno variable upon applications of\n"
      "                         external functions.\n"
      "                      h: Use diagnostic heap manager.\n"
      "                      d: Perform checks for the distributed memory backend.\n"
      "                         (Check that there are no illegal accesses to "
      "distributed\n"
      "                         arrays.)\n"
      "                      i: Use diagnostic heap manager for distributed memory "
      "backend.\n");

    DBUG_RETURN ();
}

static void
PrintRuntimeTraceOptions (void)
{
    DBUG_ENTER ();

    printf (
      "\n\nRUNTIME TRACE OPTIONS:\n\n"

      "    -trace [amrfpwstcd]+\n"
      "                    Incorporate trace output generation into executable program.\n"
      "                    The following flags are supported:\n"
      "                      a: Trace all (same as mrfpwstcd).\n"
      "                      m: Trace memory operations.\n"
      "                      r: Trace reference counting operations.\n"
      "                      f: Trace user-defined function calls.\n"
      "                      p: Trace primitive function calls.\n"
      "                      w: Trace with-loop execution.\n"
      "                      s: Trace array accesses.\n"
      "                      t: Trace multi-threading specific operations.\n"
      "                      c: Trace runtime enviroment init/exit when\n"
      "                         using SAC libraries in C programs.\n"
      "                      d: Trace distributed memory run time.\n"
      "                         (per element tracing only in combination with s)\n"
      "\n"
      "    -utrace\n"
      "                    Introduce user tracing calls.");

    DBUG_RETURN ();
}

static void
PrintPrintingOptions (void)
{
    DBUG_ENTER ();

    printf (
      "\n\nPRINTING OPTIONS:\n\n"
      "    -print [adv]+\n"
      "               Add internal AST information as comments to the program output.\n"
      "               The following flags are supported:\n"
      "                 a: Print all (same as dv).\n"
      "                 d: Print specialization demand.\n"
      "                 v: Print avis information.\n"
      "\n"
      "    -printfun <fun_name>\n"
      "               Uses <fun_name> as a compare token to selectively print only\n"
      "               functions that match the <fun_name>. \n"
      "               Use in conjunction with -b \n"
      "                 Example usage: -b 5:goi -printfun foo\n"
      "\n"
      "    -printfunsets [aiudwp]+\n"
      "                Select different categories of funcion to print or visualize\n"
      "                (if using -doVAB when break).\n"
      "               Use in conjunction with -b \n"
      "               The following flags are supported:\n"
      "                 a: Print/visualize all function(same as iudwp).\n"
      "                 i: Print/visualize functions introduced by import statement.\n"
      "                 u: Print/visualize functions introduced by use statement.\n"
      "                 d: Print/visualize local-defined functions.\n"
      "                 w: Print/visualize wrapper functions.\n"
      "                 p: Print/visualize prelude functions.\n"
      "\n"
      "    -printstart <phase_id> [-printstop <phase_id>]\n"
      "               Will report end of phase output to files in the format\n"
      "               a.out.<phase_id> unless -o <outfilename> option is specified\n"
      "               in which case the output file format will be\n"
      "               <outfilename>.<phase_id>\n"
      "\n"
      "    -printstop <phase_id> \n"
      "               if this option is used printing will stop at this\n"
      "               phase whilst compilation will continue until completion\n"
      "               unless -b is used.\n"
      "\n"
      "               NOTE: Local Funs associated with Fundefs will be printed\n"
      "               after every fundef node.\n"
      "\n"
      "    <phase_id>\n"
      "               In the context of -printstart/-printstop options this describes\n"
      "               the level of granularity that the output will appear in.\n"
      "               For Example:\n"
      "               -printstart 2 -printstop 4\n"
      "                 Will report the state after the end of each phase in the range.\n"
      "               -printstart 2:hs -printstop 2 || -printstop 2:csgd\n"
      "                 Will report the state after the end of each sub phase in the "
      "range\n"
      "                 2:hs -> 2:csgd.\n"
      "               -printstart 11:cyc -printstop 11:cyc\n"
      "                 Will report the state after each pass of the cyc cycle\n"
      "               -printstart 11:cyc:cse -printstop 11:cyc:cse\n"
      "                 Will report the state of each fundef node after a pass of\n"
      "                 the given cyclephase. NOTE: it is recommended to use this in\n"
      "                 conjunction with -printfun <fun_name> as the output could get "
      "BIG.\n"
      "\n");

    DBUG_RETURN ();
}

static void
PrintRuntimeProfilingOptions (void)
{
    DBUG_ENTER ();

    printf (
      "\n\nRUNTIME PROFILING OPTIONS:\n\n"

      "    -profile [afilwd]+\n"
      "                    Incorporate profiling analysis into executable program.\n"
      "                      a: Analyse all (same as filwd).\n"
      "                      f: Analyse time spent in non-inline functions.\n"
      "                      i: Analyse time spent in inline functions.\n"
      "                      l: Analyse time spent in library functions.\n"
      "                      w: Analyse time spent in with-loops.\n"
      "                      d: Analyse performance of distributed memory backend.\n");

    DBUG_RETURN ();
}

static void
PrintCacheSimulationOptions (void)
{
    DBUG_ENTER ();

    printf (
      "\n\nCACHE SIMULATION OPTIONS:\n\n"

      "    -cs             Enable runtime cache simulation.\n"
      "\n"
      "    -csdefaults [sagbifp]+\n"
      "                    This option sets default parameters for cache simulation.\n"
      "                    These settings may be overridden when starting the analysis\n"
      "                    of an application program:\n"
      "                      s: simple cache simulation,\n"
      "                      a: advanced cache simulation,\n"
      "                      g: global cache simulation,\n"
      "                      b: cache simulation on selected blocks,\n"
      "                      i: immediate analysis of memory access data,\n"
      "                      f: storage of memory access data in file,\n"
      "                      p: piping of memory access data to concurrently running\n"
      "                         analyser process.\n"
      "                    The default simulation parameters are \"sgp\".\n"
      "\n"
      "    -cshost <name>  This option specifies the host machine to run the additional\n"
      "                    analyser process on when doing piped cache simulation.\n"
      "                    This is very useful for single processor machines because\n"
      "                    the rather limited buffer size of the pipe determines the\n"
      "                    synchronisation distance of the two processes, i.e. the\n"
      "                    application process and the analysis process. This results\n"
      "                    in very frequent context switches when both processes are\n"
      "                    run on the same processor, and consequently, degrades the\n"
      "                    performance by orders of magnitude. So, when doing piped\n"
      "                    cache simulation always be sure to do so either on a\n"
      "                    multiprocessor or specify a different machine to run the\n"
      "                    analyser process on. However, this only defines a default\n"
      "                    which may be overridden by using this option when starting\n"
      "                    the compiled application program.\n"
      "\n"
      "    -csfile <name>  This option specifies a default file where to write the\n"
      "                    memory access trace when performing cache simulation via\n"
      "                    a file. This default may be overridden by using this option\n"
      "                    when starting the compiled application program.\n"
      "                    The general default name is \"<executable_name>.cs\".\n"
      "\n"
      "    -csdir <name>   This option specifies a default directory where to write\n"
      "                    the memory access trace file when performing cache\n"
      "                    simulation via a file. This default may be overridden by\n"
      "                    using this option when starting the compiled application\n"
      "                    program.\n"
      "                    The general default directory is the tmp directory specified\n"
      "                    in your sac2crc file.\n"
      "\n\n");
    printf (
      "CACHE SIMULATION FEATURES:\n"
      "\n"
      "    Simple cache simulation only counts cache hits and cache misses while\n"
      "    advanced cache simulation additionally classifies cache misses into\n"
      "    cold start, cross interference, self interference, and invalidation\n"
      "    misses.\n"
      "\n"
      "    Simulation results may be presented for the entire program run or more\n"
      "    specifically for any code block marked by the following pragma:\n"
      "        #pragma cachesim [tag]\n"
      "    The optional tag allows to distinguish between the simulation results\n"
      "    for various code blocks. The tag must be a string.\n"
      "\n"
      "    Memory accesses may be evaluated with respect to their cache behaviour\n"
      "    either immediately within the application process, stored in a file,\n"
      "    or they may be piped to a concurrently running analyser process.\n"
      "    Whereas immediate analysis usually is the fastest alternative,\n"
      "    results, in particular for advanced analysis, are often inaccurate due\n"
      "    to changes in the memory layout caused by the analyser. If you choose\n"
      "    to write memory accesses to a file, beware that even for small programs\n"
      "    to be analysed the amount of data may be quite large. However, once a\n"
      "    memory trace file exists, it can be used to simulate different cache\n"
      "    configurations without repeatedly running the application program\n"
      "    itself. The simulation tool for memory access trace files is called\n"
      "    'csima' and resides in the bin directory of your SAC installation.\n"
      "\n"
      "    These default cache simulation parameters may be overridden when\n"
      "    invoking the application program to be analysed by using the generic\n"
      "    command line option\n"
      "        -cs [sagbifp]+\n"
      "    where the various flags have the same meaning as described for the\n"
      "    \"-csdefaults\" compiler option.\n"
      "\n"
      "    Cache parameters for up to 3 levels of caches may be provided as target\n"
      "    specification in the sac2crc file. However, these only serve as a\n"
      "    default cache specification which may well be altered when running the\n"
      "    compiled SAC program with cache simulation enabled. This can be done\n"
      "    using the following command line options:\n"
      "        -cs[123] <size>[/<line size>[/<assoc>[/<write miss policy>]]].\n"
      "    The cache size must be given in KBytes, the cache line size in\n"
      "    Bytes. A cache size of 0 KB disables the corresponding cache level\n"
      "    completely regardless of any other setting.\n"
      "    Write miss policies are specified by a single letter:\n"
      "        d: default (fetch on write)\n"
      "        f: fetch on write\n"
      "        v: write validate\n"
      "        a: write around\n");

    DBUG_RETURN ();
}

static void
PrintLibraryOptions (void)
{
    DBUG_ENTER ();

    printf ("\n\nLIBRARY OPTIONS:\n\n"

            "    -linksetsize <n> Specify how many compiled C functions are stored "
            "within\n"
            "                     a single C source file for further compilation and "
            "linking.\n"
            "                     A large number here means that potentially many "
            "functions\n"
            "                     need to be linked to an executable that are actually "
            "never\n"
            "                     called. However, setting the linksetsize to 1 "
            "considerably\n"
            "                     slows down the compilation of large SAC "
            "modules/classes\n"
            "                     (default: %d)\n"
            "\n"
            "                     NOTE:\n"
            "                     A linksetsize of 0 means all functions are stored in "
            "a\n"
            "                     a single file.\n"
            "\n"
            "    -noprelude       Do not load the standard prelude library `%s'.\n"
            "\n"
            "    -on_demand_lib   Do prepare the library provided as source for on "
            "demand\n"
            "                     compilation when needed by other source files.\n",
            global.linksetsize == INT_MAX ? 0 : global.linksetsize, global.preludename);

    DBUG_RETURN ();
}

static void
PrintCCompilerOptions (void)
{
    DBUG_ENTER ();

    printf ("\n\nC-COMPILER OPTIONS:\n\n"

            "    -g              Include debug information into object code.\n"
            "\n"
            "    -O <n>          Specify the C compiler level of optimization.\n"
            "                      0: no C compiler optimizations.\n"
            "                      1: minor C compiler optimizations.\n"
            "                      2: medium C compiler optimizations.\n"
            "                      3: full C compiler optimizations.\n"
            "                    (default: %d)\n"
            "\n"
            "                    NOTE:\n"
            "                    The actual effects of these options are specific to "
            "the\n"
            "                    C compiler used for code generation. Both the choice "
            "of\n"
            "                    a C compiler as well as the mapping of these generic\n"
            "                    options to compiler-specific optimization options are\n"
            "                    are determined via the sac2crc configuration file.\n"
            "                    For details concerning sac2crc files see below under\n"
            "                    \"customization\".\n",
            global.cc_optimize);

    DBUG_RETURN ();
}

static void
PrintCustomisationOptions (void)
{
    DBUG_ENTER ();

    printf (
      "\n\nCUSTOMIZATION OPTIONS:\n\n"

      "    -target <name>  Specify a particular compilation target.\n"
      "    -t <name>       Compilation targets are used to customize sac2c for\n"
      "                    various target architectures, operating systems, and C\n"
      "                    compilers.\n"
      "\n"
      "                    The target description is either read from the\n"
      "                    installation specific file $PREFIX/share/sac2crc or\n"
      "                    from a file named .sac2crc within the user's home\n"
      "                    directory.\n"
      "\n"
      "                    Standard targets include the choice of a compiler backend:\n"
      "\n"
      "                      c99       default backend to produce C99 code\n"
      "                      mutc      backend to produce muTC code\n"
      "                      cuda      backend to produce Cuda code\n"
      "\n");
    DBUG_RETURN ();
}

static void
PrintEnvironmentVariables (void)
{
    DBUG_ENTER ();

    printf (
      "\n\nENVIRONMENT VARIABLES:\n\n"

      "    The following environment variables are used by the SAC compiler suite:\n"
      "\n"
      "    SAC2CRC         Invoke compiler with a specific configuration file.\n"
      "    SAC_PARALLEL    (optional) specifies the number of threads to use.\n"
      "    SAC_NUM_SOCKETS (optional) specifies the number of sockets to use.\n"
      "    SAC_NUM_CORES   (optional) specifies the number of cores per socket to use.\n"
      "    SAC_NUM_PUS     (optional) specifies the number of processing units (e.g\n"
      "                    hardware threads) per core to use.\n"
      "                    If SAC_NUM_SOCKETS, SAC_NUM_CORES or SAC_NUM_PUS are not\n"
      "                    set or set to 0, threads will not be bound."
      "\n");

    DBUG_RETURN ();
}

static void
PrintAuthors (void)
{
    DBUG_ENTER ();

    printf ("\n\nAUTHORS:\n\n"

            "    The following people contributed their time and mind to create the\n"
            "    SAC compiler suite (roughly in order of entering the project):\n"
            "\n"
            "      Sven-Bodo Scholz\n"
            "      Henning Wolf\n"
            "      Arne Sievers\n"
            "      Clemens Grelck\n"
            "      Dietmar Kreye\n"
            "      Soeren Schwartz\n"
            "      Bjoern Schierau\n"
            "      Helge Ernst\n"
            "      Jan-Hendrik Schoeler\n"
            "      Nico Marcussen-Wulff\n"
            "      Markus Bradtke\n"
            "      Borg Enders\n"
            "      Kai Trojahner\n"
            "      Michael Werner\n"
            "      Stephan Herhut\n"
            "      Karsten Hinckfuss\n"
            "      Steffen Kuthe\n"
            "      Jan-Henrik Baumgarten\n"
            "      Robert Bernecky\n"
            "      Theo van Klaveren\n"
            "      Florian Buether\n"
            "      Torben Gerhards\n"
            "      Carl A Joslin\n"
            "      Jing Guo\n"
            "      Hraban Luyat\n"
            "      Zheng Zhangzheng\n"
            "      Aram Visser\n"
            "      Tim van Deurzen\n"
            "      Roeland Douma\n"
            "      Oscar Leijendekker\n"
            "      Miguel Diogo\n"
            "      Jaroslav Sykora\n"
            "      Edward Michniak\n"
            "      Martin Hawes\n");

    DBUG_RETURN ();
}

static void
PrintContact (void)
{
    DBUG_ENTER ();

    printf ("\n\nCONTACT:\n\n"

            "    WWW:    http://www.sac-home.org/\n"
            "    E-Mail: info@sac-home.org\n");

    printf ("\n\nBUGS:\n\n"

            "    Bugs??  We????\n"
            "\n"
            "    SAC is a research project!\n"
            "\n"
            "    SAC tools are platforms for scientific research rather than\n"
            "    \"products\" for end users. Although we try to do our very best,\n"
            "    you may well run into a compiler bug. So, we are happy to receive\n"
            "    your bug reports (Well, not really \"happy\", but ...).\n");

    DBUG_RETURN ();
}

void
USGprintUsage ()
{
    DBUG_ENTER ();

    PrintToolName ();

    switch (global.tool) {
    case TOOL_sac2c:
        PrintDescriptionSac2c ();
        PrintFeatureSet ();
        PrintSpecialOptions ();
        PrintGeneralOptions ();
        PrintBreakOptions ();
        PrintBreakoptionSpecifierSac2c ();
        PrintPrintingOptions ();
        PrintTypeInferenceOptions ();
        PrintOptimisationOptions ();
        PrintMultithreadOptions ();
        PrintDistMemOptions ();
        PrintMutcOptions ();
        PrintBackendOptions ();
#ifndef DBUG_OFF
        PrintDebugOptions ();
        PrintFredFishOptions ();
#endif /* DBUG_OFF */
        PrintRuntimeCheckOptions ();
        PrintRuntimeTraceOptions ();
        PrintRuntimeProfilingOptions ();
        PrintCacheSimulationOptions ();
        PrintLibraryOptions ();
        PrintCCompilerOptions ();
        PrintCustomisationOptions ();
        break;
    case TOOL_sac4c:
        PrintDescriptionSac4c ();
        PrintOptionsSac4c ();
#ifndef DBUG_OFF
        PrintFredFishOptions ();
#endif /* DBUG_OFF */
        PrintBreakoptionSpecifierSac4c ();
        PrintCCompilerOptions ();
        break;
    case TOOL_sac2tex:
        PrintDescriptionSac2tex ();
        PrintGeneralOptions ();
#ifndef DBUG_OFF
        PrintFredFishOptions ();
#endif /* DBUG_OFF */
        break;
    }

    PrintEnvironmentVariables ();
    PrintAuthors ();
    PrintContact ();

    printf ("\n\n");

    DBUG_RETURN ();
}

void
USGprintVersion ()
{
    DBUG_ENTER ();

    printf ("%s %s\n %s rev %s\n (%s by %s)\n", global.toolname,
            (global.version_id[0] == '\0') ? "???" : global.version_id,
            (build_style[0] == '\0') ? "" : build_style,
            (build_rev[0] == '\0') ? "???" : build_rev,
            (build_date[0] == '\0') ? "???" : build_date,
            (build_user[0] == '\0') ? "???" : build_user);

    DBUG_RETURN ();
}

void
USGprintVersionVerbose ()
{
    DBUG_ENTER ();

    PrintToolName ();

    printf ("\n"
            "BUILD:         %s (%s)\n"
            "AT DATE:       %s\n"
            "BY USER:       %s\n"
            "ON HOST:       %s\n"
            "\n"

            "\n",
            (build_rev[0] == '\0') ? "???" : build_rev,
            (build_style[0] == '\0') ? "" : build_style,
            (build_date[0] == '\0') ? "???" : build_date,
            (build_user[0] == '\0') ? "???" : build_user,
            (build_host[0] == '\0') ? "???" : build_host);

    printf ("(c) Copyright 1994-2015 by\n\n"

            "  SAC Development Team\n\n"

            "  http://www.sac-home.org\n"
            "  email:info@sac-home.org\n\n");

    DBUG_RETURN ();
}

void
USGprintCopyright ()
{
    DBUG_ENTER ();

    printf (
      "\n"
      "---------------------------------------------------------------------------\n"
      " SAC - Single Assignment C\n"
      "---------------------------------------------------------------------------\n"
      "\n"
      "COPYRIGHT NOTICE, LICENSE AND DISCLAIMER\n"
      "\n"
      "(c) Copyright 1994 - 2015 by\n"
      "\n"
      "  SAC Development Team\n"
      "\n"
      "  http://www.sac-home.org\n"
      "  email:info@sac-home.org\n"
      "\n"
      "---------------------------------------------------------------------------\n"
      "\n");

    printf (
      "The SAC compiler, the SAC standard library and all accompanying\n"
      "software and documentation (in the following named this software)\n"
      "is developed by the SAC Development Team (in the following named\n"
      "the developer) which reserves all rights on this software.\n"
      "\n"
      "Permission to use this software is hereby granted free of charge\n"
      "for any non-profit purpose in a non-commercial environment, i.e. for\n"
      "educational or research purposes in a non-profit institute or for\n"
      "personal, non-commercial use. For this kind of use it is allowed to\n"
      "copy or redistribute this software under the condition that the\n"
      "complete distribution for a certain platform is copied or\n"
      "redistributed and this copyright notice, license agreement, and\n"
      "warranty disclaimer appears in each copy. ANY use of this software with\n"
      "a commercial purpose or in a commercial environment is not granted by\n"
      "this license.\n"
      "\n"
      "The developer disclaims all warranties with regard to this software,\n"
      "including all implied warranties of merchantability and fitness.  In no\n"
      "event shall the developer be liable for any special, indirect or\n"
      "consequential damages or any damages whatsoever resulting from loss of\n"
      "use, data, or profits, whether in an action of contract, negligence, or\n"
      "other tortuous action, arising out of or in connection with the use or\n"
      "performance of this software. The entire risk as to the quality and\n"
      "performance of this software is with you. Should this software prove\n"
      "defective, you assume the cost of all servicing, repair, or correction.\n"
      "\n"
      "---------------------------------------------------------------------------\n"
      "\n");

    DBUG_RETURN ();
}

#undef DBUG_PREFIX<|MERGE_RESOLUTION|>--- conflicted
+++ resolved
@@ -114,82 +114,6 @@
             " - default path to sac2crc: " SAC2CRC_CONF "\n"
             " - default path to libsac2c: " DLL_DIR "\n\n");
 
-<<<<<<< HEAD
-=======
-#if ENABLE_MT
-    printf ("    Posix Thread based parallelization:  enabled\n");
-#else
-    printf ("    Posix Thread based parallelization: disabled\n");
-#endif
-
-#if ENABLE_MT_LPEL
-    printf ("    LPEL based parallelization:          enabled\n");
-#else
-    printf ("    LPEL based parallelization:         disabled\n");
-#endif
-
-#if ENABLE_OMP
-    printf ("    OpenMP based parallelization:        enabled\n");
-#else
-    printf ("    OpenMP based parallelization:       disabled\n");
-#endif
-
-#if ENABLE_DISTMEM
-    printf ("    Distributed memory parallelization:  enabled (experimental)\n");
-
-#if ENABLE_DISTMEM_GASNET
-    printf ("        GASNet communication library:    enabled (conduits: %s)\n",
-            DISTMEM_GASNET_CONDUITS);
-#else
-    printf ("        GASNet communication library:   disabled\n");
-#endif
-
-#if ENABLE_DISTMEM_GPI
-    printf ("        GPI communication library:       enabled\n");
-#else
-    printf ("        GPI communication library:      disabled\n");
-#endif
-
-#if ENABLE_DISTMEM_MPI
-    printf ("        MPI communication library:       enabled\n");
-#else
-    printf ("        MPI communication library:      disabled\n");
-#endif
-
-#if ENABLE_DISTMEM_ARMCI
-    printf ("        ARMCI communication library:     enabled\n");
-#else
-    printf ("        ARMCI communication library:    disabled\n");
-#endif
-
-#else
-    printf ("    Distributed memory parallelization:  disabled\n");
-#endif
-
-#if ENABLE_PHM
-    printf ("    Private heap management:             enabled\n");
-#else
-    printf ("    Private heap management:            disabled\n");
-#endif
-
-#if ENABLE_RTSPEC
-    printf ("    Runtime specialization:              enabled\n");
-#else
-    printf ("    Runtime specialization:             disabled\n");
-#endif
-
-#if ENABLE_MUTC
-    printf ("    MuTC support:                        enabled\n");
-#else
-    printf ("    MuTC support:                       disabled\n");
-#endif
-
-#if ENABLE_HWLOC
-    printf ("    hwloc thread binding:                enabled\n");
-#else
-    printf ("    hwloc thread binding:               disabled\n");
-#endif
->>>>>>> 2a1c6f73
     DBUG_RETURN ();
 }
 
