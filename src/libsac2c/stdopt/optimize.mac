#ifndef OPTIMIZEstr
#define OPTIMIZEstr(str)
#endif

#ifndef OPTIMIZEabbr
#define OPTIMIZEabbr(abbr)
#endif

#ifndef OPTIMIZEdevl
#define OPTIMIZEdevl(devl)
#endif

#ifndef OPTIMIZEprod
#define OPTIMIZEprod(prod)
#endif

#ifndef OPTIMIZEname
#define OPTIMIZEname(name)
#endif

#ifndef OPTCOUNTERid
#define OPTCOUNTERid(id)
#endif

#ifndef OPTCOUNTERtext
#define OPTCOUNTERtext(text)
#endif

#ifndef OPTCOUNTERredo
#define OPTCOUNTERredo(redo)
#endif

#ifndef OPTIMIZE
#define OPTIMIZE(str, abbr, devl, prod, name)                                            \
    OPTIMIZEstr (str) OPTIMIZEabbr (abbr) OPTIMIZEdevl (devl) OPTIMIZEprod (prod)        \
      OPTIMIZEname (name)
#endif

#ifndef OPTCOUNTER
#define OPTCOUNTER(id, redo, text)                                                       \
    OPTCOUNTERid (id) OPTCOUNTERredo (redo) OPTCOUNTERtext (text)
#endif

#ifndef DELAYPHM
#define DELAYPHM 2
#endif

OPTIMIZE ("ls", ls, TRUE, TRUE, "loop scalarization")
OPTIMIZE ("lacsi", lacsi, FALSE, FALSE, "loop & conditional arg scalarization")
OPTIMIZE ("lacso", lacso, FALSE, FALSE, "loop & conditional result scalarization")
OPTIMIZE ("dcr", dcr, TRUE, TRUE, "dead code removal")
OPTIMIZE ("cf", cf, TRUE, TRUE, "constant folding")
OPTIMIZE ("dlir", dlir, TRUE, TRUE, "do-loop invariant removal")
OPTIMIZE ("wlir", wlir, TRUE, TRUE, "with-loop invariant removal")
OPTIMIZE ("inl", inl, TRUE, TRUE, "function inlining")
OPTIMIZE ("lur", lur, TRUE, TRUE, "loop unrolling")
OPTIMIZE ("wlur", wlur, TRUE, TRUE, "with-loop unrolling")
OPTIMIZE ("prfunr", prfunr, TRUE, TRUE, "prf unrolling")
OPTIMIZE ("lus", lus, FALSE, FALSE, "loop unswitching")
OPTIMIZE ("cse", cse, TRUE, TRUE, "common subexpression elimination")
OPTIMIZE ("dfr", dfr, TRUE, TRUE, "dead function removal")
OPTIMIZE ("wlt", wlt, FALSE, FALSE, "with-loop transformation")
OPTIMIZE ("wlf", wlf, TRUE, TRUE, "with-loop folding")
OPTIMIZE ("awlf", awlf, FALSE, FALSE, "algebraic with-loop folding")
OPTIMIZE ("cubsl", cubsl, TRUE, TRUE, "hypercube slicing")
OPTIMIZE ("ivecyc", ivecyc, TRUE, TRUE, "index vector elimination in SAACYC")
OPTIMIZE ("ive", ive, TRUE, TRUE, "index vector elimination")
OPTIMIZE ("ivesli", ivesli, TRUE, TRUE, "loop invariant index computation splitting")
OPTIMIZE ("wlflt", wlflt, FALSE, FALSE, "withloop flattening")
OPTIMIZE ("ae", ae, FALSE, FALSE, "array elimination")
OPTIMIZE ("dl", dl, TRUE, TRUE, "distributive law")
OPTIMIZE ("rco", rco, TRUE, TRUE, "reference count optimization")
OPTIMIZE ("uip", uip, TRUE, TRUE, "update-in-place analysis")
OPTIMIZE ("dr", dr, TRUE, TRUE, "data reuse")
OPTIMIZE ("ipc", ipc, TRUE, TRUE, "in-place computation")
OPTIMIZE ("tsi", tsi, FALSE, FALSE, "with-loop tile size inference")
OPTIMIZE ("tsp", tsp, TRUE, TRUE, "with-loop tile size pragmas")
OPTIMIZE ("wlpg", wlpg, TRUE, TRUE, "with-loop partition generation")
OPTIMIZE ("cp", cp, TRUE, TRUE, "constant propagation")
OPTIMIZE ("vp", vp, TRUE, TRUE, "variable propagation")
OPTIMIZE ("rea", rea, FALSE, FALSE, "reorder arguments of equality operator")
OPTIMIZE ("tgtl", tgtl, FALSE, FALSE,
          "Transform gt and ge operator to lt and le operator")
OPTIMIZE ("srf", srf, TRUE, TRUE, "static reuse / static free")
OPTIMIZE ("pr", pr, FALSE, FALSE, "partial reuse")
<<<<<<< HEAD
OPTIMIZE ("phm", phm, DELAYPHM, DELAYPHM, "private heap management")
OPTIMIZE ("aps", aps, DELAYPHM, DELAYPHM, "arena preselection")
OPTIMIZE ("dpa", dpa, DELAYPHM, DELAYPHM, "descriptor preallocation")
OPTIMIZE ("msca", msca, DELAYPHM, DELAYPHM, "memory size cache adjustment")
=======
#if (ENABLE_PHM || ENABLE_DISTMEM)
OPTIMIZE ("aps", aps, TRUE, TRUE,
          "arena preselection (requires -dophm or distributed memory backend)")
OPTIMIZE ("msca", msca, TRUE, TRUE,
          "memory size cache adjustment (requires -dophm or distributed memory backend)")
#else
OPTIMIZE ("aps", aps, FALSE, FALSE,
          "arena preselection (requires -dophm or distributed memory backend)")
OPTIMIZE ("msca", msca, FALSE, FALSE,
          "memory size cache adjustment (requires -dophm or distributed memory backend)")
#endif
#if ENABLE_PHM
OPTIMIZE ("phm", phm, TRUE, TRUE, "private heap management")
OPTIMIZE ("dpa", dpa, TRUE, TRUE, "descriptor preallocation (requires -dophm)")
#else
OPTIMIZE ("phm", phm, FALSE, FALSE, "private heap management")
OPTIMIZE ("dpa", dpa, FALSE, FALSE, "descriptor preallocation (requires -dophm)")
#endif
>>>>>>> 2a1c6f73
OPTIMIZE ("ap", ap, FALSE, FALSE, "array padding")
OPTIMIZE ("apl", apl, FALSE, FALSE, "array placement")
OPTIMIZE ("wls", wls, TRUE, TRUE, "with-loop scalarization")
OPTIMIZE ("as", as, TRUE, TRUE, "arithmetic simplification")
OPTIMIZE ("al", al, TRUE, TRUE, "associative law")
OPTIMIZE ("edfa", edfa, TRUE, TRUE, "eliminate duplicate fundef args")
OPTIMIZE ("petl", petl, TRUE, TRUE, "propagate extrema in/out of lacfuns")
OPTIMIZE ("etc", etc, TRUE, TRUE, "typeconv elimination")
OPTIMIZE ("sp", sp, FALSE, FALSE, "selection propagation")
OPTIMIZE ("wlsimp", wlsimp, TRUE, TRUE, "with-loop simplification")
OPTIMIZE ("cwle", cwle, TRUE, TRUE, "copy with-loop elimination")
OPTIMIZE ("wlfs", wlfs, FALSE, FALSE, "with-loop fusion")
OPTIMIZE ("lro", lro, TRUE, TRUE, "loop reuse optimization")
OPTIMIZE ("lao", lao, FALSE, FALSE, "loop allocation optimization")
OPTIMIZE ("pra", pra, FALSE, FALSE, "polyhedra data reuse optimization")
OPTIMIZE ("rnb", rnb, FALSE, FALSE, "remove noop conditional branch in with-loops")
OPTIMIZE ("rwo", rwo, TRUE, TRUE, "memory reuse with offset")
OPTIMIZE ("rip", rip, TRUE, TRUE, "memory reuse with in place selection")
OPTIMIZE ("tup", tup, TRUE, TRUE, "type upgrade")
OPTIMIZE ("sisi", sisi, FALSE, FALSE, "signature simplification")
#if ENABLE_DISTMEM
OPTIMIZE ("dmmls", dmmls, TRUE, TRUE, "DISTMEM mark local selects")
OPTIMIZE ("dmgs", dmgs, TRUE, TRUE, "DISTMEM group selects")
#else
OPTIMIZE ("dmmls", dmmls, FALSE, FALSE, "DISTMEM mark local selects")
OPTIMIZE ("dmgs", dmgs, FALSE, FALSE, "DISTMEM group selects")
#endif
OPTIMIZE ("sde", sde, TRUE, TRUE, "subtraction / division elimination")
OPTIMIZE ("wlprop", wlprop, TRUE, TRUE, "with-loop propagation")
OPTIMIZE ("saa", saa, TRUE, TRUE, "use symbolic array attributes")
OPTIMIZE ("cyc", cyc, TRUE, TRUE, "run optimization cycle")
OPTIMIZE ("scyc", scyc, TRUE, TRUE, "run stabilization cycle")
OPTIMIZE ("saacyc", saacyc, TRUE, TRUE, "run saa cycle")
OPTIMIZE ("wllo", wllo, FALSE, FALSE, "run with-loop lock optimization")
OPTIMIZE ("rw3", rw3, FALSE, FALSE, "MUTC remove with3 loops")
OPTIMIZE ("ms", ms, TRUE, TRUE, "MUTC move syncs")
OPTIMIZE ("uw3", uw3, TRUE, TRUE, "MUTC unroll with3 loops")
OPTIMIZE ("pew3", pew3, TRUE, TRUE, "MUTC prune empty with3 loops")
OPTIMIZE ("msa", msa, TRUE, TRUE, "MUTC mark suballoc as unique")
OPTIMIZE ("armp", armp, TRUE, TRUE, "MUTC add rc mode prf")
OPTIMIZE ("wlsd", wlsd, TRUE, TRUE, "withloop split dimension")
/*
OPTIMIZE( "cuskc",  cuskc,   TRUE,  TRUE,  "CUDA sink code")
OPTIMIZE( "cucc",   cucc,    TRUE,  TRUE,  "CUDA create cells")
*/
OPTIMIZE ("expar", expar, FALSE, FALSE, "CUDA expand parallel region")
OPTIMIZE ("scuf", scuf, FALSE, FALSE, "CUDA split cuda fold withloop")
OPTIMIZE ("shr", shr, FALSE, FALSE, "CUDA shared memory reuse")
OPTIMIZE ("coal", coal, FALSE, FALSE, "CUDA device memory coalescing")
OPTIMIZE ("pad", pad, FALSE, FALSE, "CUDA shared memory padding")
OPTIMIZE ("lb", lb, FALSE, FALSE, "CUDA set kernel launch bound")
OPTIMIZE ("pfd", pfd, FALSE, FALSE, "CUDA perform partial folding")
OPTIMIZE ("memopt", memopt, TRUE, TRUE, "CUDA minimize memory tranfers")
OPTIMIZE ("slpt", slpt, FALSE, FALSE, "CUDA split partition")
OPTIMIZE ("ctzg", ctzg, FALSE, FALSE, "comparisons to zero for guards")
OPTIMIZE ("ctz", ctz, TRUE, TRUE, "comparisons to zero")
OPTIMIZE ("uctz", uctz, TRUE, TRUE, "eliminating comparisons to zero")
OPTIMIZE ("ggs", ggs, TRUE, TRUE, "generating guard solvers")
OPTIMIZE ("pogo", pogo, FALSE, FALSE, "polyhedral guard optimization")
<<<<<<< HEAD
OPTIMIZE ("pwlf", pwlf, FALSE, FALSE, "polyhedral with-loop folding")
=======
OPTIMIZE ("pwlf", pwlf, FALSE, FALSE, "polyhedral WLF")
>>>>>>> 2a1c6f73
OPTIMIZE ("wls_aggressive", wls_aggressive, FALSE, FALSE, "aggressive loop scalarization")
OPTIMIZE ("sse", sse, FALSE, FALSE, "simplify symbiotic expressions")
OPTIMIZE ("safa", safa, TRUE, TRUE, "sort associative fun arguments")
OPTIMIZE ("scs", scs, TRUE, TRUE, "Symbolic Constant Simplification")
OPTIMIZE ("sccf", sccf, TRUE, TRUE, "Structural constant constant folding")
OPTIMIZE ("saacf", saacf, TRUE, TRUE, "SAA constant folding")
OPTIMIZE ("scwlf", scwlf, TRUE, TRUE, "Simple composition AWLF")
OPTIMIZE ("relcf", relcf, TRUE, TRUE, "CF on relationals and guards")
// relcf is intended only as a debugging and performance measurement aid.
// It should probably be removed once POGO stablizes.

/* OPTIMIZE entries after this point are intended for
 * developer use only.
 */
OPTIMIZE ("ewlcf", ewlcf, TRUE, TRUE, "enhancing with-loop CF")

/*
 * End of developer-use-only OPTIMIZE entries.
 */

OPTCOUNTER (lacsi_expr, TRUE, "loops & conditional arguments(s) scalarized")
OPTCOUNTER (lacso_expr, TRUE, "loops & conditional result(s) scalarized")
OPTCOUNTER (dead_expr, FALSE, "dead assignment(s) removed")
OPTCOUNTER (dead_var, FALSE, "dead variable declaration(s) removed")
OPTCOUNTER (dead_fun, FALSE, "dead function(s) removed")
OPTCOUNTER (cf_expr, TRUE, "primitive function application(s) eliminated")
OPTCOUNTER (dlir_expr, TRUE, "do-loop invariant expression(s) moved")
OPTCOUNTER (wlir_expr, TRUE, "with-loop invariant expression(s) moved")
OPTCOUNTER (inl_fun, TRUE, "function(s) inlined")
OPTCOUNTER (elim_arrays, TRUE, "array(s) eliminated")
OPTCOUNTER (lunr_expr, TRUE, "loop(s) unrolled")
OPTCOUNTER (wlunr_expr, TRUE, "with-loop(s) unrolled")
OPTCOUNTER (cse_expr, TRUE, "common subexpression(s) eliminated")
OPTCOUNTER (wlf_expr, TRUE, "with-loop(s) folded")
OPTCOUNTER (awlf_expr, TRUE, "algebraic with-loop(s) folded")
OPTCOUNTER (awlfi_insert, TRUE, "array extrema inserted")
OPTCOUNTER (awlfi_expr, TRUE, "algebraic with-loop folding inference made")
OPTCOUNTER (cubsl_expr, TRUE, "cube-slicer cuts made")
OPTCOUNTER (edfa_expr, TRUE, "duplicate fun argument(s) removed")
OPTCOUNTER (ivexp_expr, TRUE, "array extrema propagated")
OPTCOUNTER (petl_expr, TRUE, "array extrema propagated in/out of lacfun")
OPTCOUNTER (wlt_expr, TRUE, "with-loop(s) transformed")
OPTCOUNTER (wls_expr, TRUE, "with-loop(s) scalarized")
OPTCOUNTER (wlfs_expr, TRUE, "with-loop(s) fused")
OPTCOUNTER (as_expr, TRUE, "arithmetic simplification optimization(s)")
OPTCOUNTER (al_expr, TRUE, "associative law optimization(s)")
OPTCOUNTER (dl_expr, TRUE, "distributive law optimization(s)")
OPTCOUNTER (etc_expr, TRUE, "type conversions eliminated")
OPTCOUNTER (ap_padded, TRUE, "array type(s) padded")
OPTCOUNTER (ap_unsupported, TRUE, "array type(s) unsupported by padding")
OPTCOUNTER (cvp_expr, TRUE, "value(s) and variable(s) propagated")
OPTCOUNTER (cp_expr, TRUE, "constant(s) propagated")
OPTCOUNTER (vp_expr, TRUE, "variable(s) propagated")
OPTCOUNTER (rea_expr, TRUE, "reorder arguments of equality operator(s)")
OPTCOUNTER (tgtl_expr, TRUE, "transform gt and ge operator(s) to lt and le operator(s)")
OPTCOUNTER (tup_upgrades, TRUE, "type(s) upgraded")
OPTCOUNTER (tup_rtu_expr, TRUE, "type(s) upgraded reversely")
OPTCOUNTER (sisi_expr, TRUE, "unused or constant function argument(s) removed")
OPTCOUNTER (wlprop_expr, TRUE, "withloop(s) propagated")
OPTCOUNTER (cwle_wl, TRUE, "copy-with-loop(s) eliminated")
OPTCOUNTER (prfunr_prf, TRUE, "primitive function(s) unrolled")
OPTCOUNTER (wlsimp_wl, TRUE, "with-loop(s) simplified")
OPTCOUNTER (ctz_expr, TRUE, "comparisons to zero")
OPTCOUNTER (ctzg_expr, TRUE, "comparisons to zero for guards")
OPTCOUNTER (esd_expr, TRUE, "eliminated sub/div expression(s)")
OPTCOUNTER (uesd_expr, TRUE, "undo-eliminated sub/div expression(s)")
OPTCOUNTER (safa_expr, TRUE, "associative function argument(s) sorted")
<<<<<<< HEAD
OPTCOUNTER (pogo_expr, TRUE, "guards removed by pogo")
OPTCOUNTER (pwlf_expr, TRUE, "with-loops folded using polyhedra")
=======
OPTCOUNTER (pogo_expr, FALSE, "guards removed by pogo")
OPTCOUNTER (pwlf_expr, FALSE, "with-loops folded using polyhedra")
>>>>>>> 2a1c6f73

#undef OPTIMIZEstr
#undef OPTIMIZEabbr
#undef OPTIMIZEdevl
#undef OPTIMIZEprod
#undef OPTIMIZEname
#undef OPTIMIZE

#undef OPTCOUNTERid
#undef OPTCOUNTERtext
#undef OPTCOUNTER
#undef DELAYPHM<|MERGE_RESOLUTION|>--- conflicted
+++ resolved
@@ -83,31 +83,10 @@
           "Transform gt and ge operator to lt and le operator")
 OPTIMIZE ("srf", srf, TRUE, TRUE, "static reuse / static free")
 OPTIMIZE ("pr", pr, FALSE, FALSE, "partial reuse")
-<<<<<<< HEAD
 OPTIMIZE ("phm", phm, DELAYPHM, DELAYPHM, "private heap management")
 OPTIMIZE ("aps", aps, DELAYPHM, DELAYPHM, "arena preselection")
 OPTIMIZE ("dpa", dpa, DELAYPHM, DELAYPHM, "descriptor preallocation")
 OPTIMIZE ("msca", msca, DELAYPHM, DELAYPHM, "memory size cache adjustment")
-=======
-#if (ENABLE_PHM || ENABLE_DISTMEM)
-OPTIMIZE ("aps", aps, TRUE, TRUE,
-          "arena preselection (requires -dophm or distributed memory backend)")
-OPTIMIZE ("msca", msca, TRUE, TRUE,
-          "memory size cache adjustment (requires -dophm or distributed memory backend)")
-#else
-OPTIMIZE ("aps", aps, FALSE, FALSE,
-          "arena preselection (requires -dophm or distributed memory backend)")
-OPTIMIZE ("msca", msca, FALSE, FALSE,
-          "memory size cache adjustment (requires -dophm or distributed memory backend)")
-#endif
-#if ENABLE_PHM
-OPTIMIZE ("phm", phm, TRUE, TRUE, "private heap management")
-OPTIMIZE ("dpa", dpa, TRUE, TRUE, "descriptor preallocation (requires -dophm)")
-#else
-OPTIMIZE ("phm", phm, FALSE, FALSE, "private heap management")
-OPTIMIZE ("dpa", dpa, FALSE, FALSE, "descriptor preallocation (requires -dophm)")
-#endif
->>>>>>> 2a1c6f73
 OPTIMIZE ("ap", ap, FALSE, FALSE, "array padding")
 OPTIMIZE ("apl", apl, FALSE, FALSE, "array placement")
 OPTIMIZE ("wls", wls, TRUE, TRUE, "with-loop scalarization")
@@ -167,11 +146,7 @@
 OPTIMIZE ("uctz", uctz, TRUE, TRUE, "eliminating comparisons to zero")
 OPTIMIZE ("ggs", ggs, TRUE, TRUE, "generating guard solvers")
 OPTIMIZE ("pogo", pogo, FALSE, FALSE, "polyhedral guard optimization")
-<<<<<<< HEAD
-OPTIMIZE ("pwlf", pwlf, FALSE, FALSE, "polyhedral with-loop folding")
-=======
 OPTIMIZE ("pwlf", pwlf, FALSE, FALSE, "polyhedral WLF")
->>>>>>> 2a1c6f73
 OPTIMIZE ("wls_aggressive", wls_aggressive, FALSE, FALSE, "aggressive loop scalarization")
 OPTIMIZE ("sse", sse, FALSE, FALSE, "simplify symbiotic expressions")
 OPTIMIZE ("safa", safa, TRUE, TRUE, "sort associative fun arguments")
@@ -239,13 +214,8 @@
 OPTCOUNTER (esd_expr, TRUE, "eliminated sub/div expression(s)")
 OPTCOUNTER (uesd_expr, TRUE, "undo-eliminated sub/div expression(s)")
 OPTCOUNTER (safa_expr, TRUE, "associative function argument(s) sorted")
-<<<<<<< HEAD
-OPTCOUNTER (pogo_expr, TRUE, "guards removed by pogo")
-OPTCOUNTER (pwlf_expr, TRUE, "with-loops folded using polyhedra")
-=======
 OPTCOUNTER (pogo_expr, FALSE, "guards removed by pogo")
 OPTCOUNTER (pwlf_expr, FALSE, "with-loops folded using polyhedra")
->>>>>>> 2a1c6f73
 
 #undef OPTIMIZEstr
 #undef OPTIMIZEabbr
