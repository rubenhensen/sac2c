--- conflicted
+++ resolved
@@ -181,7 +181,6 @@
 };
 
 
-<<<<<<< HEAD
 /* A data structure to pass the array comprehension context.  */
 struct array_comp_ctxt {
     /* Whether we have a comprehension:
@@ -223,7 +222,6 @@
     return t;
 }
 
-=======
 /* Set of flags to deffirentiate between the list of statments used
    within the statements (allows single statemen without braces and
    semicolon) and within functions (allows variable definitions and
@@ -312,5 +310,4 @@
 }
 
 
->>>>>>> ace57f99
 #endif /* __PARSER_H__  */