#include <ctype.h>
#include <stdio.h>
#include <stdlib.h>
#include <errno.h>

#include "config.h"
#include "types.h"
#include "tree_basic.h"
#include "tree_compound.h"
#include "str.h"
#include "memory.h"
#define DBUG_PREFIX "PARSE"
#include "debug.h"
#include "DupTree.h"
#include "ctinfo.h"
#include "free.h"
#include "globals.h"
#include "handle_mops.h"
#include "new_types.h"
#include "user_types.h"
#include "type_utils.h"
#include "shape.h"
#include "stringset.h"
#include "namespaces.h"
#include "check_mem.h"
#include "hidestructs.h"
#include "resource.h"
#include "print.h"
#include "modulemanager.h"
#include "symboltable.h"

#include "uthash.h"
#include "lex.h"
#include "parser.h"
#include "compat.h"

#define error_mark_node ((node *)0x1)
#define error_type_node ((ntype *)0x2)

static ntype *Exprs2NType (ntype *, node *);
static int CountDotsInExprs (node *);
static shape *Exprs2Shape (node *);

/* Helper function to annotate a node with location and return it.  */
static inline node *
loc_annotated (struct location loc, node *n)
{
    NODE_LOCATION (n) = loc;
    return n;
}

static ntype *
Exprs2NType (ntype *basetype, node *exprs)
{
    int n;
    int dots = 0;
    shape *shp;
    ntype *result = NULL;
    struct location loc;

    DBUG_ENTER ();

    n = TCcountExprs (exprs);
    loc = NODE_LOCATION (EXPRS_EXPR1 (exprs));

    switch (NODE_TYPE (EXPRS_EXPR1 (exprs))) {
    case N_spid:
        if (SPID_NS (EXPRS_EXPR1 (exprs)) != NULL)
            error_loc (loc, "illegal shape specification");
        else if (SPID_NAME (EXPRS_EXPR1 (exprs))[1] != '\0')
            error_loc (loc, "illegal shape specification");
        else {
            switch (SPID_NAME (EXPRS_EXPR1 (exprs))[0]) {
            case '*':
                result = TYmakeAUD (basetype);
                break;
            case '+':
                result = TYmakeAUDGZ (basetype);
                break;
            default:
                error_loc (loc, "illegal shape specification");
                break;
            }
        }
        break;
    case N_dot:
        dots = CountDotsInExprs (exprs);
        if (dots != n)
            error_loc (loc, "illegal shape specification");
        else
            result = TYmakeAKD (basetype, dots, SHmakeShape (0));
        break;
    case N_num:
        shp = Exprs2Shape (exprs);
        if (shp != NULL)
            result = TYmakeAKS (basetype, shp);
        else
            error_loc (loc, "illegal shape specification");
        break;
    default:
        error_loc (loc, "illegal shape specification");
        break;
    }

    exprs = FREEdoFreeTree (exprs);

    DBUG_RETURN (result);
}

static int
CountDotsInExprs (node *exprs)
{
    int result = 0;

    DBUG_ENTER ();

    while (exprs != NULL) {
        if (NODE_TYPE (EXPRS_EXPR (exprs)) == N_dot)
            result++;

        exprs = EXPRS_NEXT (exprs);
    }

    DBUG_RETURN (result);
}

static shape *
Exprs2Shape (node *exprs)
{
    shape *result;
    int n;
    int cnt = 0;

    DBUG_ENTER ();

    n = TCcountExprs (exprs);

    result = SHmakeShape (n);

    while (exprs != NULL && result != NULL) {
        if (NODE_TYPE (EXPRS_EXPR (exprs)) == N_num)
            result = SHsetExtent (result, cnt, NUM_VAL (EXPRS_EXPR (exprs)));
        else
            result = SHfreeShape (result);
        exprs = EXPRS_NEXT (exprs);
        cnt++;
    }

    DBUG_RETURN (result);
}

static node *
SetClassType (node *module, ntype *type, node *pragmas)
{
    node *tdef;

    DBUG_ENTER ();

    tdef = TBmakeTypedef (strdup (NSgetModule (MODULE_NAMESPACE (module))),
                          NSdupNamespace (MODULE_NAMESPACE (module)),
                          strdup (global.default_component_name), type, NULL,
                          MODULE_TYPES (module));

    NODE_LOCATION (tdef) = NODE_LOCATION (module);
    TYPEDEF_ISUNIQUE (tdef) = TRUE;
    TYPEDEF_PRAGMA (tdef) = pragmas;
    MODULE_TYPES (module) = tdef;

    DBUG_RETURN (module);
}

/* Non sac part of the parser.  */

/* Wrapper for FREEdoFreeNode -- original name is disgusting.  */
static inline node *
free_node (node *nd)
{
    if (nd != NULL && nd != error_mark_node)
        return FREEdoFreeNode (nd);
    else
        return nd;
}

/* Wrapper for FREEdoFreeTree -- original name is disgusting.  */
static inline node *
free_tree (node *nd)
{
    if (nd != NULL && nd != error_mark_node)
        return FREEdoFreeTree (nd);
    else
        return nd;
}

/* Wrapper for TYfreeType -- original name is disgusting.  */
static inline ntype *
free_type (ntype *nt)
{
    if (nt != NULL && nt != error_type_node)
        return TYfreeType (nt);
    else
        return nt;
}

/* FIXME everything except parse () should become static at some point.
   For the time being functions have a global scope for simplier
   debugging in gdb.  */
struct token *parser_get_token (struct parser *);
void parser_unget (struct parser *);
struct token *parser_get_until_tval (struct parser *, enum token_kind);
struct token *parser_get_until_tclass (struct parser *, enum token_class);
bool parser_expect_tval (struct parser *, enum token_kind);
bool parser_expect_tclass (struct parser *, enum token_class);
bool parser_init (struct parser *, struct lexer *);
bool parser_finalize (struct parser *);

bool is_type (struct parser *);
bool is_allowed_operation (struct token *);
bool token_is_reserved (struct token *tok);

ntype *make_simple_type (enum token_kind);
ntype *handle_type (struct parser *);
node *handle_id (struct parser *);
node *handle_id_or_funcall (struct parser *);
node *handle_primary_expr (struct parser *);
node *handle_postfix_expr (struct parser *);
struct pre_post_expr handle_unary_expr (struct parser *);
struct pre_post_expr handle_cast_expr (struct parser *);
node *handle_expr (struct parser *);
node *handle_assign (struct parser *);
node *handle_with (struct parser *);
node *handle_generic_list (struct parser *parser, node *(*)(struct parser *),
                           node *(*)(node *, node *));
node *handle_stmt_list (struct parser *, unsigned);
node *handle_list_of_stmts (struct parser *);
node *handle_stmt (struct parser *);
node *handle_pragmas (struct parser *, enum pragma_type);
void cache_module (struct parser *, const char *);

/* Set of flags to deffirentiate between the list of statments used
   within the statements (allows single statemen without braces and
   semicolon) and within functions (allows variable definitions and
   return statement at the end).  */
#define STMT_BLOCK_SEMICOLON_F (1 << 0)
#define STMT_BLOCK_RETURN_F (1 << 1)
#define STMT_BLOCK_VAR_DECLS_F (1 << 2)
#define STMT_BLOCK_SINGLE_STMT_F (1 << 3)

#define STMT_BLOCK_FUNCTION_FLAGS (STMT_BLOCK_RETURN_F | STMT_BLOCK_VAR_DECLS_F)
#define STMT_BLOCK_STMT_FLAGS (STMT_BLOCK_SEMICOLON_F | STMT_BLOCK_SINGLE_STMT_F)

/* Here we define a set of wrappers for handle_generic_list, to give
   a little bit more meaning to the function names.  When function has
   extern declaration like TBmake..., by some reason it is impossible
   to use such a function as a parameter inside the function-call.  */

/* Handle list of expressions.  */
static node *
expr_constructor (node *a, node *b)
{
    return loc_annotated (NODE_LOCATION (a), TBmakeExprs (a, b));
}
#define handle_expr_list(parser)                                                         \
    handle_generic_list (parser, handle_expr, expr_constructor)

/* Handle list of variables.  */
static node *
id_constructor (node *id, node *next)
{
    char *name;
    struct location loc;

    assert (id && NODE_TYPE (id) == N_spid, "invalid identifier node");

    loc = NODE_LOCATION (id);
    name = strdup (SPID_NAME (id));
    id = free_tree (id);

    return loc_annotated (loc, TBmakeSpids (name, next));
}
#define handle_id_list(parser) handle_generic_list (parser, handle_id, id_constructor)

/* Handle list of type components.  This is currently unused but it is
   needed to support proper subtyping with idags from Santanu.  */
static UNUSED node *
type_component_constructor (node *id, node *next)
{
    char *name;
    struct location loc;

    assert (id && NODE_TYPE (id) == N_spid, "invalid identifier node");
    loc = NODE_LOCATION (id);
    name = strdup (SPID_NAME (id));
    id = free_tree (id);

    return loc_annotated (loc, TBmakeTypecomponentarg (name, NULL, next));
}
#define handle_typecomponent_list(parser)                                                \
    handle_generic_list (parser, handle_id, id_constructor)

/* Handle list of assigns.  */
static node *
assign_constructor (node *a, node *b)
{
    return loc_annotated (NODE_LOCATION (a), TBmakeAssign (a, b));
}
#define handle_assign_list(parser)                                                       \
    handle_generic_list (parser, handle_assign, assign_constructor)

/* Handle list of types.  Here we de-reference the pointers
   node* <--> ntype*, in order to use handle_generic_list routines.  */
static node *
rettype_constructor (node *a, node *b)
{
    /* FIXME types do not have location for the time
       being, so we cannot set it here.  */
    return TBmakeRet ((ntype *)a, b);
}
static node *
__handle_type (struct parser *parser)
{
    /* FIXME types do not have location for the time
       being, so we cannot set it here.  */
    return (node *)handle_type (parser);
}
#define handle_rettype_list(parser)                                                      \
    handle_generic_list (parser, __handle_type, rettype_constructor)

/* This function pushes back all the tokens that are in the token_buffer
   of the parser back into the lexer.  */
static void
parser_unlex_token_buffer (struct parser *parser)
{
    size_t l = parser->unget_idx, i;
    size_t e = parser->buf_end, s = parser->buf_size;

    for (i = 0; i < l; i++) {
        size_t idx = buf_idx_inc (e, -(i + 1), s);
        lexer_unget_token (parser->lex, parser->token_buffer[idx]);
        token_free (parser->token_buffer[idx]);
        parser->token_buffer[idx] = NULL;
    }

    parser->buf_end = buf_idx_inc (e, -l, s);
    parser->unget_idx = 0;
}

static node *
handle_symbol_list (struct parser *parser, const char *modname, bool except)
{
    struct used_module *mod = NULL;
    struct namehash {
        char *name;
        UT_hash_handle hh;
    } *namehash = NULL, *tmp;

    struct token *tok;
    node *ret = NULL;

    if (modname) {
        HASH_FIND_STR (parser->used_modules, modname, mod);
        assert (mod, "module `%s' has to be cached first", modname);
    } else
        parser->lex->is_read_user_op = true;

    if (parser->unget_idx != 0)
        parser_unlex_token_buffer (parser);

    while (true) {
        if (modname) {
            parser->lex->trie_user = mod->user_ops;
            tok = parser_get_token (parser);
            parser->lex->trie_user = NULL;
        } else
            tok = parser_get_token (parser);

        if (token_is_operator (tok, tv_rbrace)) {
            parser_unget (parser);
            break;
        } else if (token_is_operator (tok, tv_comma))
            continue;
        else if (!token_is_reserved (tok) && token_class (tok) != tok_user_op
                 && token_class (tok) != tok_operator) {
            error_loc (token_location (tok),
                       "unexpected token `%s' in "
                       "symbol list",
                       token_as_string (tok));
            free_tree (ret);
            ret = error_mark_node;
            goto cleanup;
        }

        ret = loc_annotated (token_location (tok),
                             TBmakeSymbol (strdup (token_as_string (tok)), ret));

        if (modname && except) {
            /* If we use/import all except this set, we accumulate a set in
               a NAMEHASH and them we are going to import everything
               except those symbols.  */
            tmp = (struct namehash *)malloc (sizeof (struct namehash));
            tmp->name = strdup (token_as_string (tok));
            HASH_ADD_KEYPTR (hh, namehash, tmp->name, strlen (tmp->name), tmp);
        } else if (modname) {
            struct known_symbol *symb;
            const char *tval = token_as_string (tok);

            /* Find a symbol in the symbols of cached module.  */
            HASH_FIND_STR (mod->symbols, tval, symb);
            if (!symb) {
                error_loc (token_location (tok),
                           "symbol `%s' cannot be "
                           "found in `%s'",
                           tval, modname);
                if (!is_normal_id (tval)
                    && trie_search (parser->lex->trie, tval, strlen (tval))
                         == TRIE_NOT_LAST)
                    trie_add_word (parser->lex->trie, tval, strlen (tval), TRIE_USEROP);
                continue;
            }

            /* If the symbol is type/binary/unary, add it into the known_symbols
               of the parser.  */
            if (symbol_is_binary (symb) || symbol_is_unary (symb)
                || symbol_is_type (symb)) {
                struct known_symbol *nsymb;
                HASH_FIND_STR (parser->known_symbols, symb->name, nsymb);
                if (!nsymb) {
                    nsymb = (struct known_symbol *)malloc (sizeof (struct known_symbol));
                    nsymb->name = strdup (symb->name);
                    nsymb->flags = symb->flags;
                    HASH_ADD_KEYPTR (hh, parser->known_symbols, nsymb->name,
                                     strlen (nsymb->name), nsymb);
                } else
                    nsymb->flags |= symb->flags;
            }

            /* Add the symbol to the recognized symbols of the lexer, in case
               the symbol is not a simple id.  */
            if (!is_normal_id (tval)
                && trie_search (parser->lex->trie, tval, strlen (tval)) == TRIE_NOT_LAST)
                trie_add_word (parser->lex->trie, tval, strlen (tval), TRIE_USEROP);
        }
    }

    if (modname && except) {
        struct known_symbol *symb;
        struct known_symbol *t;

        /* Add all symbols from module to lexer recognized symbols and to
           the parser known_types, unless the symbol is in the NAMEHASH.  */
        HASH_ITER (hh, mod->symbols, symb, t) {
            struct namehash *nh;

            HASH_FIND_STR (namehash, symb->name, nh);
            if (!nh) {
                if (symbol_is_binary (symb) || symbol_is_unary (symb)
                    || symbol_is_type (symb)) {
                    struct known_symbol *nsymb;
                    HASH_FIND_STR (parser->known_symbols, symb->name, nsymb);

                    if (!nsymb) {
                        nsymb
                          = (struct known_symbol *)malloc (sizeof (struct known_symbol));
                        nsymb->name = strdup (symb->name);
                        nsymb->flags = symb->flags;
                        HASH_ADD_KEYPTR (hh, parser->known_symbols, nsymb->name,
                                         strlen (nsymb->name), nsymb);
                    } else
                        nsymb->flags |= symb->flags;
                }

                if (!is_normal_id (symb->name)
                    && trie_search (parser->lex->trie, symb->name, strlen (symb->name))
                         == TRIE_NOT_LAST)
                    trie_add_word (parser->lex->trie, symb->name, strlen (symb->name),
                                   TRIE_USEROP);
            }
        }
    }

cleanup:

    parser->lex->is_read_user_op = false;
    if (namehash) {
        struct namehash *elem;
        struct namehash *t;
        HASH_ITER (hh, namehash, elem, t) {
            HASH_DEL (namehash, elem);
            free (elem);
        }
    }

    return ret;
}

/* Handle list of type subexpressions.
   It could be a standard expression and { '.', '+', '*' }.  */
static node *
handle_type_subscript_expr (struct parser *parser)
{
    struct token *tok;
    struct location loc;
    node *t;

    tok = parser_get_token (parser);
    loc = token_location (tok);

    if (token_is_operator (tok, tv_dot))
        t = TBmakeDot (1);
    else if (token_is_operator (tok, tv_plus))
        t = TBmakeSpid (NULL, strdup ("+"));
    else if (token_is_operator (tok, tv_mult))
        t = TBmakeSpid (NULL, strdup ("*"));
    else {
        parser_unget (parser);
        t = handle_expr (parser);
    }

    if (t == error_mark_node) {
        error_loc (token_location (tok), "invalid type dimension expression");
        return error_mark_node;
    }

    return loc_annotated (loc, t);
}
#define handle_type_subscript_list(parser)                                               \
    handle_generic_list (parser, handle_type_subscript_expr, expr_constructor)

/* Handle list of numbers.  */
/* XXX Please NOTE that stupid SaC backend would not print
   a node of type N_nums, and would print an empty string
   instead.  It may save you couple of hours of debugging.  */
static node *
handle_num (struct parser *parser)
{
    struct token *tok = parser_get_token (parser);

    if (token_class (tok) != tok_number)
        return NULL;

    parser_unget (parser);
    return handle_primary_expr (parser);
}
static node *
num_constructor (node *a, node *b)
{
    int value;
    struct location loc;

    assert (NODE_TYPE (a) == N_num, "number expected");

    value = NUM_VAL (a);
    loc = NODE_LOCATION (a);
    free_node (a);

    return loc_annotated (loc, TBmakeNums (value, b));
}
#define handle_num_list(parser) handle_generic_list (parser, handle_num, num_constructor)

/* Get one token from the lexer or from the token buffer.
   Token is taken from the buffer if parser_unget was
   called earlier. */
struct token *
parser_get_token (struct parser *parser)
{
    struct token *tok;

    if (parser->unget_idx == 0) {
        do {
            tok = lexer_get_token (parser->lex);

            /* If TOKEN_BUFFER is full, we free the token pointed by BUF_START
               and put the new token on its place, changing BUF_START and
               BUF_END accordingly.  */
            if ((parser->buf_end + 1) % parser->buf_size == parser->buf_start) {
                token_free (parser->token_buffer[parser->buf_start]);
                parser->buf_start = (parser->buf_start + 1) % parser->buf_size;
                parser->token_buffer[parser->buf_end] = tok;
                parser->buf_end = (parser->buf_end + 1) % parser->buf_size;
            } else {
                parser->token_buffer[parser->buf_end] = tok;
                parser->buf_end = (parser->buf_end + 1) % parser->buf_size;
            }
        } while (token_class (tok) == tok_whitespace
                 || token_class (tok) == tok_comments);
    } else {
        ssize_t s;
        size_t idx;

        do {
            /* Return a token from the buffer.  */
            assert (parser->unget_idx < parser->buf_size,
                    "parser buffer holds only up to %zu values.", parser->buf_size);

            s = parser->buf_end - parser->unget_idx;
            idx = s < 0 ? (size_t) (parser->buf_size + s) : (size_t)s;
            parser->unget_idx--;

            tok = parser->token_buffer[idx];
        } while (token_class (tok) == tok_whitespace
                 || token_class (tok) == tok_comments);
    }

    /* Keep track of brackets.  */
    if (token_class (tok) == tok_operator)
        switch (token_value (tok)) {
        case tv_lparen:
            parser->paren_count++;
            break;
        case tv_rparen:
            parser->paren_count--;
            break;
        case tv_lsquare:
            parser->square_count++;
            break;
        case tv_rsquare:
            parser->square_count--;
            break;
        case tv_lbrace:
            parser->brace_count++;
            break;
        case tv_rbrace:
            parser->brace_count--;
            break;
        default:;
        }

    return tok;
}

/* Move the parser one token back. It means that the consequent
   call of parser_get_token would return the token from buffer,
   not from lexer.  */
void
parser_unget (struct parser *parser)
{
    ssize_t s;
    size_t idx;
    struct token *tok;

    tok = parser->token_buffer[buf_idx_inc (parser->buf_end, -1, parser->buf_size)];

    /* Keep track of brackets.  */
    if (token_class (tok) == tok_operator)
        switch (token_value (tok)) {
        case tv_lparen:
            parser->paren_count--;
            break;
        case tv_rparen:
            parser->paren_count++;
            break;
        case tv_lsquare:
            parser->square_count--;
            break;
        case tv_rsquare:
            parser->square_count++;
            break;
        case tv_lbrace:
            parser->brace_count--;
            break;
        case tv_rbrace:
            parser->brace_count++;
            break;
        default:;
        }

    do {
        parser->unget_idx++;
        assert (parser->unget_idx < parser->buf_size,
                "parser buffer holds only up to %zu values.", parser->buf_size);
        s = parser->buf_end - parser->unget_idx;
        idx = s < 0 ? (size_t) (parser->buf_size + s) : (size_t)s;
        tok = parser->token_buffer[idx];
    } while (token_class (tok) == tok_whitespace || token_class (tok) == tok_comments);
}

/* Create versions to unget several tokens.  */
#define parser_unget2(parser)                                                            \
    do {                                                                                 \
        parser_unget (parser);                                                           \
        parser_unget (parser);                                                           \
    } while (0)

#define parser_unget3(parser)                                                            \
    do {                                                                                 \
        parser_unget2 (parser);                                                          \
        parser_unget (parser);                                                           \
    } while (0)

/* Skip tokens until token with value TKIND would be found.  */
struct token *
parser_get_until_tval (struct parser *parser, enum token_kind tkind)
{
    struct token *tok;
    int pc = parser->paren_count;
    int bc = parser->brace_count;
    int sc = parser->square_count;

    do {
        tok = parser_get_token (parser);

        if (!token_uses_buf (token_class (tok)) && token_value (tok) == tkind
            && parser->paren_count <= pc && parser->brace_count <= bc
            && parser->square_count <= sc) {
            return tok;
        }
    } while (token_class (tok) != tok_eof);

    return tok;
}

/* Skip tokens until token with value TKIND would be found.  */
struct token *
parser_get_until_oneof_tvals (struct parser *parser, const unsigned num, ...)
{
    struct token *tok;
    int pc = parser->paren_count;
    int bc = parser->brace_count;
    int sc = parser->square_count;

    do {
        tok = parser_get_token (parser);

        if (!token_uses_buf (token_class (tok)) && parser->paren_count <= pc
            && parser->brace_count <= bc && parser->square_count <= sc) {
            unsigned i;
            va_list lst;

            va_start (lst, num);
            for (i = 0; i < num; i++) {
                enum token_kind tk;

                assert (sizeof (enum token_kind) == sizeof (int),
                        "unsafe enum passing in variable arguments");
                tk = (enum token_kind)va_arg (lst, int);
                if (token_value (tok) == tk)
                    return tok;
            }
        }
    } while (token_class (tok) != tok_eof);

    return tok;
}

/* Skip tokens until token of class TCLASS would be found.  */
struct token *
parser_get_until_tclass (struct parser *parser, enum token_class tclass)
{
    struct token *tok;
    int pc = parser->paren_count;
    int bc = parser->brace_count;
    int sc = parser->square_count;

    do {
        tok = parser_get_token (parser);

        if (token_class (tok) == tclass && parser->paren_count <= pc
            && parser->brace_count <= bc && parser->square_count <= sc) {
            return tok;
        }
    } while (token_class (tok) != tok_eof);

    return tok;
}

/* Check if the next token returned by parser_get_token would be
   token with the value TKIND, in case the value is different,
   the error_loc would be called.
   NOTE: function ungets the token after checking it.  */
/*bool
parser_expect_tval (struct parser *parser, enum token_kind tkind)*/

#if 1
#define parser_expect_tval(parser, tkind)                                                \
    __extension__({                                                                      \
        struct token *tok = parser_get_token (parser);                                   \
        bool ret;                                                                        \
        if (!token_uses_buf (token_class (tok)) && token_value (tok) == tkind) {         \
            parser_unget (parser);                                                       \
            ret = true;                                                                  \
        } else {                                                                         \
            error_loc (token_location (tok), "token `%s' expected, `%s' token found",    \
                       token_kind_as_string (tkind), token_as_string (tok));             \
            parser_unget (parser);                                                       \
            ret = false;                                                                 \
        }                                                                                \
        ret;                                                                             \
    })
#else
bool
parser_expect_tval (struct parser *parser, enum token_kind tkind)
{
    struct token *tok = parser_get_token (parser);
    bool ret;
    if (!token_uses_buf (token_class (tok)) && token_value (tok) == tkind) {
        parser_unget (parser);
        ret = true;
    } else {
        error_loc (token_location (tok), "token `%s' expected, `%s' token found",
                   token_kind_as_string (tkind), token_as_string (tok));
        parser_unget (parser);
        ret = false;
    }
    return ret;
}
#endif

/* Check if the next token returned by parser_get_token would be
   token of class TCLASS, in case the class is different,
   the error_loc would be called.
   NOTE: function ungets the token after checking it.  */
bool
parser_expect_tclass (struct parser *parser, enum token_class tclass)
{
    struct token *tok = parser_get_token (parser);
    if (token_class (tok) == tclass) {
        parser_unget (parser);
        return true;
    } else {
        error_loc (token_location (tok), "token of class `%s' expected, `%s' token found",
                   token_class_as_string (tclass), token_as_string (tok));
        parser_unget (parser);
        return false;
    }
}

#define add_symbol(symb, s)                                                              \
    do {                                                                                 \
        symb = (struct known_symbol *)malloc (sizeof (struct known_symbol));             \
        symb->name = strdup (s);                                                         \
        symb->flags = 0;                                                                 \
        HASH_ADD_KEYPTR (hh, parser->known_symbols, symb->name, strlen (symb->name),     \
                         symb);                                                          \
    } while (0)

/* Initialize the parser, allocate memory for token_buffer.  */
bool
parser_init (struct parser *parser, struct lexer *lex)
{
    struct known_symbol *symb;
    parser->lex = lex;
    parser->buf_size = 32;
    parser->buf_start = 0;
    parser->buf_end = 0;
    parser->buf_empty = true;
    parser->token_buffer
      = (struct token **)malloc (parser->buf_size * sizeof (struct token *));
    parser->unget_idx = 0;
    parser->known_symbols = NULL;
    parser->used_modules = NULL;

    parser->in_return = false;
    parser->in_rettypes = false;
    parser->in_subscript = false;
    parser->in_module = false;
    parser->current_module = NULL;

    add_symbol (symb, "!");
    symbol_set_unary (symb);
    add_symbol (symb, "~");
    symbol_set_unary (symb);
    add_symbol (symb, "--");
    symbol_set_unary (symb);
    add_symbol (symb, "++");
    symbol_set_unary (symb);
    add_symbol (symb, "-");
    symbol_set_unary (symb);
    symbol_set_binary (symb);
    add_symbol (symb, "+");
    symbol_set_unary (symb);
    symbol_set_binary (symb);
    add_symbol (symb, "|");
    symbol_set_binary (symb);
    add_symbol (symb, "&");
    symbol_set_binary (symb);
    add_symbol (symb, "||");
    symbol_set_binary (symb);
    add_symbol (symb, "&&");
    symbol_set_binary (symb);
    add_symbol (symb, "*");
    symbol_set_binary (symb);
    add_symbol (symb, "/");
    symbol_set_binary (symb);
    add_symbol (symb, "%");
    symbol_set_binary (symb);
    add_symbol (symb, "^");
    symbol_set_binary (symb);
    add_symbol (symb, ">>");
    symbol_set_binary (symb);
    add_symbol (symb, "<<");
    symbol_set_binary (symb);
    add_symbol (symb, "==");
    symbol_set_binary (symb);
    add_symbol (symb, ">=");
    symbol_set_binary (symb);
    add_symbol (symb, "<=");
    symbol_set_binary (symb);
    add_symbol (symb, "!=");
    symbol_set_binary (symb);
    add_symbol (symb, ">");
    symbol_set_binary (symb);
    add_symbol (symb, "<");
    symbol_set_binary (symb);

    return true;
}

/* Clear the memory allocated for internal structure.
   NOTE: PARSER is not freed.  */
bool
parser_finalize (struct parser *parser)
{
    struct known_symbol *elem;
    struct known_symbol *tmp;

    struct used_module *mod;
    struct used_module *mtmp;

    assert (parser, "attempt to free empty parser");

    while (parser->buf_start % parser->buf_size != parser->buf_end % parser->buf_size) {
        token_free (parser->token_buffer[parser->buf_start]);
        parser->buf_start = (parser->buf_start + 1) % parser->buf_size;
    }

    if (parser->token_buffer)
        free (parser->token_buffer);

    /* FIXME for the time being only, because we need to read from
       yyin and not open and close the file.  */
    /* lexer_finalize (parser->lex); */

    /* Free the known symbols hash-table.  */
    HASH_ITER (hh, parser->known_symbols, elem, tmp) {
        HASH_DEL (parser->known_symbols, elem);
        free (elem);
    }

    HASH_ITER (hh, parser->used_modules, mod, mtmp) {
        HASH_ITER (hh, mod->symbols, elem, tmp) {
            HASH_DEL (mod->symbols, elem);
            free (elem);
        }
        trie_free (mod->user_ops);
        MEMfree (mod->name);

        HASH_DEL (parser->used_modules, mod);
        free (mod);
    }

    return true;
}

bool
is_prf (enum token_kind tkind)
{
#define KEYWORD_PRF(a, b, c) || tkind == PRF_##a
    return false
#include "prf.def"
      ;
#undef KEYWORD_PRF
}

prf
to_prf (enum token_kind tkind)
{
    assert (is_prf (tkind), "attempt to convert non-prf token to prf");
    switch (tkind) {
#define KEYWORD_PRF(a, b, c)                                                             \
    case PRF_##a:                                                                        \
        return c;
#include "prf.def"
#undef KEYWORD_PRF
    default:
        unreachable ("invalid prf kind");
    }
}

/* FIXME Check if any token starting an expression is missing.
   Check if token TOK can start an expression.  */
bool
token_starts_expr (struct parser *parser, struct token *tok)
{
    switch (token_class (tok)) {
    case tok_id:
    case tok_string:
    case tok_char:
    CASE_TOK_NUMBER:
        return true;
    case tok_user_op: {
        struct known_symbol *ks;

        HASH_FIND_STR (parser->known_symbols, token_as_string (tok), ks);
        return !!symbol_is_unary (ks);
    }
    case tok_operator:
        switch (token_value (tok)) {
        case tv_lparen:
        case tv_lsquare:
        case tv_minus:
        case tv_not:
            return true;
        default:
            return false;
        }
    case tok_keyword:
        return is_prf (token_value (tok)) || token_is_reserved (tok);
    default:
        return token_is_reserved (tok);
    }
}

/* Checks if the sequence of starting from a prarsers token is a type.  */
bool
is_type (struct parser *parser)
{
    bool ret = false;
    struct token *tok = parser_get_token (parser);

    if (token_class (tok) == tok_keyword)
        switch (token_value (tok)) {
        case TYPE_BYTE:
        case TYPE_SHORT:
        case TYPE_INT:
        case TYPE_LONG:
        case TYPE_LONGLONG:
        case TYPE_UBYTE:
        case TYPE_USHORT:
        case TYPE_UINT:
        case TYPE_ULONG:
        case TYPE_ULONGLONG:
        case TYPE_FLOAT:
        case TYPE_FLOATVEC:
        case TYPE_BOOL:
        case TYPE_CHAR:
        case TYPE_DBL:
        /* FIXME: This might not be the best place for this hack */
        case NESTED:
        /* FIXME: We may want to check that the structure was
           defined before it can be used as a type.  */
        case STRUCT:
            ret = true;
            break;

        default:
            ret = false;
            break;
        }
    /* Check if we met this user-defined type earlier.  */
    else if (token_class (tok) == tok_id) {
        bool saw_dcolon = false;
        const char *tval = token_as_string (tok);

        if (token_is_operator (parser_get_token (parser), tv_dcolon)) {
            saw_dcolon = true;
            /* tval is the name of module, and we need to cache it
               in order to check that the type is there.  */
            cache_module (parser, tval);
            tok = parser_get_token (parser);
        } else
            parser_unget (parser);

        ret = false;
        if (saw_dcolon
            && !(parser->in_module && !strcmp (parser->current_module, tval))) {
            struct used_module *mod;
            struct known_symbol *symb;

            HASH_FIND_STR (parser->used_modules, tval, mod);
            assert (mod, "module `%s' must be cached first", tval);

            HASH_FIND_STR (mod->symbols, token_as_string (tok), symb);
            ret = symb && !!symbol_is_type (symb);
        } else {
            struct known_symbol *ks;
            HASH_FIND_STR (parser->known_symbols, token_as_string (tok), ks);
            ret = ks ? symbol_is_type (ks) : false;
        }

        if (saw_dcolon)
            parser_unget2 (parser);
    }

    parser_unget (parser);
    return ret;
}

/* Create a node for the base-type in the TOK.  */
ntype *
make_simple_type (enum token_kind tkind)
{
    switch (tkind) {
    case TYPE_BYTE:
        return TYmakeSimpleType (T_byte);
    case TYPE_SHORT:
        return TYmakeSimpleType (T_short);
    case TYPE_INT:
        return TYmakeSimpleType (T_int);
    case TYPE_LONG:
        return TYmakeSimpleType (T_long);
    case TYPE_LONGLONG:
        return TYmakeSimpleType (T_longlong);
    case TYPE_UBYTE:
        return TYmakeSimpleType (T_ubyte);
    case TYPE_USHORT:
        return TYmakeSimpleType (T_ushort);
    case TYPE_UINT:
        return TYmakeSimpleType (T_uint);
    case TYPE_ULONG:
        return TYmakeSimpleType (T_ulong);
    case TYPE_ULONGLONG:
        return TYmakeSimpleType (T_ulonglong);
    case TYPE_FLOAT:
        return TYmakeSimpleType (T_float);
    case TYPE_FLOATVEC:
        return TYmakeSimpleType (T_floatvec);
    case TYPE_BOOL:
        return TYmakeSimpleType (T_bool);
    case TYPE_CHAR:
        return TYmakeSimpleType (T_char);
    case TYPE_DBL:
        return TYmakeSimpleType (T_double);
    case NESTED:
        return TYmakeSimpleType (T_int);
    default:
        unreachable ("cannot build symple type from `%s'", token_kind_as_string (tkind));
    }

    return NULL;
}

/* Type definition.  */
ntype *
handle_type (struct parser *parser)
{
    struct token *tok;
    ntype *type = NULL;
    node *sub_type_exprs = NULL;

    if (!is_type (parser)) {
        tok = parser_get_token (parser);
        parser_unget (parser);
        error_loc (token_location (tok), "type expected, `%s' found",
                   token_as_string (tok));
        return NULL;
    }

    tok = parser_get_token (parser);

    if (token_class (tok) == tok_keyword) {
        if (token_is_keyword (tok, STRUCT)) {
            /* FIXME: we can have some more checking when we
               know how exactly do we want to handle structs.  */
            tok = parser_get_token (parser);
            type = TYmakeSymbType (STRcat (STRUCT_TYPE, token_as_string (tok)), NULL);
        } else
            type = make_simple_type (token_value (tok));
    } else {
        char *name = NULL;
        char *ns = NULL;

        if (token_is_operator (parser_get_token (parser), tv_dcolon)) {
            ns = strdup (token_as_string (tok));
            name = strdup (token_as_string (parser_get_token (parser)));
        } else {
            parser_unget (parser);
            name = strdup (token_as_string (tok));
        }

        type = TYmakeSymbType (name, ns ? NSgetNamespace (ns) : NULL);
    }

    /* [ exprs ], where expr could be also {., +, *}   */
    tok = parser_get_token (parser);
    if (token_is_operator (tok, tv_lsquare)) {
        tok = parser_get_token (parser);
        if (!token_is_operator (tok, tv_rsquare)) {
            parser_unget (parser);
            sub_type_exprs = handle_type_subscript_list (parser);
            if (sub_type_exprs == error_mark_node) {
                parser_get_until_tval (parser, tv_rsquare);
                goto out;
            }

            if (parser_expect_tval (parser, tv_rsquare))
                parser_get_token (parser);
            else
                goto out;
        }
    } else
        parser_unget (parser);

    if (sub_type_exprs == NULL)
        return TYmakeAKS (type, SHmakeShape (0));
    else {
        type = Exprs2NType (type, sub_type_exprs);
        return type == NULL ? error_type_node : type;
    }

out:
    free_type (type);
    free_node (sub_type_exprs);
    return error_type_node;
}

struct token *
parser_get_namespace_token (struct parser *parser, const char *modname)
{
    struct used_module *mod;
    struct token *tok;

    /* Do not cache the module in case it is the module
       we are currently parsing.  */
    if (parser->in_module && !strcmp (parser->current_module, modname))
        return parser_get_token (parser);

    cache_module (parser, modname);
    HASH_FIND_STR (parser->used_modules, modname, mod);

    parser->lex->trie_user = mod->user_ops;

    if (parser->unget_idx != 0)
        parser_unlex_token_buffer (parser);

    tok = parser_get_token (parser);
    parser->lex->trie_user = NULL;

    return tok;
}

/* Check if the following token is id.  */
struct identifier *
is_id (struct parser *parser)
{
    struct token *tok = parser_get_token (parser);
    struct identifier *res = NULL;

    if (token_class (tok) == tok_id)
        res = identifier_new (NULL, strdup (token_as_string (tok)), false);

    parser_unget (parser);
    return res;
}

/* Check if the following token is extended id.
   ext-id ::=
      id
      |
      reserved
      |
      id '::' ( reserved | id )

   reserved ::=
        'genarray' | 'modarray' | 'fold' | 'foldfix'
      | 'propagate'| 'all'      | except
      | user-defined-op
*/
bool
token_is_reserved (struct token *tok)
{
    return token_class (tok) == tok_id
           || (token_class (tok) == tok_keyword
               && (token_is_keyword (tok, GENARRAY) || token_is_keyword (tok, MODARRAY)
                   || token_is_keyword (tok, FOLD) || token_is_keyword (tok, FOLDFIX)
                   || token_is_keyword (tok, PROPAGATE) || token_is_keyword (tok, ALL)
                   || token_is_keyword (tok, EXCEPT)
                   || token_is_keyword (tok, CUDALINKNAME)
                   || token_is_keyword (tok, LINKWITH) || token_is_keyword (tok, LINKOBJ)
                   || token_is_keyword (tok, LINKSIGN)
                   || token_is_keyword (tok, REFCOUNTING)
                   || token_is_keyword (tok, REFCOUNTDOTS)
                   || token_is_keyword (tok, EFFECT)
                   || token_is_keyword (tok, MUTCTHREADFUN)
                   || token_is_keyword (tok, NOINLINE) || token_is_keyword (tok, COPYFUN)
                   || token_is_keyword (tok, FREEFUN) || token_is_keyword (tok, WLCOMP)
                   || token_is_keyword (tok, TARGET)))
           || (token_class (tok) == tok_operator
               && (token_is_operator (tok, tv_not) || token_is_operator (tok, tv_compl)
                   || token_is_operator (tok, tv_and) || token_is_operator (tok, tv_or)
                   || token_is_operator (tok, tv_xor) || token_is_operator (tok, tv_plus)
                   || token_is_operator (tok, tv_minus)
                   || token_is_operator (tok, tv_mult) || token_is_operator (tok, tv_div)
                   || token_is_operator (tok, tv_mod) || token_is_operator (tok, tv_lt_eq)
                   || token_is_operator (tok, tv_lt) || token_is_operator (tok, tv_gt)
                   || token_is_operator (tok, tv_gt_eq) || token_is_operator (tok, tv_eq)
                   || token_is_operator (tok, tv_not_eq)
                   || token_is_operator (tok, tv_shl) || token_is_operator (tok, tv_shr)
                   || token_is_operator (tok, tv_and_and)
                   || token_is_operator (tok, tv_or_or)
                   || token_is_operator (tok, tv_plus_plus)
                   || token_is_operator (tok, tv_minus_minus)));
}

struct identifier *
is_ext_id (struct parser *parser)
{
    struct token *tok;

    tok = parser_get_token (parser);
    if (token_class (tok) == tok_id) {
        if (token_is_operator (parser_get_token (parser), tv_dcolon)) {
            const char *modname = token_as_string (tok);

            tok = parser_get_namespace_token (parser, modname);
            parser_unget3 (parser);
            if (token_is_reserved (tok) || token_class (tok) == tok_user_op)
                return identifier_new (strdup (modname), strdup (token_as_string (tok)),
                                       /* if something is not a c-identifier,
                                          assume it is an operation.  */
                                       token_class (tok) == tok_operator
                                         || token_class (tok) == tok_user_op);
            else
                return NULL;
        } else {
            parser_unget2 (parser);
            return identifier_new (NULL, strdup (token_as_string (tok)), false);
        }
    } else if (token_class (tok) == tok_user_op || token_is_reserved (tok)) {
        parser_unget (parser);
        return identifier_new (NULL, strdup (token_as_string (tok)),
                               token_class (tok) == tok_operator
                                 || token_class (tok) == tok_user_op);
    } else {
        parser_unget (parser);
        return NULL;
    }
}

bool
is_function_call (struct parser *parser)
{
    struct identifier *id;
    struct token *tok;

    tok = parser_get_token (parser);
    if (token_class (tok) == tok_keyword && is_prf (token_value (tok))) {
        bool ret = false;
        ret = token_is_operator (parser_get_token (parser), tv_lparen);
        parser_unget2 (parser);
        return ret;
    } else
        parser_unget (parser);

    id = is_ext_id (parser);
    if (!id)
        return false;

    if (id->xnamespace) {
        bool ret = false;
        parser_get_token (parser), parser_get_token (parser), parser_get_token (parser);
        ret = token_is_operator (parser_get_token (parser), tv_lparen);
        parser_unget3 (parser);
        parser_unget (parser);
        identifier_free (id);

        return ret;
    }

    if (!id->xnamespace && id->id) {
        bool ret = false;
        parser_get_token (parser);
        ret = token_is_operator (parser_get_token (parser), tv_lparen);
        parser_unget2 (parser);
        identifier_free (id);

        return ret;
    }

    unreachable ("identifier field id must not be NULL");
}

static inline bool
is_unary (struct parser *parser, const char *xnamespace, const char *id)
{
    struct known_symbol *symb;

    if (xnamespace == NULL
        || (parser->in_module && !strcmp (xnamespace, parser->current_module))) {
        HASH_FIND_STR (parser->known_symbols, id, symb);
        if (!symb)
            return false;
    } else {
        struct used_module *mod;
        HASH_FIND_STR (parser->used_modules, xnamespace, mod);
        if (!mod)
            return false;

        HASH_FIND_STR (mod->symbols, id, symb);
        if (!symb)
            return false;
    }

    return !!symbol_is_unary (symb);
}

static inline bool
is_binary (struct parser *parser, const char *xnamespace, const char *id)
{
    struct known_symbol *symb;

    if (xnamespace == NULL
        || (parser->in_module && !strcmp (xnamespace, parser->current_module))) {
        HASH_FIND_STR (parser->known_symbols, id, symb);
        if (!symb)
            return false;
    } else {
        struct used_module *mod;
        HASH_FIND_STR (parser->used_modules, xnamespace, mod);
        if (!mod)
            return false;

        HASH_FIND_STR (mod->symbols, id, symb);
        if (!symb)
            return false;
    }

    return !!symbol_is_binary (symb);
}

static inline bool
is_known (struct parser *parser, const char *xnamespace, const char *id)
{
    struct known_symbol *symb;

    if (xnamespace == NULL
        || (parser->in_module && !strcmp (xnamespace, parser->current_module))) {
        HASH_FIND_STR (parser->known_symbols, id, symb);
        return !!symb;
    } else {
        struct used_module *mod;
        HASH_FIND_STR (parser->used_modules, xnamespace, mod);
        if (!mod)
            return false;

        HASH_FIND_STR (mod->symbols, id, symb);
        return !!symb;
    }
}

node *
handle_id (struct parser *parser)
{
    struct identifier *id = is_id (parser);
    struct location loc;
    node *ret = error_mark_node;

    if (!id) {
        struct token *tok = parser_get_token (parser);
        error_loc (token_location (tok),
                   "id expected `%s' "
                   "found instead",
                   token_as_string (tok));
        return error_mark_node;
    }

    loc = token_location (parser_get_token (parser));
    assert (id->id, "identifier field id must not be empty");

    ret = loc_annotated (loc, TBmakeSpid (NULL, id->id));
    free (id);

    return ret;
}

node *
handle_ext_id (struct parser *parser)
{
    struct identifier *id = is_ext_id (parser);
    struct location loc;

    if (!id) {
        struct token *tok = parser_get_token (parser);
        error_loc (token_location (tok),
                   "id or namespace "
                   "expected, `%s' found instead",
                   token_as_string (tok));
        return error_mark_node;
    }

    /* get the first token preserving its location.  */
    loc = token_location (parser_get_token (parser));
    if (id->xnamespace) {
        node *ret
          = loc_annotated (loc, TBmakeSpid (NSgetNamespace (id->xnamespace), id->id));
        /* eat two more tokens: '::' and ID  */
        parser_get_token (parser), parser_get_token (parser);
        free (id);

        return ret;
    }

    if (!id->xnamespace && id->id) {
        node *ret = loc_annotated (loc, TBmakeSpid (NULL, id->id));
        free (id);

        return ret;
    }

    free (id);
    unreachable ("identifier cannot have empty id");
}

/* Handle arguments and parens of function call:
      '(' arg ? (',' arg )* ')'
*/
node *
handle_funcall_args (struct parser *parser)
{
    if (parser_expect_tval (parser, tv_lparen)) {
        struct token *tok;
        node *args = NULL;

        parser_get_token (parser);
        tok = parser_get_token (parser);
        if (token_is_operator (tok, tv_rparen))
            return NULL;
        else
            parser_unget (parser);

        args = handle_expr_list (parser);
        if (args == error_mark_node)
            return error_mark_node;

        if (parser_expect_tval (parser, tv_rparen)) {
            parser_get_token (parser);
            return args;
        } else {
            parser_unget (parser);
            free_tree (args);
            return error_mark_node;
        }
    } else
        return error_mark_node;
}

node *
handle_function_call (struct parser *parser)
{
    struct token *tok;
    node *ret = error_mark_node;
    node *args = error_mark_node;
    struct location loc;

    tok = parser_get_token (parser);
    loc = token_location (tok);

    if (token_class (tok) == tok_keyword && is_prf (token_value (tok))) {
        enum token_kind tkind = token_value (tok);

        if (!parser_expect_tval (parser, tv_lparen))
            return error_mark_node;

        if (error_mark_node == (args = handle_funcall_args (parser)))
            return error_mark_node;

        /* FIXME: check the number of arguments.  */
        return loc_annotated (loc, TBmakePrf (to_prf (tkind), args));
    } else
        parser_unget (parser);

    if (!is_function_call (parser)) {
        error_loc (loc, "function call expected");
        return error_mark_node;
    }

    ret = handle_ext_id (parser);
    if (error_mark_node == (args = handle_funcall_args (parser))) {
        free_tree (ret);
        return error_mark_node;
    }

    return loc_annotated (loc, TBmakeSpap (ret, args));
}

static inline node *
handle_id_or_function_call (struct parser *parser)
{
    struct identifier *id;
    struct location loc;
    node *res;

    loc = token_location (parser_get_token (parser));
    parser_unget (parser);

    if (is_function_call (parser))
        res = handle_function_call (parser);
    else if (NULL != (id = is_ext_id (parser)) && !id->is_operation) {
        if (id->xnamespace && !is_known (parser, id->xnamespace, id->id))
            error ("symbol `%s' cannot be found in module `%s'", id->id, id->xnamespace);

        res = handle_ext_id (parser);
        free (id);
    } else {
        error_loc (loc, "id or function call expected");
        res = error_mark_node;
    }

    return res;
}

static inline node *
handle_id_or_function_call (struct parser *parser)
{
    struct identifier *id;
    struct location loc;
    node *res;

    loc = token_location (parser_get_token (parser));
    parser_unget (parser);

    if (is_function_call (parser))
        res = handle_function_call (parser);
    else if (NULL != (id = is_ext_id (parser)) && !id->is_operation) {
        if (id->xnamespace && !is_known (parser, id->xnamespace, id->id))
            error ("symbol `%s' cannot be found in module `%s'", id->id, id->xnamespace);

        res = handle_ext_id (parser);
        free (id);
    } else {
        error_loc (loc, "id or function call expected");
        res = error_mark_node;
    }

    return res;
}

/* primary-expression:
     constant
     identifier
     function call
     constant-array
     '(' expr ')'

   constant-array:
     '[' expr-list? ']'
     '[' ':' ? type  ']'
     '<' expr-list  '>'
     '{' id '->' expr '}'
     '{' '[' expr-list ']' '->' expr '}'
*/
node *
handle_primary_expr (struct parser *parser)
{
    node *res = NULL;
    struct token *tok = parser_get_token (parser);
    enum token_class tclass = token_class (tok);
    struct location loc = token_location (tok);
    struct token *tok1;

#define ADD_TOK_NUMBER_INT(type, tok, ret, convert, make_node)                           \
    do {                                                                                 \
        const char *val = token_as_string (tok);                                         \
        type num;                                                                        \
                                                                                         \
        num = (type)convert (val, (char **)NULL, 0);                                     \
        if (errno == ERANGE) {                                                           \
            error_loc (token_location (tok),                                             \
                       "value `%s' produces "                                            \
                       "overflow when converting to `%s'",                               \
                       val, #type);                                                      \
            return error_mark_node;                                                      \
        }                                                                                \
        ret = make_node (num);                                                           \
    } while (0)

    /* ::= const-number
       All the possible numerical constants of different types.  */
    if (tclass == tok_number || tclass == tok_number_int)
        ADD_TOK_NUMBER_INT (signed int, tok, res, strtoll, TBmakeNum);

    else if (tclass == tok_number_byte)
        ADD_TOK_NUMBER_INT (signed char, tok, res, strtoll, TBmakeNumbyte);

    else if (tclass == tok_number_ubyte)
        ADD_TOK_NUMBER_INT (unsigned char, tok, res, strtoull, TBmakeNumubyte);

    else if (tclass == tok_number_short)
        ADD_TOK_NUMBER_INT (signed short, tok, res, strtoll, TBmakeNumshort);

    else if (tclass == tok_number_ushort)
        ADD_TOK_NUMBER_INT (unsigned short, tok, res, strtoull, TBmakeNumushort);

    else if (tclass == tok_number_uint)
        ADD_TOK_NUMBER_INT (unsigned int, tok, res, strtoull, TBmakeNumuint);

    else if (tclass == tok_number_long)
        ADD_TOK_NUMBER_INT (signed long, tok, res, strtoll, TBmakeNumlong);

    else if (tclass == tok_number_ulong)
        ADD_TOK_NUMBER_INT (unsigned long, tok, res, strtoull, TBmakeNumulong);

    else if (tclass == tok_number_longlong)
        ADD_TOK_NUMBER_INT (signed long long int, tok, res, strtoll, TBmakeNumlonglong);

    else if (tclass == tok_number_ulonglong)
        ADD_TOK_NUMBER_INT (unsigned long long int, tok, res, strtoull,
                            TBmakeNumulonglong);
    else if (tclass == tok_number_float) {
        float val = (float)atof (token_as_string (tok));
        res = TBmakeFloat (val);
    } else if (tclass == tok_number_double) {
        double val = atof (token_as_string (tok));
        res = TBmakeDouble (val);
    }
    /* ::= const-string
       Constant quoted string.  */
    else if (tclass == tok_string) {
        /* XXX This is a shame that the middle-end stores quoted string.
           For the time being we quote the string before creating a
           node.  Otherwise, symbols inside the sting could break the
           resulting C program.  */
        char *qs = quote_string (token_as_string (tok), NULL, 0);
        res = STRstring2Array (qs);
    }
    /*  ::= const-char
        Constant quoted character.  */
    else if (tclass == tok_char) {
        res = TBmakeChar (token_as_string (tok)[0]);
    }
    /* ::= id | function-call
       Identifier or a function call.  */
    else if (tclass == tok_id || tclass == tok_user_op) {
        parser_unget (parser);
        res = handle_id_or_function_call (parser);
    } else if (tclass == tok_keyword) {
        /* ::= ( 'spawn' | 'rspawn' ) string function-call
           A function-call prefexid with SPAWN and placement.  */
        if (token_value (tok) == SPAWN || token_value (tok) == RSPAWN) {
            enum token_kind tkind = token_value (tok);
            char *place = NULL;

            tok1 = parser_get_token (parser);

            if (token_class (tok) == tok_operator && token_value (tok) == tv_lsquare) {
                struct token *tok2 = parser_get_token (parser);
                if (token_class (tok2) != tok_string) {
                    error_loc (token_location (tok2), "placement string expected");
                    parser_get_until_tval (parser, tv_rsquare);
                    return NULL;
                }

                place = strdup (token_as_string (tok2));

                if (parser_expect_tval (parser, tv_rsquare))
                    parser_get_token (parser);
            } else
                parser_unget (parser);

            if (error_mark_node == (res = handle_function_call (parser)))
                return error_mark_node;

            if (global.fp || global.backend == BE_mutc) {
                SPAP_ISSPAWNED (res) = true;
                SPAP_ISREMOTE (res) = tkind == RSPAWN;
                if (place)
                    SPAP_SPAWNPLACE (res) = place;
            }
        }
        /* ::= with-loop  */
        else if (token_is_keyword (tok, NWITH)) {
            parser_unget (parser);
            res = handle_with (parser);
        }
        /* ::= local with-loop  */
        else if (token_is_keyword (tok, LOCAL)) {
            tok1 = parser_get_token (parser);
            if (token_is_keyword (tok1, NWITH)) {
                parser_unget (parser);
                res = handle_with (parser);
                if (res != NULL && res != error_mark_node)
                    WITH_DIST (res) = strdup ("PLACE_LOCAL");
            } else {
                error_loc (loc, "`local' not followed by `with' found");
                return error_mark_node;
            }
        }
        /* ::= prf-call
           Primitive function call.  */
        else if (is_prf (token_value (tok))) {
            parser_unget (parser);
            res = handle_function_call (parser);
        }
        /* ::= true
           Boolean TRUE constant.  */
        else if (token_is_keyword (tok, TRUETOKEN)) {
            res = TBmakeBool (1);
        }
        /* ::= false
           Boolean FALSE constant.  */
        else if (token_is_keyword (tok, FALSETOKEN)) {
            res = TBmakeBool (0);
        } else if (token_is_keyword (tok, ZERO_FLOATVEC)) {
            res = TBmakeFloatvec (((floatvec){0., 0., 0., 0.}));
        }
        /* ::= function-call | id
           Function call or identifier where the name of the function is a
           keyword; e.g. modarray, genarray, etc. pargmas */
        else if (token_is_reserved (tok)) {
            parser_unget (parser);
            res = handle_id_or_function_call (parser);
        } else
            parser_unget (parser);
    } else if (tclass == tok_operator) {
        /* ::= operator '(' expr-list ')'
           Allow here a special-case of operations used in a functional way
           like for example:  + (a, b)  */
        if (token_is_reserved (tok)) {
            if (token_is_operator (parser_get_token (parser), tv_lparen)) {
                parser_unget2 (parser);
                return handle_function_call (parser);
            } else
                parser_unget (parser);
        }

        switch (token_value (tok)) {
        /* ::= '.'
           Dot expressio in case we are in the array subscript.  */
        case tv_dot:
            /* '.'  as a meber of subscript expression only.  */
            if (parser->in_subscript)
                res = TBmakeDot (1);
            break;

        /* ::= '...'
           Dot expressio in case we are in the array subscript.  */
        case tv_threedots:
            /* '...'  as a meber of subscript expression only.  */
            if (parser->in_subscript)
                res = TBmakeDot (3);
            break;

        case tv_lparen:
            /* ::= '(' expr ')'
                   | '(' expr-list ')'  in case in return.  */
            if (parser->in_return)
                res = handle_expr_list (parser);
            else
                res = handle_expr (parser);

            /* Avoid Nexprs inside of Nexprs.  */
            if (parser->in_return && res && res != error_mark_node) {
                if (NODE_TYPE (res) == N_exprs && EXPRS_NEXT (res) == NULL) {
                    node *tmp = EXPRS_EXPR (res);
                    EXPRS_EXPR (res) = NULL;
                    free_node (res);
                    res = tmp;
                }
            }

            if (parser_expect_tval (parser, tv_rparen))
                parser_get_token (parser);

            if (res && res != error_mark_node && NODE_TYPE (res) == N_spmop)
                SPMOP_ISFIXED (res) = TRUE;

            break;

        case tv_lsquare: {
            /* Constant array.  */
            bool saw_colon = false;

            tok = parser_get_token (parser);
            if (token_is_operator (tok, tv_colon))
                saw_colon = true;
            else
                parser_unget (parser);

            /* ::= '[' ':'? type ']'  */
            if (is_type (parser)) {
                ntype *type;

                /* FIXME We haven't decieded if we want to support [:type]
                   or [type] syntax, so we do not produce the warning for
                   the time being.  */
                /*if (saw_colon)
                  warning_loc (token_location (tok), "using deprecated type-cast "
                               "syntax, please remove the `:' character");  */

                type = handle_type (parser);

                if (!TYisAKS (type)) {
                    error_loc (loc, "Empty array with non-constant "
                                    "shape found.");
                    res = error_mark_node;
                } else
                    res = TCmakeVector (type, NULL);
            }
            /* ::= '[' expr-list ']'
                   | '[' ']'
               Constant array expression.  */
            else {
                node *els;
                struct token *tok;

                if (saw_colon)
                    parser_unget (parser);

                tok = parser_get_token (parser);
                parser_unget (parser);

                if (token_is_operator (tok, tv_rsquare)) {
                    ntype *type;
                    type = TYmakeAKS (TYmakeSimpleType (T_int), SHmakeShape (0));
                    res = TCmakeVector (type, NULL);
                } else {
                    els = handle_expr_list (parser);
                    if (els == error_mark_node)
                        res = error_mark_node;
                    else {
                        ntype *type;
                        type = TYmakeAKS (TYmakeSimpleType (T_unknown), SHmakeShape (0));

                        res = TCmakeVector (type, els);
                    }
                }
            }

            if (parser_expect_tval (parser, tv_rsquare))
                parser_get_token (parser);

            break;
        }

        /*  ::= '<' expr-list '>'  */
        case tv_lt: {
            node *els;

            els = handle_expr_list (parser);
            if (els == error_mark_node)
                res = error_mark_node;
            else {
                ntype *type;
                type = TYmakeAKS (TYmakeSimpleType (T_unknown), SHmakeShape (0));

                res = TCmakeVector (type, els);
            }

            if (parser_expect_tval (parser, tv_rsquare))
                parser_get_token (parser);

            break;
        }

        /* ::= '{' id '->' expr '}'
               |
               '{' '[' exprs ']' '->' expr '}'
           Axis notation.  */
        /* FIXME do a propper skipping to the right brace.  */
        case tv_lbrace: {
            tok = parser_get_token (parser);
            parser_unget (parser);

            if (token_is_operator (tok, tv_lsquare)) {
                node *exprs = NULL;
                node *expr = NULL;

                parser_get_token (parser);
                tok = parser_get_token (parser);
                parser_unget (parser);

                if (!token_is_operator (tok, tv_rsquare)) {
                    /* Allow dots and three dots being a valid expr.  */
                    parser->in_subscript = true;
                    exprs = handle_expr_list (parser);
                    parser->in_subscript = false;
                }

                if (exprs == error_mark_node)
                    return error_mark_node;

                if (parser_expect_tval (parser, tv_rsquare))
                    parser_get_token (parser);
                else {
                    free_tree (exprs);
                    return error_mark_node;
                }

                if (parser_expect_tval (parser, tv_rightarrow))
                    parser_get_token (parser);
                else {
                    free_tree (exprs);
                    return error_mark_node;
                }

                expr = handle_expr (parser);

                if (expr != error_mark_node && parser_expect_tval (parser, tv_rbrace)) {
                    parser_get_token (parser);
                    res = TBmakeSetwl (exprs, expr);
                } else {
                    free_tree (expr);
                    free_tree (exprs);
                    return error_mark_node;
                }

            } else if (is_id (parser)) {
                node *id = NULL;
                node *expr = NULL;

                id = handle_id (parser);

                if (id == error_mark_node)
                    return error_mark_node;

                if (parser_expect_tval (parser, tv_rightarrow))
                    parser_get_token (parser);
                else {
                    free_tree (id);
                    return error_mark_node;
                }

                expr = handle_expr (parser);

                if (expr != error_mark_node && parser_expect_tval (parser, tv_rbrace)) {
                    parser_get_token (parser);
                    res = TBmakeSetwl (id, expr);
                } else {
                    free_tree (id);
                    free_tree (expr);
                    return error_mark_node;
                }
            } else
                /* FIXME emmit an error message.  */
                res = error_mark_node;

            break;
        }

        default:
            error_loc (token_location (tok), "token %s cannot start an expression.",
                       token_as_string (tok));
            parser_unget (parser);
            break;
        }
    } else
        error_loc (token_location (tok), "token %s cannot start an expression.",
                   token_as_string (tok));

    /* Initialize the location of the RES node.  */
    if (res != NULL && res != error_mark_node)
        NODE_LOCATION (res) = loc;

    return res;
}

/* postfix-expr:
     primary-expr
     postfix-expr [ expr ]
     postfix-expr  . id
     postfix-expr ++
     postfix-expr --
*/
node *
handle_postfix_expr (struct parser *parser)
{
    struct token *tok;
    struct location loc;
    node *res;

    tok = parser_get_token (parser);
    loc = token_location (tok);
    parser_unget (parser);

    res = handle_primary_expr (parser);

    if (res == error_mark_node || res == NULL)
        return res;

    tok = parser_get_token (parser);
    while (true) {
        node *args;

        /* ::= postfix-expr '.' id  */
        if (token_is_operator (tok, tv_dot)) {
            tok = parser_get_token (parser);

            if (token_class (tok) == tok_id) {
                char *struct_id = strdup (token_as_string (tok));
                node *id_node;

                struct_id = STRcat (STRUCT_GET, struct_id);
                id_node = TBmakeSpid (NULL, struct_id);
                res = TBmakeSpap (id_node, expr_constructor (res, NULL));

                /* Set location for every internal function-call.  */
                NODE_LOCATION (res) = loc;
            } else {
                error_loc (token_location (tok),
                           "identifier expected after "
                           "structure dot, `%s' found instead",
                           token_as_string (tok));
                parser_unget (parser);
                return error_mark_node;
            }
        }
        /* ::= postfix-expr '[' expr-list ']'  */
        else if (token_is_operator (tok, tv_lsquare)) {
            parser->in_subscript = true;
            args = handle_expr_list (parser);
            parser->in_subscript = false;

            /* expr can be NULL in selection  */
            if (args == error_mark_node)
                return error_mark_node;

            if (parser_expect_tval (parser, tv_rsquare))
                parser_get_token (parser);

            if (TCcountExprs (args) == 1) {
                res = TCmakeSpap2 (NULL, strdup ("sel"), EXPRS_EXPR (args), res);
            } else {
                node *vec;
                ntype *type;

                type = TYmakeAKS (TYmakeSimpleType (T_unknown), SHmakeShape (0));
                vec = TCmakeVector (type, args);
                res = TCmakeSpap2 (NULL, strdup ("sel"), vec, res);
            }

            /* Set location for every internal function-call.  */
            NODE_LOCATION (res) = loc;
        } else {
            parser_unget (parser);
            goto out;

#if 0
          /* NOTE this is a code to deal with user-defined postfix
             operators, so we will keep it commented in case we would
             want to reconsider the idea later.  */

          struct identifier *  id;

          parser_unget (parser);

          if (is_function_call (parser))
            goto out;

          id = is_ext_id (parser);
          if (!id)
            goto out;

          if (!is_unary (parser, id->xnamespace, id->id))
            goto out;

          parser_get_token (parser);
          if (id->xnamespace)
            parser_get_token (parser), parser_get_token (parser);

          res = TCmakeSpap1 (id->xnamespace
                             ? NSgetNamespace (id->xnamespace) : NULL,
                             id->id, res);
          free (id);
#endif
        }

        tok = parser_get_token (parser);
    }

out:
    NODE_LOCATION (res) = loc;
    return res;
}

/*   unary-expression:
       postfix-expression
       ++ unary-expression
       -- unary-expression
       unary-operator cast-expression

     unary-operator:
       + - ! ~
*/
struct pre_post_expr
handle_unary_expr (struct parser *parser)
{
    struct pre_post_expr res;
    struct identifier *id;
    struct location loc;

    loc = token_location (parser_get_token (parser));
    parser_unget (parser);

    /* It is not even an extended id, so it cannot be unary operation.  */
    id = is_ext_id (parser);
    if (!id) {
        identifier_free (id);
        goto out;
    }

    /* Any unary operation can be used as prefix operation.  */
    if (!is_unary (parser, id->xnamespace, id->id) || !id->is_operation)
        goto out;

    if (id->xnamespace)
        parser_get_token (parser), parser_get_token (parser), parser_get_token (parser);
    else if (!id->xnamespace && id->id)
        parser_get_token (parser);
    else
        unreachable ("identifier structure with empty id field");

    /* If we see '(', we assume it it is a function call, otherwise we
       have a problem with + (a, b).  BUT we need to make sure that
       there is not type-cast after the operation, as in that case
       we have a valid prefix.  For example - (int) 3.0.  */
    if (token_is_operator (parser_get_token (parser), tv_lparen)) {
        if (!is_type (parser)) {
            parser_unget2 (parser);
            if (id->xnamespace)
                parser_unget2 (parser);

            identifier_free (id);
            id = NULL;
            goto out;
        } else
            parser_unget (parser);
    } else
        parser_unget (parser);

    res = handle_cast_expr (parser);
    if (res.expr == error_mark_node || res.expr == NULL)
        goto error_return;

    res.expr
      = loc_annotated (loc, TCmakeSpap1 (id->xnamespace ? NSgetNamespace (id->xnamespace)
                                                        : NULL,
                                         strdup (id->id), res.expr));

    /* Set the argument once, and leave it untouched
       in the outer recursicve calls.  */
    if (res.parent_exprs == NULL)
        res.parent_exprs = SPAP_ARGS (res.expr);

    free (id);
    return res;

out:
    if (id)
        identifier_free (id);

    /* Here wrap a postfix expression into pre_post_expr structure
       to pass it recursively up.  */
    return (struct pre_post_expr){handle_postfix_expr (parser), NULL};

error_return:
    if (res.expr != NULL && res.expr != error_mark_node)
        free_tree (res.expr);
    if (id)
        identifier_free (id);

    return (struct pre_post_expr){error_mark_node, NULL};
}

/*  cast-expression:
      unary-expression
      ( '(' ':'? type ')' )* unary-expr
*/
struct pre_post_expr
handle_cast_expr (struct parser *parser)
{
    struct token *tok = parser_get_token (parser);
    struct location loc = token_location (tok);

    if (token_is_operator (tok, tv_lparen)) {
        bool saw_colon = false;

        tok = parser_get_token (parser);

        /* eat-up unnecessary colon in the type-conversion
           left there only for compatibility reasons.  */
        if (token_is_operator (tok, tv_colon)) {
            saw_colon = true;
        } else
            parser_unget (parser);

        if (is_type (parser)) {
            struct pre_post_expr ret;
            ntype *type = NULL;

            if (saw_colon)
                warning_loc (token_location (tok),
                             "using deprecated type-cast "
                             "syntax, please remove the `:' character");

            type = handle_type (parser);

            if (parser_expect_tval (parser, tv_rparen))
                parser_get_token (parser);

            /* FIXME here we can have a situation that there is no expression
               standing after the type because it is a local variable named
               the same as the type:
                  typedef char x;
                  ...
                  x = 1;
                  a = ((x))++;
                  ...
               in which case we would need to check that the type is actually
               allowed to be a variable, and if so, construct an expression
               from it.
            */
            ret = handle_cast_expr (parser);

            if (ret.expr == error_mark_node || type == error_type_node)
                return (struct pre_post_expr){error_mark_node, NULL};

            return (
              struct pre_post_expr){loc_annotated (loc, TBmakeCast (type, ret.expr)),
                                    ret.parent_exprs};
        } else {
            if (saw_colon)
                parser_unget (parser);
        }
    }

    parser_unget (parser);
    return handle_unary_expr (parser);
}

UNUSED static inline bool
ends_with_binary (struct parser *parser, struct pre_post_expr e)
{
    node *t = NULL;

    if (e.expr == error_mark_node || e.expr == NULL)
        return false;

    if (e.parent_exprs == NULL)
        return false;
    else
        t = EXPRS_EXPR (e.parent_exprs);

    if (NODE_TYPE (t) == N_spap && NODE_TYPE (SPAP_ID (t)) == N_spid
        && EXPRS_NEXT (SPAP_ARGS (t)) == NULL) {
        node *id = SPAP_ID (t);
        return is_binary (parser, SPID_NS (id) ? NSgetModule (SPID_NS (id)) : NULL,
                          SPID_NAME (id));
    }

    return false;
}

UNUSED static inline struct identifier *
get_binary_op (struct pre_post_expr *e)
{
    struct identifier *id;
    node *t = NULL;
    node *v = NULL;

    if (e->parent_exprs == NULL)
        unreachable ("expression does not end with binary operation");
    else
        t = EXPRS_EXPR (e->parent_exprs);

    v = SPAP_ID (t);
    id = identifier_new (SPID_NS (v) ? strdup (NSgetModule (SPID_NS (v))) : NULL,
                         strdup (SPID_NAME (v)),
                         /* it was considered as an operation
                            when parsing, so it should stay.  */
                         true);

    EXPRS_EXPR (e->parent_exprs) = DUPdoDupTree (EXPRS_EXPR (SPAP_ARGS (t)));

    free_tree (t);
    return id;
}

/* Binary expression or cast expressions:  */
node *
handle_binary_expr (struct parser *parser, bool no_relop)
{
    struct token *tok;
    enum prec {
        prec_none,
        prec_logor,
        prec_logand,
        prec_bitor,
        prec_bitxor,
        prec_bitand,
        prec_eq,
        prec_rel,
        prec_concat,
        prec_shift,
        prec_add,
        prec_mult,
        prec_userop,
        num_precs
    };

    struct {
        struct pre_post_expr expr;
        enum prec prec;
        char *op;
        namespace_t *xnamespace;
    } stack[num_precs];

    int sp = 0;
    struct pre_post_expr t = handle_cast_expr (parser);

    if (t.expr == error_mark_node || t.expr == NULL)
        return t.expr;

    stack[0].expr = t;
    stack[0].prec = prec_none;
    stack[0].xnamespace = NULL;
    stack[0].op = NULL;

    while (true) {
        enum prec oprec;
        struct location loc;
        namespace_t *xnamespace = NULL;
        bool need_parser_shift = false;
        struct identifier *id;

        tok = parser_get_token (parser);
        loc = token_location (tok);
        parser_unget (parser);

#if 0
      /* The following code adds a chance to support user-defined
         postfix operations.  Keep it here in case we may
         decide to support it.  */
      prev_expr_binary_op = token_starts_expr (parser, tok)
                            && ends_with_binary (parser, t);

      /* Always give a priority to the potential function-call.  */
      if (is_function_call (parser) && prev_expr_binary_op)
        {
          id = get_binary_op (&stack[sp].expr);
          xnamespace = id->xnamespace ? NSgetNamespace (id->xnamespace) : NULL;
        }
      else
        {
          id = is_ext_id (parser);

          /* Avoid the case when the binary operation is eaten-up
             by postfix handler, in case operation can be applied
             both ways.  */
          if (!id || !is_binary (parser, id->xnamespace, id->id))
            {
              if (prev_expr_binary_op)
                {
                  id = get_binary_op (&stack[sp].expr);
                  xnamespace = id->xnamespace ? NSgetNamespace (id->xnamespace) : NULL;
                }
              else
                goto out;
            }
          else
            {
              xnamespace = id->xnamespace ? NSgetNamespace (id->xnamespace) : NULL;
              need_parser_shift = true;
            }
        }
#endif

        if (NULL == (id = is_ext_id (parser))
            || !is_binary (parser, id->xnamespace, id->id))
            goto out;
        else if (!id->is_operation) {
            error_loc (loc, "`%s' cannot be used as a binary operation", id->id);
            identifier_free (id);
            while (sp >= 0)
                free_tree (stack[sp--].expr.expr);

            return error_mark_node;
        } else if (!strcmp (id->id, "++") || !strcmp (id->id, "--")) {
            parser_get_token (parser);
            if (id->xnamespace)
                parser_get_token (parser), parser_get_token (parser);

            /* Assume that this is a postfix ++ or -- used in the assignment.  */
            if (!token_starts_expr (parser, parser_get_token (parser))) {
                parser_unget2 (parser);
                if (id->xnamespace)
                    parser_unget2 (parser);

                identifier_free (id);
                goto out;
            } else
                parser_unget (parser);

            xnamespace = id->xnamespace ? NSgetNamespace (id->xnamespace) : NULL;
        } else {
            xnamespace = id->xnamespace ? NSgetNamespace (id->xnamespace) : NULL;
            need_parser_shift = true;
        }

        if (!strcmp (id->id, "*"))
            oprec = prec_mult;
        else if (!strcmp (id->id, "/"))
            oprec = prec_mult;
        else if (!strcmp (id->id, "%"))
            oprec = prec_mult;
        else if (!strcmp (id->id, "+"))
            oprec = prec_add;
        else if (!strcmp (id->id, "-"))
            oprec = prec_add;
        else if (!strcmp (id->id, "<<"))
            oprec = prec_shift;
        else if (!strcmp (id->id, ">>"))
            oprec = prec_shift;
        else if (!strcmp (id->id, "<")) {
            if (no_relop)
                goto out;
            else
                oprec = prec_rel;
        } else if (!strcmp (id->id, ">"))
            oprec = prec_rel;
        else if (!strcmp (id->id, "=="))
            oprec = prec_eq;
        else if (!strcmp (id->id, "!="))
            oprec = prec_eq;
        else if (!strcmp (id->id, ">="))
            oprec = prec_rel;
        else if (!strcmp (id->id, "<=")) {
            if (no_relop)
                goto out;
            else
                oprec = prec_rel;
        } else if (!strcmp (id->id, "|"))
            oprec = prec_bitor;
        else if (!strcmp (id->id, "&"))
            oprec = prec_bitand;
        else if (!strcmp (id->id, "^"))
            oprec = prec_bitxor;
        else if (!strcmp (id->id, "&&"))
            oprec = prec_logand;
        else if (!strcmp (id->id, "||"))
            oprec = prec_logor;
        else if (!strcmp (id->id, "++"))
            oprec = prec_concat;
        else
            oprec = prec_userop;

        /* If we read real operation, we need to move a parser
           after the operation.  Otherwise it was a postfix
           operation taken from the previous expression which
           can be used as a binary operation.  */
        if (need_parser_shift) {
            parser_get_token (parser);
            if (id->xnamespace)
                parser_get_token (parser), parser_get_token (parser);
        }

        /* NOTE: body of this loop must be equivalent to the code at lable OUT.  */
        while (oprec <= stack[sp].prec) {
            struct location loc_sp_prev = NODE_LOCATION (stack[sp - 1].expr.expr);

            if (!strcmp (stack[sp].op, "&&"))
                stack[sp - 1].expr.expr
                  = TBmakeFuncond (stack[sp - 1].expr.expr, stack[sp].expr.expr,
                                   TBmakeBool (0));
            else if (!strcmp (stack[sp].op, "||"))
                stack[sp - 1].expr.expr
                  = TBmakeFuncond (stack[sp - 1].expr.expr, TBmakeBool (1),
                                   stack[sp].expr.expr);
            else {
                node *args;

                args = expr_constructor (stack[sp - 1].expr.expr,
                                         expr_constructor (stack[sp].expr.expr, NULL));

                stack[sp - 1].expr.expr
                  = TBmakeSpap (TBmakeSpid (stack[sp].xnamespace, stack[sp].op), args);
            }

            NODE_LOCATION (stack[sp - 1].expr.expr) = loc_sp_prev;
            sp--;
        }

        t = handle_cast_expr (parser);

        if (t.expr == error_mark_node || t.expr == NULL) {
            /* Free the memory allocated.  */
            /*error_loc (loc, "expression expected after the operation"); */
            identifier_free (id);
            while (sp >= 0)
                free_tree (stack[sp--].expr.expr);

            return error_mark_node;
        }

        sp++;
        stack[sp].expr = t;
        stack[sp].prec = oprec;
        stack[sp].op = id->id;
        stack[sp].xnamespace = xnamespace;
        free (id);
    }

out:
    while (sp > 0) {
        struct location loc_sp_prev = NODE_LOCATION (stack[sp - 1].expr.expr);

        if (!strcmp (stack[sp].op, "&&"))
            stack[sp - 1].expr.expr = TBmakeFuncond (stack[sp - 1].expr.expr,
                                                     stack[sp].expr.expr, TBmakeBool (0));
        else if (!strcmp (stack[sp].op, "||"))
            stack[sp - 1].expr.expr = TBmakeFuncond (stack[sp - 1].expr.expr,
                                                     TBmakeBool (1), stack[sp].expr.expr);
        else {
            node *args;

            args = expr_constructor (stack[sp - 1].expr.expr,
                                     expr_constructor (stack[sp].expr.expr, NULL));

            stack[sp - 1].expr.expr
              = TBmakeSpap (TBmakeSpid (stack[sp].xnamespace, stack[sp].op), args);
        }

        NODE_LOCATION (stack[sp - 1].expr.expr) = loc_sp_prev;
        sp--;
    }

    return stack[0].expr.expr;
}

/* conditional-expr
     binary-expr
     |
     binary-expr '?' expr ': conditional-expr
*/
node *
handle_conditional_expr (struct parser *parser, bool no_relop)
{
    struct token *tok;
    struct location loc;
    node *cond = error_mark_node;
    node *ifexp = error_mark_node;
    node *elseexp = error_mark_node;

    cond = handle_binary_expr (parser, no_relop);

    if (cond == NULL || cond == error_mark_node)
        return cond;

    tok = parser_get_token (parser);
    loc = token_location (tok);
    if (token_is_operator (tok, tv_question)) {
        ifexp = handle_expr (parser);
        if (ifexp == NULL || ifexp == error_mark_node) {
            error_loc (loc, "expression expected after '?'");
            goto out;
        }

        if (!parser_expect_tval (parser, tv_colon))
            goto out;

        loc = token_location (parser_get_token (parser));

        elseexp = handle_conditional_expr (parser, no_relop);
        if (elseexp == NULL || elseexp == error_mark_node) {
            error_loc (loc, "expression expected after ':'");
            goto out;
        }
    } else {
        parser_unget (parser);
        return cond;
    }

out:
    if (cond == error_mark_node || cond == NULL || ifexp == error_mark_node
        || cond == NULL || elseexp == error_mark_node || elseexp == NULL) {
        free_node (cond);
        free_node (ifexp);
        free_node (elseexp);
        return error_mark_node;
    } else {
        return loc_annotated (NODE_LOCATION (cond), TBmakeFuncond (cond, ifexp, elseexp));
    }
}

/* ::= '[' id-list ']'  */
static inline node *
handle_square_bracketed_ids (struct parser *parser)
{
    node *ids;

    if (parser_expect_tval (parser, tv_lsquare))
        parser_get_token (parser);
    else
        return error_mark_node;

    ids = handle_id_list (parser);
    if (ids == NULL || ids == error_mark_node) {
        parser_get_until_tval (parser, tv_rsquare);
        return error_mark_node;
    }

    if (parser_expect_tval (parser, tv_rsquare))
        parser_get_token (parser);
    else
        return error_mark_node;

    return ids;
}

/* generator ::=
        '(' expr (< | <=) ((id = [ ids ]) | id | [ ids ]) (< | <=) expr
            ( 'step' expr ( 'width' expr )? )?  ')'
*/
node *
handle_generator (struct parser *parser)
{
    struct token *tok;
    struct location loc;
    struct location generator_loc;
    node *gen_start = error_mark_node;
    node *gen_end = error_mark_node;
    node *gen_idx = error_mark_node;
    node *step = NULL;
    node *width = NULL;
    prf gen_first_op, gen_last_op;

    /* eat '(' and save its location.  */
    if (parser_expect_tval (parser, tv_lparen))
        generator_loc = token_location (parser_get_token (parser));
    else
        goto error;

    /* '.' | expr  */
    tok = parser_get_token (parser);
    if (token_is_operator (tok, tv_dot))
        gen_start = loc_annotated (token_location (tok), TBmakeDot (1));
    else {
        parser_unget (parser);
        gen_start = handle_conditional_expr (parser, true);
        if (error_mark_node == gen_start)
            goto error;
    }

    tok = parser_get_token (parser);
    if (token_is_operator (tok, tv_lt))
        gen_first_op = F_wl_lt;
    else if (token_is_operator (tok, tv_lt_eq))
        gen_first_op = F_wl_le;
    else {
        error_loc (token_location (tok),
                   "`<' or `<=' operator expected in the generator");
        /* FIXME skip until the end of generator.  */
        goto error;
    }

    tok = parser_get_token (parser);
    loc = token_location (tok);
    if (token_is_operator (tok, tv_lsquare)) {
        node *ids;

        parser_unget (parser);
        ids = handle_square_bracketed_ids (parser);
        if (ids == error_mark_node)
            goto error;

        gen_idx = loc_annotated (loc, TBmakeWithid (NULL, ids));
    } else {
        node *id;

        parser_unget (parser);
        id = handle_id (parser);
        if (id == error_mark_node)
            /* FIXME skip something.  */
            goto error;

        id = id_constructor (id, NULL);
        tok = parser_get_token (parser);
        if (token_is_operator (tok, tv_assign)) {
            node *ids = handle_square_bracketed_ids (parser);
            if (ids == error_mark_node)
                goto error;

            gen_idx = loc_annotated (loc, TBmakeWithid (id, ids));
        } else {
            parser_unget (parser);

            gen_idx = loc_annotated (loc, TBmakeWithid (id, NULL));
        }
    }

    tok = parser_get_token (parser);
    if (token_is_operator (tok, tv_lt))
        gen_last_op = F_wl_lt;
    else if (token_is_operator (tok, tv_lt_eq))
        gen_last_op = F_wl_le;
    else {
        error_loc (token_location (tok),
                   "`<' or `<=' operator expected in the generator");
        parser_get_until_tval (parser, tv_rparen);
        goto error;
    }

    tok = parser_get_token (parser);
    if (token_is_operator (tok, tv_dot))
        gen_end = loc_annotated (token_location (tok), TBmakeDot (1));
    else {
        parser_unget (parser);
        if (error_mark_node == (gen_end = handle_expr (parser)))
            goto error;
    }

    tok = parser_get_token (parser);
    loc = token_location (tok);

    if (token_is_keyword (tok, STEP)) {
        step = handle_expr (parser);
        if (step == error_mark_node)
            goto error;
    } else
        parser_unget (parser);

    tok = parser_get_token (parser);
    if (token_is_keyword (tok, WIDTH)) {
        width = handle_expr (parser);
        if (width == error_mark_node)
            goto error;

        if (step == NULL) {
            warning_loc (loc, "width vector ignored due to missing step vector");
            free_node (width);
        }
    } else
        parser_unget (parser);

    /* eat ')'  */
    if (parser_expect_tval (parser, tv_rparen))
        parser_get_token (parser);
    else
        goto error;

    return loc_annotated (generator_loc,
                          TBmakePart (NULL, gen_idx,
                                      loc_annotated (generator_loc,
                                                     TBmakeGenerator (gen_first_op,
                                                                      gen_last_op,
                                                                      gen_start, gen_end,
                                                                      step, width))));

error:
    free_node (gen_start);
    free_node (gen_end);
    free_node (gen_idx);
    free_node (step);
    free_node (width);
    return error_mark_node;
}

/* ::= '{' statement-list '}' | empty  */
node *
handle_wl_assign_block (struct parser *parser)
{
    struct token *tok;
    node *block = NULL;

    tok = parser_get_token (parser);
    parser_unget (parser);

    if (token_is_operator (tok, tv_lbrace)) {
        block = handle_stmt_list (parser, STMT_BLOCK_STMT_FLAGS);
        if (block == error_mark_node)
            goto error;
    }

    if (block == NULL)
        return MAKE_EMPTY_BLOCK ();
    else if (block != error_mark_node)
        return block;

error:
    free_node (block);
    return error_mark_node;
}

/* with-generator assign-block? ( ':' ( '(' expr-list ')' ) | expr )? ';'  */
node *
handle_npart (struct parser *parser)
{
    struct token *tok;
    node *generator = error_mark_node;
    node *block = error_mark_node;
    node *exprs = NULL;
    node *ret = error_mark_node;

    generator = handle_generator (parser);
    if (generator == error_mark_node)
        goto error;

    block = handle_wl_assign_block (parser);
    if (block == error_mark_node)
        goto error;

    tok = parser_get_token (parser);
    if (token_is_operator (tok, tv_colon)) {
        /* We share `in_return' parser flag to avoid creating N_exprs
           for a single expr.  However, as with-loop can be inside the
           return expression, we cannot turn off the `in_return' flag.
           Instead we save its state, and restore it after the expression
           list was handled.  */
        bool old_return_state = parser->in_return;

        parser->in_return = true;
        exprs = handle_expr (parser);
        parser->in_return = old_return_state;

        if (!exprs) {
            error_loc (token_location (tok), "expression expected");
            parser_get_until_tval (parser, tv_semicolon);
            goto error;
        }

        if (exprs == error_mark_node) {
            parser_get_until_tval (parser, tv_semicolon);
            goto error;
        }

        if (NODE_TYPE (exprs) != N_exprs)
            exprs = expr_constructor (exprs, NULL);

    } else
        parser_unget (parser);

    if (parser_expect_tval (parser, tv_semicolon))
        parser_get_token (parser);
    else
        goto error;

    ret = loc_annotated (NODE_LOCATION (generator),
                         TBmakeWith (generator,
                                     loc_annotated (NODE_LOCATION (block),
                                                    TBmakeCode (block, exprs)),
                                     NULL));
    CODE_USED (WITH_CODE (ret))++;
    PART_CODE (generator) = WITH_CODE (ret);
    return ret;

error:
    free_node (generator);
    free_node (block);
    free_node (exprs);
    return error_mark_node;
}

/* ::= with-npart ( with-npart )*   */
node *
handle_nparts (struct parser *parser)
{
    struct token *tok;
    node *npart;
    node *nparts;
    node *wptmp;
    node *wctmp;

    npart = handle_npart (parser);
    if (npart == error_mark_node)
        goto error;

    nparts = npart;
    wptmp = WITH_PART (npart);
    wctmp = WITH_CODE (npart);
    while (true) {
        node *next;

        tok = parser_get_token (parser);
        parser_unget (parser);

        if (!token_is_operator (tok, tv_lparen))
            break;

        next = handle_npart (parser);
        if (next == error_mark_node)
            goto error;

        /* Linked list standard addition.  WPTMP and WCTMP are
           pointers at the tail of the list.  */
        PART_NEXT (wptmp) = WITH_PART (next);
        CODE_NEXT (wctmp) = WITH_CODE (next);

        wptmp = PART_NEXT (wptmp);
        wctmp = CODE_NEXT (wctmp);

        /* The node containing pointers to the WITH_CODE and
           WITH_PART is being freed.  */
        WITH_CODE (next) = NULL;
        WITH_PART (next) = NULL;
        free_tree (next);
    }

    return nparts;

error:
    free_node (npart);
    return error_mark_node;
}

/* genarray '(' expr ',' expr ')'
   |
   modarray '(' expr ')'
   |
   fold '(' expr ',' expr ')'
   |
   foldfix '(' expr ',' expr ',' expr ')'
   |
   propagate '(' expr ')'
*/
node *
handle_withop (struct parser *parser)
{
    struct token *tok;
    struct location loc;
    node *exp1 = NULL;
    node *exp2 = NULL;
    node *exp3 = NULL;

    tok = parser_get_token (parser);
    loc = token_location (tok);

    if (token_is_keyword (tok, GENARRAY)) {
        if (parser_expect_tval (parser, tv_lparen))
            parser_get_token (parser);
        else
            goto error;

        if (error_mark_node == (exp1 = handle_expr (parser))) {
            parser_get_until_tval (parser, tv_rparen);
            goto error;
        }

        tok = parser_get_token (parser);
        if (token_is_operator (tok, tv_comma)) {
            if (error_mark_node == (exp2 = handle_expr (parser))) {
                parser_get_until_tval (parser, tv_rparen);
                goto error;
            }
        } else
            parser_unget (parser);

        if (parser_expect_tval (parser, tv_rparen))
            parser_get_token (parser);
        else
            goto error;

        return loc_annotated (loc, TBmakeGenarray (exp1, exp2));
    } else if (token_is_keyword (tok, MODARRAY)) {
        if (parser_expect_tval (parser, tv_lparen))
            parser_get_token (parser);
        else
            goto error;

        if (error_mark_node == (exp1 = handle_expr (parser)))
            goto error;

        if (parser_expect_tval (parser, tv_rparen))
            parser_get_token (parser);
        else
            goto error;

        return loc_annotated (loc, TBmakeModarray (exp1));
    } else if (token_is_keyword (tok, PROPAGATE)) {
        if (parser_expect_tval (parser, tv_lparen))
            parser_get_token (parser);
        else
            goto error;

        if (error_mark_node == (exp1 = handle_expr (parser)))
            goto error;

        if (parser_expect_tval (parser, tv_rparen))
            parser_get_token (parser);
        else
            goto error;

        return loc_annotated (loc, TBmakePropagate (exp1));
    } else if (token_is_keyword (tok, FOLD) || token_is_keyword (tok, FOLDFIX)) {
        bool foldfix_p = token_value (tok) == FOLDFIX;
        struct token *tok;
        struct identifier *id;
        node *ret;
        /* In case of partial application, we may have a function-call
           instead of just a function-name, which we store in SPFOLD_ARGS.  */
        node *args = NULL;

        if (parser_expect_tval (parser, tv_lparen))
            parser_get_token (parser);
        else
            goto error;

        if (NULL != (id = is_ext_id (parser))) {
            /* if (!is_binary (parser, id->xnamespace, id->id))
              {
                tok = parser_get_token (parser);
                parser_unget (parser);
                error_loc (token_location (tok), "binary function expected");
                parser_get_until_tval (parser, tv_rparen);
                goto error;
              } */

            identifier_free (id);
            exp1 = handle_ext_id (parser);

            /* Check if we have a partial application of the function.  */
            tok = parser_get_token (parser);
            parser_unget (parser);

            if (token_is_operator (tok, tv_lparen)) {
                args = handle_funcall_args (parser);
                if (args == error_mark_node) {
                    parser_get_until_tval (parser, tv_comma);
                    parser_get_until_tval (parser, tv_rparen);
                    goto error;
                }
            }
        } else {
            tok = parser_get_token (parser);
            parser_unget (parser);
            error_loc (token_location (tok), "invalid function name `%s' found",
                       token_as_string (tok));
            parser_get_until_tval (parser, tv_rparen);
            goto error;
        }

        if (exp1 == error_mark_node) {
            parser_get_until_tval (parser, tv_rparen);
            goto error;
        }

        if (parser_expect_tval (parser, tv_comma))
            parser_get_token (parser);
        else {
            parser_get_until_tval (parser, tv_rparen);
            goto error;
        }

        if (error_mark_node == (exp2 = handle_expr (parser))) {
            parser_get_until_tval (parser, tv_rparen);
            goto error;
        }

        if (foldfix_p) {
            if (parser_expect_tval (parser, tv_comma))
                parser_get_token (parser);
            else {
                parser_get_until_tval (parser, tv_rparen);
                goto error;
            }

            if (error_mark_node == (exp3 = handle_expr (parser))) {
                parser_get_until_tval (parser, tv_rparen);
                goto error;
            }
        }

        if (parser_expect_tval (parser, tv_rparen))
            parser_get_token (parser);
        else
            goto error;

        ret = loc_annotated (loc, TBmakeSpfold (exp2));
        SPFOLD_FN (ret) = exp1;
        SPFOLD_ARGS (ret) = args;

        if (foldfix_p)
            SPFOLD_GUARD (ret) = exp3;

        return ret;
    } else
        error_loc (token_location (tok),
                   "with-loop operation "
                   "expected, `%s' found",
                   token_as_string (tok));

error:
    free_node (exp1);
    free_node (exp2);
    free_node (exp3);
    return error_mark_node;
}

/* ::= 'with' '{' with-nparts '}' ':' withop  */
node *
handle_with (struct parser *parser)
{
    struct token *tok;
    struct location with_loc;
    node *nparts = error_mark_node;
    node *withop = error_mark_node;
    node *pragma_expr = NULL;

    /* eat `with' and save its location.  */
    if (parser_expect_tval (parser, NWITH))
        with_loc = token_location (parser_get_token (parser));
    else
        goto error;

    /* '{'  */
    if (parser_expect_tval (parser, tv_lbrace))
        parser_get_token (parser);
    else
        goto error;

    /* check for '#' 'pragma' 'wlcomp'   */
    tok = parser_get_token (parser);
    if (token_is_operator (tok, tv_hash)) {
        node *t = error_mark_node;
        struct location pragma_loc;

        if (parser_expect_tval (parser, PRAGMA))
            pragma_loc = token_location (parser_get_token (parser));
        else
            goto error;

        if (parser_expect_tval (parser, WLCOMP))
            parser_get_token (parser);
        else
            goto error;

        pragma_expr = handle_function_call (parser);
        if (pragma_expr == error_mark_node)
            goto error;

        t = loc_annotated (pragma_loc, TBmakePragma ());
        PRAGMA_WLCOMP_APS (t) = expr_constructor (pragma_expr, NULL);
        pragma_expr = t;
    } else
        parser_unget (parser);

    /* If '}' then the body is empty.  */
    tok = parser_get_token (parser);
    if (!token_is_operator (tok, tv_rbrace)) {
        parser_unget (parser);
        nparts = handle_nparts (parser);
        if (nparts == error_mark_node)
            goto error;

        /* '}'  */
        if (parser_expect_tval (parser, tv_rbrace))
            parser_get_token (parser);
        else
            goto error;
    } else
        nparts = loc_annotated (with_loc, TBmakeWith (NULL, NULL, NULL));

    /* ':'  */
    if (parser_expect_tval (parser, tv_colon))
        parser_get_token (parser);
    else
        goto error;

    tok = parser_get_token (parser);
    /* Handle a list of withops.  */
    if (token_is_operator (tok, tv_lparen)) {
        bool withop_error = false;
        node *withop_end = NULL;

        withop = NULL;
        while (true) {
            node *t = handle_withop (parser);

            if (t == error_mark_node)
                withop_error = true;

            if (!withop_error) {
                if (!withop)
                    withop_end = withop = t;
                else {
                    L_WITHOP_NEXT (withop_end, t);
                    withop_end = t;
                }
            }

            tok = parser_get_token (parser);
            if (!token_is_operator (tok, tv_comma)) {
                parser_unget (parser);
                break;
            }
        }

        if (parser_expect_tval (parser, tv_rparen))
            parser_get_token (parser);
        else
            goto error;

        if (withop_error)
            goto error;
    } else {
        parser_unget (parser);
        withop = handle_withop (parser);
    }

    if (withop == error_mark_node)
        goto error;

    WITH_WITHOP (nparts) = withop;
    WITH_PRAGMA (nparts) = pragma_expr;
    return nparts;

error:
    free_node (nparts);
    free_node (withop);
    return error_mark_node;
}

/* expr ::= conditional-expr
 */
node *
handle_expr (struct parser *parser)
{
    return handle_conditional_expr (parser, false);
}

/*
   assign-op:: '=' | '+=' | '-=' | '*=' | '/=' | '%='
   assign::
      ( '++' | '--' ) id
      id ( '++' | '--' )

      id-list assign-op expr-list
      |
      id '[' expr ']' assign-op expr
      with
      |
      function-call
*/
node *
handle_assign (struct parser *parser)
{
    struct token *tok;
    struct location loc;
    node *lhs = error_mark_node;
    node *ret = error_mark_node;

    tok = parser_get_token (parser);
    loc = token_location (tok);

    parser_unget (parser);
    lhs = handle_expr (parser);
    if (lhs == NULL || lhs == error_mark_node)
        return lhs;

    switch (NODE_TYPE (lhs)) {
    case N_spid:
        tok = parser_get_token (parser);
        if (token_is_operator (tok, tv_comma)) {
            node *ids;

            ids = handle_id_list (parser);
            if (ids == error_mark_node)
                goto out;

            lhs = id_constructor (lhs, ids);
        } else if (token_is_operator (tok, tv_assign)) {
            parser_unget (parser);
            lhs = id_constructor (lhs, NULL);
        }
        /* This should happen when handle_expr works, as it
           needs to check if '++' is not a concatenation. */
        else if (token_is_operator (tok, tv_plus_plus)) {
            node *id = DUPdoDupTree (lhs);
            node *args = expr_constructor (lhs, NULL);

            lhs = TBmakeSpap (TBmakeSpid (NULL, strdup ("++")), args);
            ret = TBmakeLet (id_constructor (id, NULL), lhs);
            NODE_LOCATION (ret) = NODE_LOCATION (lhs) = loc;
            return ret;
        } else if (token_is_operator (tok, tv_minus_minus)) {
            node *id = DUPdoDupTree (lhs);
            node *args = expr_constructor (lhs, NULL);

            lhs = TBmakeSpap (TBmakeSpid (NULL, strdup ("--")), args);
            ret = TBmakeLet (id_constructor (id, NULL), lhs);
            NODE_LOCATION (ret) = NODE_LOCATION (lhs) = loc;
            return ret;
        } else
            /* In this case we assume that the expression is followed
               by the operation-equal operator like +=, -=, ... and
               lhs should be N_spid, rather than N_spids.  */
            parser_unget (parser);

        break;

    case N_spap:
        /* Special case converting `sel = expr' into modarray.  */
        if (!strcmp (SPID_NAME (SPAP_ID (lhs)), "sel")
            && NODE_TYPE (EXPRS_EXPR (EXPRS_NEXT (SPAP_ARGS (lhs)))) == N_spid) {
            struct token *tok = parser_get_token (parser);
            char *op = NULL;

            if (token_class (tok) != tok_operator)
                goto out;

            switch (token_value (tok)) {
            case tv_plus_eq:
                op = strdup ("+");
                break;
            case tv_minus_eq:
                op = strdup ("-");
                break;
            case tv_mult_eq:
                op = strdup ("*");
                break;
            case tv_div_eq:
                op = strdup ("/");
                break;
            case tv_mod_eq:
                op = strdup ("%");
                break;
            case tv_and_eq:
                op = strdup ("&");
                break;
            case tv_or_eq:
                op = strdup ("|");
                break;
            case tv_shl_eq:
                op = strdup ("<<");
                break;
            case tv_shr_eq:
                op = strdup (">>");
                break;
            case tv_assign:
                break;
            default:
                error_loc (token_location (tok), "assignment operator expected");
                goto out;
            }

            ret = handle_expr (parser);
            if (ret == NULL || ret == error_mark_node)
                goto out;
            else {
                node *cpy = NULL;

                if (op != NULL)
                    cpy = DUPdoDupTree (lhs);

                /* FIXME we do not check that the namespace of id is NULL.  */
                node *id = DUPdoDupTree (EXPRS_EXPR (EXPRS_NEXT (SPAP_ARGS (lhs))));
                node *ids = TBmakeSpids (strdup (SPID_NAME (id)), NULL);
                node *args = DUPdoDupTree (EXPRS_EXPR (SPAP_ARGS (lhs)));

                /* If we had a situation A[expr] += expr1, we transform it into
                   modarray (A, expr, + (A[expr], expr1))  */
                if (op != NULL) {
                    ret
                      = TBmakeSpap (TBmakeSpid (NULL, op),
                                    expr_constructor (ret, expr_constructor (cpy, NULL)));
                    NODE_LOCATION (ret) = loc;
                }

                node *ap = TBmakeSpap (
                  TBmakeSpid (NULL, strdup ("modarray")),
                  expr_constructor (id, expr_constructor (args,
                                                          expr_constructor (ret, NULL))));
                NODE_LOCATION (ap) = loc;
                free_node (lhs);
                return loc_annotated (loc, TBmakeLet (ids, ap));
            }
        }
        /* convert   ++ (id)  or -- (id) into  id = ++/-- (id)
           this is a special case for ++ and -- operations as they
           are allowed to act as expressions.  */
        else if ((!strcmp (SPID_NAME (SPAP_ID (lhs)), "++")
                  || !strcmp (SPID_NAME (SPAP_ID (lhs)), "--"))
                 && SPID_NS (SPAP_ID (lhs)) == NULL
                 && NODE_TYPE (EXPRS_EXPR (SPAP_ARGS (lhs))) == N_spid) {
            node *id = EXPRS_EXPR (SPAP_ARGS (lhs));
            if (SPID_NS (id) != NULL) {
                error ("%s applied to a namsepaced variable", SPID_NAME (SPAP_ID (lhs)));
                return error_mark_node;
            }

            return loc_annotated (loc,
                                  TBmakeLet (id_constructor (DUPdoDupTree (id), NULL),
                                             lhs));
        }

        /* ... fallthrough ...  */
    case N_with:
        return loc_annotated (loc, TBmakeLet (NULL, lhs));

    case N_spids:
        break;

    default:
        warning_loc (loc, "unsupported expression in assignment lhs");
        return loc_annotated (loc, TBmakeLet (NULL, lhs));
    }

    tok = parser_get_token (parser);
/* XXX The rules that original SaC uses to parse op-equal stuff are
   strange.  You cannot have a variable with a namespace inside the
   +=, -=,...assignment, and you cannot write something like
   a, b += foo (x);  */
#define make_op_on_let(lhs, rhs, op)                                                     \
    do {                                                                                 \
        node *__ap;                                                                      \
        assert (NODE_TYPE (lhs) == N_spid, "op-equal does not support "                  \
                                           "lists on left-hand side ");                  \
        __ap = TBmakeSpap (TBmakeSpid (NULL, strdup (op)),                               \
                           expr_constructor (lhs, expr_constructor (rhs, NULL)));        \
        ret = TBmakeLet (id_constructor (DUPdoDupTree (lhs), NULL),                      \
                         loc_annotated (NODE_LOCATION (lhs), __ap));                     \
    } while (0)

#define get_rhs_convert_plusop(parser, lhs, op)                                          \
    do {                                                                                 \
        node *__rhs;                                                                     \
        struct location __loc;                                                           \
                                                                                         \
        __loc = token_location (parser_get_token (parser));                              \
        parser_unget (parser);                                                           \
        __rhs = handle_expr (parser);                                                    \
                                                                                         \
        if (NODE_TYPE (lhs) != N_spid) {                                                 \
            error_loc (__loc, "op-equal does not support lists on "                      \
                              "left-hand side of expression");                           \
            free_node (__rhs);                                                           \
            goto out;                                                                    \
        }                                                                                \
        if (__rhs == NULL || __rhs == error_mark_node) {                                 \
            error_loc (__loc, "right hand side expression of the "                       \
                              "assignment expected");                                    \
            goto out;                                                                    \
        } else                                                                           \
            make_op_on_let (lhs, __rhs, op);                                             \
    } while (0)

    /* FIXME rhs can be an expr-list in case lhs is.  */
    if (token_is_operator (tok, tv_assign)) {
        node *rhs = handle_expr (parser);
        if (rhs == NULL || rhs == error_mark_node)
            goto out;
        else
            ret = TBmakeLet (lhs, rhs);
    } else if (token_is_operator (tok, tv_plus_eq))
        get_rhs_convert_plusop (parser, lhs, "+");
    else if (token_is_operator (tok, tv_minus_eq))
        get_rhs_convert_plusop (parser, lhs, "-");
    else if (token_is_operator (tok, tv_mult_eq))
        get_rhs_convert_plusop (parser, lhs, "*");
    else if (token_is_operator (tok, tv_div_eq))
        get_rhs_convert_plusop (parser, lhs, "/");
    else if (token_is_operator (tok, tv_mod_eq))
        get_rhs_convert_plusop (parser, lhs, "%");
    else if (token_is_operator (tok, tv_and_eq))
        get_rhs_convert_plusop (parser, lhs, "&");
    else if (token_is_operator (tok, tv_or_eq))
        get_rhs_convert_plusop (parser, lhs, "|");
    else if (token_is_operator (tok, tv_shl_eq))
        get_rhs_convert_plusop (parser, lhs, "<<");
    else if (token_is_operator (tok, tv_shr_eq))
        get_rhs_convert_plusop (parser, lhs, ">>");
    else {
        error_loc (token_location (tok), "assignment operator expected");
        goto out;
    }

    if (ret != NULL && ret != error_mark_node)
        NODE_LOCATION (ret) = loc;

    return ret;

out:
    free_node (lhs);
    free_node (ret);
    return error_mark_node;
}

/* if-stmt ::= 'if' '(' expr ')' statement-list ( 'else' statement-list )?  */
node *
handle_if_stmt (struct parser *parser)
{
    struct token *tok;
    struct location loc;
    node *cond = error_mark_node;
    node *if_branch = error_mark_node;
    node *else_branch = error_mark_node;

    tok = parser_get_token (parser);
    loc = token_location (tok);

    assert (token_is_keyword (tok, IF),
            "%s cannot parse an expression which starts with %s", __func__,
            token_as_string (tok));

    if (parser_expect_tval (parser, tv_lparen))
        parser_get_token (parser);
    else
        goto error;

    if (error_mark_node == (cond = handle_expr (parser)))
        /* FIXME skip to somewhere...  */
        goto error;

    if (parser_expect_tval (parser, tv_rparen))
        parser_get_token (parser);
    else
        goto error;

    if_branch = handle_stmt_list (parser, STMT_BLOCK_STMT_FLAGS);
    if (error_mark_node == if_branch)
        goto error;

    tok = parser_get_token (parser);
    if (token_is_keyword (tok, ELSE)) {
        else_branch = handle_stmt_list (parser, STMT_BLOCK_STMT_FLAGS);
        if (error_mark_node == else_branch)
            goto error;
    } else {
        parser_unget (parser);
        else_branch = MAKE_EMPTY_BLOCK ();
    }

    return loc_annotated (loc, TBmakeCond (cond, if_branch, else_branch));

error:
    free_node (cond);
    free_node (if_branch);
    free_node (else_branch);
    return error_mark_node;
}

/* while-stmt ::= 'while' '(' expr ')' statement-list  */
node *
handle_while_stmt (struct parser *parser)
{
    struct token *tok;
    struct location loc;
    node *cond = error_mark_node;
    node *stmts = error_mark_node;

    tok = parser_get_token (parser);
    loc = token_location (tok);

    assert (token_is_keyword (tok, WHILE),
            "%s cannot parse an expression which starts with %s", __func__,
            token_as_string (tok));

    if (parser_expect_tval (parser, tv_lparen))
        parser_get_token (parser);
    else
        goto error;

    if (error_mark_node == (cond = handle_expr (parser)))
        /* FIXME skip to somewhere...  */
        goto error;

    if (parser_expect_tval (parser, tv_rparen))
        parser_get_token (parser);
    else
        goto error;

    stmts = handle_stmt_list (parser, STMT_BLOCK_STMT_FLAGS);
    if (stmts == error_mark_node)
        goto error;

    return loc_annotated (loc, TBmakeWhile (cond, stmts));

error:
    free_node (cond);
    free_node (stmts);
    return error_mark_node;
}

/* do-stmt ::= 'do' statement-list 'while' '(' expr ')'  */
node *
handle_do_stmt (struct parser *parser)
{
    struct token *tok;
    struct location loc;
    node *cond = error_mark_node;
    node *stmts = error_mark_node;

    tok = parser_get_token (parser);
    loc = token_location (tok);

    assert (token_is_keyword (tok, DO),
            "%s cannot parse an expression which starts with %s", __func__,
            token_as_string (tok));

    stmts = handle_stmt_list (parser, STMT_BLOCK_STMT_FLAGS);
    if (stmts == error_mark_node)
        goto error;

    if (parser_expect_tval (parser, WHILE))
        parser_get_token (parser);
    else
        goto error;

    if (parser_expect_tval (parser, tv_lparen))
        parser_get_token (parser);
    else
        goto error;

    if (error_mark_node == (cond = handle_expr (parser)))
        /* FIXME skip to somewhere...  */
        goto error;

    if (parser_expect_tval (parser, tv_rparen))
        parser_get_token (parser);
    else
        goto error;

    return loc_annotated (loc, TBmakeDo (cond, stmts));

error:
    free_node (cond);
    free_node (stmts);
    return error_mark_node;
}

/* for-expr ::= 'for' '(' assign-list ';' expr ';' assign-list ')' statement-list  */
node *
handle_for_stmt (struct parser *parser)
{
    struct token *tok;
    struct location loc;
    node *cond_exp1 = error_mark_node;
    node *cond_exp2 = error_mark_node;
    node *cond_exp3 = error_mark_node;
    node *stmts = error_mark_node;
    node *ret;

    tok = parser_get_token (parser);
    loc = token_location (tok);

    assert (token_is_keyword (tok, FOR),
            "%s cannot parse an expression which starts with %s", __func__,
            token_as_string (tok));

    if (parser_expect_tval (parser, tv_lparen))
        parser_get_token (parser);
    else
        goto error;

    /* Check if we omit the first assignment.  */
    tok = parser_get_token (parser);
    if (token_is_operator (tok, tv_semicolon))
        cond_exp1 = NULL;
    else {
        parser_unget (parser);
        if (error_mark_node == (cond_exp1 = handle_assign_list (parser)))
            /* FIXME skip to somewhere...  */
            goto error;

        if (parser_expect_tval (parser, tv_semicolon))
            parser_get_token (parser);
        else
            goto error;
    }

    /* We do not allow to miss the middle expression however, as we
       do not have breaks allowed in the language.  */
    if (error_mark_node == (cond_exp2 = handle_expr (parser)))
        /* FIXME skip to somewhere...  */
        goto error;

    if (parser_expect_tval (parser, tv_semicolon))
        parser_get_token (parser);
    else
        goto error;

    /* Here we can have no expression again, it means
       that we would face ')'  */
    tok = parser_get_token (parser);
    if (token_is_operator (tok, tv_rparen))
        cond_exp3 = NULL;
    else {
        parser_unget (parser);
        if (error_mark_node == (cond_exp3 = handle_assign_list (parser)))
            /* FIXME skip to somewhere...  */
            goto error;

        if (parser_expect_tval (parser, tv_rparen))
            parser_get_token (parser);
        else
            goto error;
    }

    stmts = handle_stmt_list (parser, STMT_BLOCK_STMT_FLAGS);
    if (stmts == error_mark_node)
        goto error;

    BLOCK_ASSIGNS (stmts) = TCappendAssign (BLOCK_ASSIGNS (stmts), cond_exp3);
    ret
      = loc_annotated (loc,
                       TBmakeAssign (loc_annotated (loc, TBmakeWhile (cond_exp2, stmts)),
                                     NULL));
    ret = TCappendAssign (cond_exp1, ret);
    return ret;

error:
    free_node (cond_exp1);
    free_node (cond_exp2);
    free_node (cond_exp3);
    free_node (stmts);
    return error_mark_node;
}

/* stmt ::= if-stmt | do-stmt | while-stmt | for-stmt | assign   */
node *
handle_stmt (struct parser *parser)
{
    struct token *tok;
    struct location loc;
    node *ret = error_mark_node;
    bool for_loop_p = false;

    tok = parser_get_token (parser);
    loc = token_location (tok);
    parser_unget (parser);

    if (token_is_keyword (tok, IF))
        ret = handle_if_stmt (parser);
    else if (token_is_keyword (tok, DO)) {
        ret = handle_do_stmt (parser);
        if (parser_expect_tval (parser, tv_semicolon))
            parser_get_token (parser);
        else
            goto error;
    } else if (token_is_keyword (tok, WHILE))
        ret = handle_while_stmt (parser);
    else if (token_is_keyword (tok, FOR)) {
        ret = handle_for_stmt (parser);
        for_loop_p = true;
    } else {
        ret = handle_assign (parser);
        if (NULL == ret)
            return ret;

        if (error_mark_node == ret) {
            parser_get_until_tval (parser, tv_semicolon);
            goto error;
        }

        if (parser_expect_tval (parser, tv_semicolon))
            parser_get_token (parser);
        else
            goto error;
    }

    if (ret != error_mark_node) {
        NODE_LOCATION (ret) = loc;
        return for_loop_p ? ret : loc_annotated (loc, TBmakeAssign (ret, NULL));
    } else
        goto error;

error:
    free_node (ret);
    return error_mark_node;
}

/* list-of-stmts ::= ( stmt )*

   FIXME continue if error occured. Currently we just stop.
   Try to avoid recursion.   */
node *
handle_list_of_stmts (struct parser *parser)
{
    struct token *tok;
    node *res = NULL;
    node *t = NULL;
    bool parse_error = false;

    res = handle_stmt (parser);
    if (res == NULL)
        return res;

    /* Try to proceed even if the current assignmen contains
       an error; just avoid constructing a list.  */
    if (res == error_mark_node)
        parse_error = true;
    else {
        t = res;
        while (ASSIGN_NEXT (t))
            t = ASSIGN_NEXT (t);
    }

    while (true) {
        node *stmt;

        tok = parser_get_token (parser);
        parser_unget (parser);
        if (token_starts_expr (parser, tok) || token_is_keyword (tok, IF)
            || token_is_keyword (tok, WHILE) || token_is_keyword (tok, DO)
            || token_is_keyword (tok, FOR))
            stmt = handle_stmt (parser);
        else
            break;

        if (stmt == NULL)
            break;

        if (stmt == error_mark_node)
            parse_error = true;

        if (!parse_error) {
            ASSIGN_NEXT (t) = stmt;
            t = stmt;

            /* ret may be an assignment chain of more than one
               variables.  So we have to move down to the last
               element, in order to add things correctly further.  */
            while (ASSIGN_NEXT (t))
                t = ASSIGN_NEXT (t);
        }
    }

    if (!parse_error)
        return res;
    else {
        free_tree (res);
        return error_mark_node;
    }
}

node *
handle_var_id_list (struct parser *parser)
{
    node *head = NULL;
    node *tail = NULL;

    while (is_id (parser)) {
        struct token *tok = parser_get_token (parser);
        struct location loc = token_location (tok);

        if (!head && !tail) {
            tail
              = loc_annotated (loc, TBmakeSpids (strdup (token_as_string (tok)), NULL));
            head = tail;
        } else {
            node *t
              = loc_annotated (loc, TBmakeSpids (strdup (token_as_string (tok)), NULL));
            SPIDS_NEXT (tail) = t;
            tail = t;
        }

        tok = parser_get_token (parser);
        if (!token_is_operator (tok, tv_comma))
            parser_unget (parser);
    }

    return head;
}

/* vardecl-list ::= ( type id-list ';')*  */
node *
handle_vardecl_list (struct parser *parser)
{
    node *ret = NULL;
    bool parse_error = false;

    while (true) {
        if (is_type (parser)) {
            ntype *type;
            node *ids = error_mark_node;

            type = handle_type (parser);

            /* FIXME Here we need to check that at least one variable
               exists after the type.  If not, check if the symbol is
               `=' which can be an assignment where the variable is named
               the same way as a type.  */
            if (type != NULL && type != error_type_node
                && (error_mark_node != (ids = handle_var_id_list (parser))
                    && NULL != ids)) {
                if (parser_expect_tval (parser, tv_semicolon))
                    parser_get_token (parser);
                else {
                    parse_error = true;
                    continue;
                }

                /* This code is taken from sac.y  */
                while (SPIDS_NEXT (ids) != NULL) {
                    node *avis;
                    node *ids_tmp;

                    avis = TBmakeAvis (strdup (SPIDS_NAME (ids)), TYcopyType (type));
                    ret = TBmakeVardec (avis, ret);
                    NODE_LOCATION (avis) = NODE_LOCATION (ret) = NODE_LOCATION (ids);
                    AVIS_DECLTYPE (VARDEC_AVIS (ret)) = TYcopyType (type);
                    ids_tmp = SPIDS_NEXT (ids);
                    free_node (ids);
                    ids = ids_tmp;
                }

                ret = TBmakeVardec (loc_annotated (NODE_LOCATION (ids),
                                                   TBmakeAvis (strdup (SPIDS_NAME (ids)),
                                                               type)),
                                    ret);
                NODE_LOCATION (ret) = NODE_LOCATION (ids);
                AVIS_DECLTYPE (VARDEC_AVIS (ret)) = TYcopyType (type);
                free_node (ids);
                continue;
            } else
                parse_error = true;

            /* In case there was an error in type or identifiers.  */
            parser_get_until_tval (parser, tv_semicolon);
            free_type (type);
            free_node (ids);
            continue;
        } else
            break;
    }

    if (parse_error) {
        free_node (ret);
        return error_mark_node;
    } else
        return ret;
}

/* return ::= 'return' expr ';'
              | 'return' '(' expr-list ')' ';'
              | 'return' ';'
*/
node *
handle_return (struct parser *parser)
{
    struct token *tok;
    struct location loc;

    tok = parser_get_token (parser);
    loc = token_location (tok);

    if (token_is_keyword (tok, RETURN)) {
        node *exprs;

        tok = parser_get_token (parser);
        /* return ';'  */
        if (token_is_operator (tok, tv_semicolon))
            return loc_annotated (loc,
                                  TBmakeAssign (loc_annotated (loc, TBmakeReturn (NULL)),
                                                NULL));
        /* return '(' ')'  */
        else if (token_is_operator (tok, tv_lparen)) {
            tok = parser_get_token (parser);
            if (token_is_operator (tok, tv_rparen)) {
                if (!parser_expect_tval (parser, tv_semicolon))
                    return error_mark_node;

                /* eat-up ';'  */
                parser_get_token (parser);
                return loc_annotated (loc,
                                      TBmakeAssign (loc_annotated (loc,
                                                                   TBmakeReturn (NULL)),
                                                    NULL));
            } else
                parser_unget2 (parser);
        } else
            parser_unget (parser);

        parser->in_return = true;
        exprs = handle_expr (parser);
        parser->in_return = false;

        if (exprs == NULL || exprs == error_mark_node) {
            parser_get_until_tval (parser, tv_semicolon);
            return error_mark_node;
        }

        if (NODE_TYPE (exprs) != N_exprs)
            exprs = expr_constructor (exprs, NULL);

        if (!parser_expect_tval (parser, tv_semicolon))
            return error_mark_node;

        /* eat ';'  */
        parser_get_token (parser);
        return loc_annotated (loc,
                              TBmakeAssign (loc_annotated (loc, TBmakeReturn (exprs)),
                                            NULL));
    } else {
        parser_unget (parser);
        /* NOTE: we are not setting a location here.  */
        return TBmakeAssign (TBmakeReturn (NULL), NULL);
    }
}

/* stmt-list ::= ';' | '{' vardec-list? stmt-list? return-stmt? '}' | stmt  */
node *
handle_stmt_list (struct parser *parser, unsigned flags)
{
    struct token *tok;
    struct location loc;
    node *ret = error_mark_node;
    node *vardecl = NULL;
    node *ret_stmt = error_mark_node;
    bool parse_error = false;

    tok = parser_get_token (parser);
    loc = token_location (tok);

    if (flags & STMT_BLOCK_SEMICOLON_F) {
        if (token_is_operator (tok, tv_semicolon))
            return loc_annotated (loc, MAKE_EMPTY_BLOCK ());
    }

    /* '{' starting a body of the block.  */
    if (token_is_operator (tok, tv_lbrace)) {
        /* FIXME pragma cachesim  */
        tok = parser_get_token (parser);

        if (token_is_operator (tok, tv_rbrace))
            return loc_annotated (loc, MAKE_EMPTY_BLOCK ());
        else
            parser_unget (parser);

        if (flags & STMT_BLOCK_VAR_DECLS_F) {
            vardecl = handle_vardecl_list (parser);
            if (vardecl == error_mark_node)
                parse_error = true;
        }

        if (error_mark_node == (ret = handle_list_of_stmts (parser))) {
            parser_get_until_tval (parser, tv_rbrace);
            goto error;
        }

        if (flags & STMT_BLOCK_RETURN_F) {
            ret_stmt = handle_return (parser);
            if (ret_stmt == error_mark_node) {
                parser_get_until_tval (parser, tv_rbrace);
                parse_error = true;
            }
        }

        if (parser_expect_tval (parser, tv_rbrace))
            parser_get_token (parser);
        else
            goto error;

        if (parse_error)
            goto error;

        /* Add return statement to the assign list if needed.  */
        if (flags & STMT_BLOCK_RETURN_F)
            ret = TCappendAssign (ret, ret_stmt);

        ret = loc_annotated (loc, TBmakeBlock (ret, NULL));
        if ((flags & STMT_BLOCK_RETURN_F) && !parse_error) {
            BLOCK_VARDECS (ret) = vardecl;
        }
        return ret;
    } else if (flags & STMT_BLOCK_SINGLE_STMT_F) {
        const char *tval = token_as_string (tok);
        struct location loc = token_location (tok);

        parser_unget (parser);
        /* XXX it is unlikey that we may want to allow returns as
           a single statement.  So we do not check this option here.  */

        if (error_mark_node == (ret = handle_stmt (parser)))
            goto error;
        if (ret == NULL) {
            error_loc (loc, "statement expected, `%s' found", tval);
            goto error;
        }

        return loc_annotated (loc, TBmakeBlock (ret, NULL));
    }

error:
    free_node (ret);
    return error_mark_node;
}

/* Read a comma-separated list of instances. To read a single
   instance the function HANDLE must be passed. To construct
   a node-list the function CONSTRUCTOR is used.  */
node *
handle_generic_list (struct parser *parser, node *(*handle) (struct parser *),
                     node *(*constructor) (node *, node *))
{
    struct token *tok;
    node *res = handle (parser);
    node *t;

    if (res == NULL || res == error_mark_node)
        return res;

    tok = parser_get_token (parser);
    if (!token_is_operator (tok, tv_comma)) {
        parser_unget (parser);
        return constructor (res, NULL);
    }

    if (parser->in_rettypes) {
        tok = parser_get_token (parser);
        if (token_is_operator (tok, tv_threedots)) {
            parser_unget (parser);
            parser_unget (parser);
            return constructor (res, NULL);
        } else
            parser_unget (parser);
    }

    t = handle_generic_list (parser, handle, constructor);
    if (t == NULL || t == error_mark_node) {
        error_loc (token_location (tok), "nothing follows the comma");
        return error_mark_node;
    }

    return constructor (res, t);
}

/* rettypes ::= type-list | type-list ',' '...' | '...'  */
node *
handle_rettypes (struct parser *parser, bool vaargs, bool *three_dots_p)
{
    struct token *tok;
    node *ret;

    *three_dots_p = false;

    tok = parser_get_token (parser);
    parser_unget (parser);

    if (token_is_keyword (tok, TYPE_VOID)) {
        parser_get_token (parser);
        return NULL;
    }

    parser->in_rettypes = true;
    ret = handle_rettype_list (parser);
    parser->in_rettypes = false;

    if (ret == error_mark_node)
        return ret;

    if (ret != NULL && vaargs) {
        tok = parser_get_token (parser);
        if (token_is_operator (tok, tv_comma)) {
            tok = parser_get_token (parser);
            if (token_is_operator (tok, tv_threedots))
                *three_dots_p = true;
            else
                parser_unget (parser);
        } else
            parser_unget (parser);
    } else {
        tok = parser_get_token (parser);
        if (token_is_operator (tok, tv_threedots))
            *three_dots_p = true;
        else
            parser_unget (parser);
    }

    if (ret == NULL && !*three_dots_p)
        return error_mark_node;

    return ret;
}

/* argument ::= type id  */
node *
handle_argument (struct parser *parser)
{
    ntype *type = error_type_node;
    node *ret = error_mark_node;
    struct identifier *id = NULL;
    struct token *tok;
    node *var;
    bool ref = false;

    struct location type_loc;
    struct location var_loc;

    type_loc = token_location (parser_get_token (parser));
    parser_unget (parser);

    type = handle_type (parser);

    if (type == NULL || type == error_type_node)
        goto error;

    tok = parser_get_token (parser);
    if (token_is_operator (tok, tv_and))
        ref = true;
    else
        parser_unget (parser);

<<<<<<< HEAD
    if (NULL != (id = is_ext_id (parser))) {
        struct location loc = token_location (parser_get_token (parser));
        parser_unget (parser);

        if (id->is_operation) {
            error_loc (loc, "%s is not a valid function argument name", id->id);
            free (id);
            goto error;
        } else if (id->xnamespace != NULL) {
            error_loc (loc, "function argument cannot have a namespace");
            free (id);
            goto error;
        }
    } else {
        struct token *tok = parser_get_token (parser);
        parser_unget (parser);
        error_loc (token_location (tok),
                   "token %s cannot start a function "
                   "argument name",
                   token_as_string (tok));
    }

    /* FIXME this is not relevant anymore, but let's keep it in the code for
       a while if we would want to rethink this in the future.  */
    /*if (is_unary (parser, NULL, token_as_string (tok)))
      {
        error_loc (token_location (tok), "argument `%s' is called the "
                   "same as the unary function", token_as_string (tok));
        goto error;
      }*/

    DBUG_ASSERT (id, "id cannot be NULL here");

    var = TBmakeAvis (strdup (id->id), type);
    /* consume the identifier  */
    parser_get_token (parser);
    free (id);
    ret = TBmakeArg (var, NULL);
=======
    var_loc = token_location (parser_get_token (parser));
    parser_unget (parser);
    if (NULL != (id = is_ext_id (parser))) {
        if (id->is_operation) {
            error_loc (var_loc, "%s is not a valid function argument name", id->id);
            free (id);
            goto error;
        } else if (id->xnamespace != NULL) {
            error_loc (var_loc, "function argument cannot have a namespace");
            free (id);
            goto error;
        }
    } else {
        struct token *tok = parser_get_token (parser);
        parser_unget (parser);
        error_loc (token_location (tok),
                   "token %s cannot start a function "
                   "argument name",
                   token_as_string (tok));
    }

    /* FIXME this is not relevant anymore, but let's keep it in the code for
       a while if we would want to rethink this in the future.  */
    /*if (is_unary (parser, NULL, token_as_string (tok)))
      {
        error_loc (token_location (tok), "argument `%s' is called the "
                   "same as the unary function", token_as_string (tok));
        goto error;
      }*/

    DBUG_ASSERT (id, "id cannot be NULL here");

    var = loc_annotated (type_loc, TBmakeAvis (strdup (id->id), type));
    /* consume the identifier  */
    parser_get_token (parser);
    free (id);
    ret = loc_annotated (var_loc, TBmakeArg (var, NULL));
>>>>>>> 737fddfb
    AVIS_DECLTYPE (ARG_AVIS (ret)) = TYcopyType (type);
    ARG_ISREFERENCE (ret) = ref;

    return ret;

error:
    free_type (type);
    free_node (ret);
    parser_get_until_oneof_tvals (parser, 2, tv_comma, tv_rparen);
    parser_unget (parser);
    return error_mark_node;
}

/* arguments ::= argument-list | argument-list ',' '...' | '...'   */
node *
handle_arguments (struct parser *parser, bool vaargs, bool *three_dots)
{
    struct token *tok;
    node *ret = NULL;
    node *tmp;
    bool parse_error = false;

    *three_dots = false;

/* If the next token is '...' check if it is allowed to have it here
   and return RET or error_mark_node.  Otherwise do nothing.  */
#define CHECK_THREE_DOTS(parser, tok)                                                    \
    do {                                                                                 \
        tok = parser_get_token (parser);                                                 \
        if (token_is_operator (tok, tv_threedots)) {                                     \
            if (!vaargs) {                                                               \
                error_loc (token_location (tok), "`%s' is not allowed here",             \
                           token_as_string (tok));                                       \
                goto error;                                                              \
            } else {                                                                     \
                *three_dots = true;                                                      \
                if (!parse_error)                                                        \
                    return ret;                                                          \
                else                                                                     \
                    goto error;                                                          \
            }                                                                            \
        } else                                                                           \
            parser_unget (parser);                                                       \
    } while (0)

    CHECK_THREE_DOTS (parser, tok);

    tok = parser_get_token (parser);
    parser_unget (parser);

    if (token_is_operator (tok, tv_rparen))
        return NULL;

    if (error_mark_node == (ret = handle_argument (parser)))
        parse_error = true;

    tmp = ret;
    while (true) {
        tok = parser_get_token (parser);
        if (token_is_operator (tok, tv_comma)) {
            node *arg;
            CHECK_THREE_DOTS (parser, tok);

            if (error_mark_node == (arg = handle_argument (parser)))
                parse_error = true;

            if (!parse_error) {
                ARG_NEXT (tmp) = arg;
                tmp = ARG_NEXT (tmp);
            }
        } else {
            parser_unget (parser);
            break;
        }
    }

    if (!parse_error)
        return ret;

error:
    free_node (ret);
    return error_mark_node;
}

/* pragmas ::= ( pragma )*  */
node *
handle_pragmas (struct parser *parser, enum pragma_type ptype)
{
#define CHECK_PRAGMA(pname, cond_allow, cond_exists)                                     \
    do {                                                                                 \
        if (cond_allow) {                                                                \
            parse_error = true;                                                          \
            error_loc (loc, "pragma `%s' is not allowed here",                           \
                       token_kind_as_string (pname));                                    \
            goto again;                                                                  \
        }                                                                                \
                                                                                         \
        if (cond_exists) {                                                               \
            parse_error = true;                                                          \
            error_loc (loc, "conflicting definitions of pragma `%s'",                    \
                       token_kind_as_string (pname));                                    \
            goto again;                                                                  \
        }                                                                                \
    } while (0)

    struct token *tok;
    node *pragmas = NULL;
    bool parse_error = false;

    tok = parser_get_token (parser);
    parser_unget (parser);

    if (!token_is_operator (tok, tv_hash))
        return NULL;

    pragmas = loc_annotated (token_location (tok), TBmakePragma ());

    while (true) {
        struct location loc;

    /* NOTE: we use label here, to make sure that CHECK_PRAGMA body
       can jump here.  We cannot use continue inside the macro, as
       it is wrapped in do { ... } while (0).  */
    again:
        tok = parser_get_token (parser);
        loc = token_location (tok);

        if (!token_is_operator (tok, tv_hash)) {
            parser_unget (parser);
            break;
        }

        if (parser_expect_tval (parser, PRAGMA))
            parser_get_token (parser);
        else
            goto error;

        tok = parser_get_token (parser);
        if (token_is_keyword (tok, LINKNAME)) {
            if (parser_expect_tclass (parser, tok_string))
                tok = parser_get_token (parser);
            else {
                parse_error = true;
                continue;
            }

            CHECK_PRAGMA (LINKNAME, ptype != pragma_fundef && ptype != pragma_fundec,
                          PRAGMA_LINKNAME (pragmas) != NULL);
            PRAGMA_LINKNAME (pragmas) = strdup (token_as_string (tok));
        } else if (token_is_keyword (tok, CUDALINKNAME)) {
            if (parser_expect_tclass (parser, tok_string))
                tok = parser_get_token (parser);
            else {
                parse_error = true;
                continue;
            }

            CHECK_PRAGMA (CUDALINKNAME, ptype != pragma_fundec,
                          PRAGMA_CUDALINKNAME (pragmas) != NULL);
            PRAGMA_CUDALINKNAME (pragmas) = strdup (token_as_string (tok));
        } else if (token_is_keyword (tok, LINKWITH)) {
            if (parser_expect_tclass (parser, tok_string))
                tok = parser_get_token (parser);
            else {
                parse_error = true;
                continue;
            }

            CHECK_PRAGMA (LINKWITH, ptype != pragma_fundec && ptype != pragma_typedef,
                          false);
            PRAGMA_LINKMOD (pragmas) = STRSadd (strdup (token_as_string (tok)),
                                                STRS_extlib, PRAGMA_LINKMOD (pragmas));
        } else if (token_is_keyword (tok, LINKOBJ)) {
            if (parser_expect_tclass (parser, tok_string))
                tok = parser_get_token (parser);
            else {
                parse_error = true;
                continue;
            }

            CHECK_PRAGMA (LINKOBJ, ptype != pragma_fundec && ptype != pragma_typedef,
                          false);
            PRAGMA_LINKOBJ (pragmas) = STRSadd (strdup (token_as_string (tok)),
                                                STRS_objfile, PRAGMA_LINKOBJ (pragmas));
        } else if (token_is_keyword (tok, LINKSIGN)) {
            node *nums;

            if (parser_expect_tval (parser, tv_lsquare))
                parser_get_token (parser);
            else {
                parse_error = true;
                continue;
            }

            if (error_mark_node == (nums = handle_num_list (parser))) {
                parser_get_until_tval (parser, tv_rsquare);
                parse_error = true;
                continue;
            }

            if (parser_expect_tval (parser, tv_rsquare))
                parser_get_token (parser);
            else {
                free_node (nums);
                parse_error = true;
                continue;
            }

            CHECK_PRAGMA (LINKSIGN, ptype != pragma_fundec,
                          PRAGMA_LINKSIGN (pragmas) != NULL);
            PRAGMA_LINKSIGN (pragmas) = nums;
        } else if (token_is_keyword (tok, REFCOUNTING)) {
            node *nums;

            if (parser_expect_tval (parser, tv_lsquare))
                parser_get_token (parser);
            else {
                parse_error = true;
                continue;
            }

            if (error_mark_node == (nums = handle_num_list (parser))) {
                parser_get_until_tval (parser, tv_rsquare);
                parse_error = true;
                continue;
            }

            if (parser_expect_tval (parser, tv_rsquare))
                parser_get_token (parser);
            else {
                free_node (nums);
                parse_error = true;
                continue;
            }

            CHECK_PRAGMA (REFCOUNTING, ptype != pragma_fundec,
                          PRAGMA_REFCOUNTING (pragmas) != NULL);
            PRAGMA_REFCOUNTING (pragmas) = nums;
        } else if (token_is_keyword (tok, REFCOUNTDOTS)) {
            CHECK_PRAGMA (REFCOUNTDOTS, ptype != pragma_fundec, false);
            PRAGMA_REFCOUNTDOTS (pragmas) = true;
        } else if (token_is_keyword (tok, EFFECT)) {
            node *ids;

            /*  ids here must be presented as exprs.  */
            if (error_mark_node == (ids = handle_expr_list (parser))) {
                parse_error = true;
                continue;
            }

            CHECK_PRAGMA (EFFECT, ptype != pragma_fundec,
                          PRAGMA_EFFECT (pragmas) != NULL);
            PRAGMA_EFFECT (pragmas) = ids;
        } else if (token_is_keyword (tok, MUTCTHREADFUN)) {
            if (global.backend != BE_mutc) {
                error_loc (loc,
                           "pragma `%s' is not supported "
                           "within selected backend",
                           token_kind_as_string (MUTCTHREADFUN));
                parse_error = true;
                continue;
            } else {
                CHECK_PRAGMA (MUTCTHREADFUN,
                              ptype != pragma_fundec && ptype != pragma_fundef, false);
                PRAGMA_MUTCTHREADFUN (pragmas) = true;
            }
        } else if (token_is_keyword (tok, NOINLINE)) {
            CHECK_PRAGMA (NOINLINE, ptype != pragma_fundec && ptype != pragma_fundef,
                          false);
            PRAGMA_NOINLINE (pragmas) = true;
        } else if (token_is_keyword (tok, COPYFUN)) {
            if (parser_expect_tclass (parser, tok_string))
                tok = parser_get_token (parser);
            else {
                parse_error = true;
                continue;
            }

            CHECK_PRAGMA (COPYFUN, ptype != pragma_typedef,
                          PRAGMA_COPYFUN (pragmas) != NULL);
            PRAGMA_COPYFUN (pragmas) = strdup (token_as_string (tok));
        } else if (token_is_keyword (tok, FREEFUN)) {
            if (parser_expect_tclass (parser, tok_string))
                tok = parser_get_token (parser);
            else {
                parse_error = true;
                continue;
            }

            CHECK_PRAGMA (FREEFUN, ptype != pragma_typedef,
                          PRAGMA_FREEFUN (pragmas) != NULL);
            PRAGMA_FREEFUN (pragmas) = strdup (token_as_string (tok));
        } else {
            error_loc (loc, "undefined pragma `%s' found", token_as_string (tok));
            goto error;
        }
    }

    if (!parse_error)
        return pragmas;

error:
    free_node (pragmas);
    return error_mark_node;
}

/* Handle function or function declaration.
   Function declaration::
      fundec::
          ('extern' | 'specialize')? type_list
          id '(' fdecarglist ')' ';' (pragma_list)?
      fdecarglist::
          arg_list (',' '...')? | '...'
      arg_list::
          empty | arg (',' arg)*
      arg::
          type id

   Function definition:
      fundef::
          'inline'? 'thread'? type_list
          (id | ( '(' id ')' )) '(' arg_list ')'
          expr_block
*/
node *
handle_function (struct parser *parser, enum parsed_ftype *ftype)
{
    struct token *tok;
    struct location loc;

    bool fundec_p = false;
    bool fundef_p = false;
    bool extern_p = false;
    bool specialize_p = false;
    bool inline_p = false;
    bool thread_p = false;
    bool attribute_error = false;
    bool parse_error = false;
    bool ret_three_dots = false;
    bool arg_three_dots = false;
    bool allows_infix = false;
    bool is_main = false;

    node *ret_types = error_mark_node;
    node *fname = error_mark_node;
    node *args = error_mark_node;
    node *body = NULL;
    node *ret = error_mark_node;
    node *pragmas = NULL;

    tok = parser_get_token (parser);
    loc = token_location (tok);
    *ftype = fun_fundef;

#define FUNDEF_ERROR(tok)                                                                \
    error_loc (token_location (tok), "attribute %s contradicts with %s",                 \
               token_as_string (tok),                                                    \
               inline_p ? token_kind_as_string (INLINE)                                  \
                        : thread_p ? token_kind_as_string (THREAD) : "something")
#define FUNDEC_ERROR(tok)                                                                \
    error_loc (token_location (tok), "attribute %s contradicts with %s",                 \
               token_as_string (tok),                                                    \
               extern_p                                                                  \
                 ? token_kind_as_string (EXTERN)                                         \
                 : specialize_p ? token_kind_as_string (SPECIALIZE) : "something")

    /* Read all the attributes of the function and remember them.  */
    while (true) {
        if (token_is_keyword (tok, EXTERN)) {
            if (fundef_p) {
                attribute_error = true;
                FUNDEF_ERROR (tok);
            } else
                fundec_p = true, extern_p = true;
        } else if (token_is_keyword (tok, SPECIALIZE)) {
            if (fundef_p) {
                attribute_error = true;
                FUNDEF_ERROR (tok);
            } else
                fundec_p = true, specialize_p = true;
        } else if (token_is_keyword (tok, INLINE)) {
            if (fundec_p) {
                attribute_error = true;
                FUNDEC_ERROR (tok);
            } else
                fundef_p = true, inline_p = true;
        } else if (token_is_keyword (tok, THREAD)) {
            if (global.backend != BE_mutc) {
                warning_loc (token_location (tok),
                             "attribute %s is not "
                             "supported with selected backend and will "
                             "be ignored",
                             token_kind_as_string (THREAD));
            } else if (fundec_p) {
                FUNDEC_ERROR (tok);
                attribute_error = true;
            } else
                fundef_p = true, inline_p = true;
        } else {
            parser_unget (parser);
            break;
        }

        tok = parser_get_token (parser);
    }

    /* Handle return types.  */
    if (attribute_error || (!fundef_p && !fundec_p) || fundec_p)
        ret_types = handle_rettypes (parser, true, &ret_three_dots);
    else
        ret_types = handle_rettypes (parser, false, &ret_three_dots);

    if (ret_types == error_mark_node) {
        parse_error = true;
        parser_get_until_tval (parser, tv_rparen);
        /* check that we didn't hit the ')' of function name  */
        tok = parser_get_token (parser);
        if (token_is_operator (tok, tv_rparen))
            parser_get_until_tval (parser, tv_rparen);
        else
            parser_unget (parser);

        goto semi_or_exprs;
    }

    /* Handle name of the function.  */

    /* Make sure that lexer is going to physically start lexing from the
       beginning of the function name.  */
    if (parser->unget_idx != 0)
        parser_unlex_token_buffer (parser);

    assert (parser->unget_idx == 0, "lexer should point to the function "
                                    "name in order to lex it correctly");

    parser->lex->is_read_user_op = true;
    tok = parser_get_token (parser);
    if (token_is_operator (tok, tv_lparen)) {
        allows_infix = true;
        tok = parser_get_token (parser);

        warning_loc (token_location (tok),
                     "using deprecated operator definition "
                     "syntax, please remove `(' and `)' characters");

        parser->lex->is_read_user_op = false;

        if (token_is_reserved (tok) || token_class (tok) == tok_user_op)
            fname = loc_annotated (token_location (tok),
                                   TBmakeSpid (NULL, strdup (token_as_string (tok))));
        else {
            error_loc (token_location (tok), "invalid function name `%s'",
                       token_as_string (tok));
            parse_error = true;
        }

        if (parser_expect_tval (parser, tv_rparen))
            parser_get_token (parser);
        else
            parser_get_until_tval (parser, tv_lparen);
    } else if (token_is_keyword (tok, K_MAIN)) {
        if (parser->in_module)
            error_loc (token_location (tok), "main function cannot be "
                                             "defined inside the module");
        if (inline_p)
            warning_loc (token_location (tok), "making main function inline "
                                               "doesn't have any effect");

        fname = loc_annotated (token_location (tok),
                               TBmakeSpid (NULL, strdup (token_as_string (tok))));

        is_main = true;
    } else {
        if (token_is_reserved (tok) || token_class (tok) == tok_user_op)
            fname = loc_annotated (token_location (tok),
                                   TBmakeSpid (NULL, strdup (token_as_string (tok))));
        else {
            error_loc (token_location (tok), "invalid function name `%s'",
                       token_as_string (tok));
            parse_error = true;
        }
    }

    parser->lex->is_read_user_op = false;

    if (fname == NULL || fname == error_mark_node) {
        parse_error = true;
        tok = parser_get_token (parser);
        if (token_is_operator (tok, tv_lparen)) {
            parser_get_until_tval (parser, tv_rparen);
            goto semi_or_exprs;
        } else {
            parser_unget (parser);
            goto semi_or_exprs;
        }
    }

    /* Handle arguments.  */
    if (parser_expect_tval (parser, tv_lparen))
        parser_get_token (parser);
    else {
        /* Assume we can get to the ')' of arguments.  */
        parse_error = true;
        parser_get_until_tval (parser, tv_rparen);
        goto semi_or_exprs;
    }

    /* Handle arguments.  */
    if (attribute_error || (!fundef_p && !fundec_p) || fundec_p)
        args = handle_arguments (parser, true, &arg_three_dots);
    else
        args = handle_arguments (parser, false, &arg_three_dots);

    if (args == error_mark_node) {
        parse_error = true;
        parser_get_until_tval (parser, tv_rparen);
    } else if (!parser_expect_tval (parser, tv_rparen)) {
        parse_error = true;
        tok
          = parser_get_until_oneof_tvals (parser, 3, tv_rparen, tv_lbrace, tv_semicolon);
        if (!token_is_operator (tok, tv_rparen))
            parser_unget (parser);
    } else
        parser_get_token (parser);

semi_or_exprs:
    tok = parser_get_token (parser);
    if (token_is_operator (tok, tv_semicolon)) {
        fundec_p = true;
        fundef_p = false;
        goto pragmas;
    } else if (token_is_operator (tok, tv_lbrace)) {
        parser_unget (parser);
        fundef_p = true;
        fundec_p = false;
        body = handle_stmt_list (parser, STMT_BLOCK_FUNCTION_FLAGS);
        if (body == NULL || body == error_mark_node) {
            parse_error = true;
            goto pragmas;
        }
    } else {
        parser_unget (parser);
        parse_error = true;
        error_loc (token_location (tok), "function body or semicolon expected");
    }

pragmas:
    if (fundef_p)
        pragmas = handle_pragmas (parser, pragma_fundef);
    else if (fundec_p)
        pragmas = handle_pragmas (parser, pragma_fundec);

    if (pragmas == error_mark_node)
        parse_error = true;

    if (parse_error || attribute_error) {
        free_node (ret_types);
        free_node (fname);
        free_node (args);
        free_node (body);
        free_node (ret);
        free_node (pragmas);
        *ftype = fun_error;
        return error_mark_node;
    }

    /* Add a symbol to the list of known_symbols of the parser
       in order to handle X::y, where X is the name of the module
       we are currently parsing.  */
    if (args != error_mark_node) {
        size_t argc = 0;
        struct known_symbol *ks;
        node *t = args;

        /* Number of argumets.  */
        while (t)
            argc++, t = ARG_NEXT (t);

        /* Add symbol to the known_types.  */
        HASH_FIND_STR (parser->known_symbols, SPID_NAME (fname), ks);
        if (!ks) {
            ks = (struct known_symbol *)malloc (sizeof (struct known_symbol));
            ks->name = strdup (SPID_NAME (fname));
            ks->flags = 0;
            HASH_ADD_KEYPTR (hh, parser->known_symbols, ks->name, strlen (ks->name), ks);
        }

        /* Set update flags if it is unary/binary.  */
        if (argc == 1)
            symbol_set_unary (ks);
        if (argc == 2)
            symbol_set_binary (ks);
    }

    ret = loc_annotated (loc, TBmakeFundef (NULL, NULL, NULL, NULL, NULL, NULL));
    FUNDEF_BODY (ret) = body;
    FUNDEF_ARGS (ret) = args;
    FUNDEF_RETS (ret) = ret_types;
    FUNDEF_NAME (ret) = SPID_NAME (fname);
    MEMfree (fname);
    FUNDEF_PRAGMA (ret) = pragmas;
    if (is_main)
        FUNDEF_ISMAIN (ret) = true;

    if (fundef_p) {
        /* FIXME ALLOWSINFIX is deprecated and is not used anywhere elese.  */
        FUNDEF_ALLOWSINFIX (ret) = allows_infix;
        FUNDEF_ISTHREADFUN (ret) = thread_p;
        FUNDEF_ISINLINE (ret) = inline_p;
    } else if (fundec_p) {
        FUNDEF_ISEXTERN (ret) = true;
        FUNDEF_HASDOTRETS (ret) = ret_three_dots;
        FUNDEF_HASDOTARGS (ret) = arg_three_dots;
        if (specialize_p)
            *ftype = fun_specialize_fundec;
        else if (extern_p)
            *ftype = fun_extern_fundec;
    }

    return ret;
}

void
cache_module (struct parser *parser, const char *modname)
{
    struct used_module *used_module;
    module_t *module;
    sttable_t *table;
    stsymboliterator_t *iterator;

    /* Do not cache the module in case it is the
       module we are parsing right now.  */
    if (parser->in_module && !strcmp (parser->current_module, modname))
        return;

    HASH_FIND_STR (parser->used_modules, modname, used_module);
    if (used_module)
        return;

    /* XXX Stupid module-manager will die in case the module
       is not found, which means that:
         1)  The rest of the program would not be parsed
             (which may be fine, as potentially we have
              a problem with user-defined symbols).
         2)  The parser-internals would not be freed.  */
    module = MODMloadModule (modname);
    table = STcopy (MODMgetSymbolTable (module));
    iterator = STsymbolIteratorGet (table);

    used_module = (struct used_module *)malloc (sizeof (struct used_module));
    used_module->name = strdup (modname);
    used_module->user_ops = trie_new ();
    used_module->symbols = NULL;

    /* Iterate throught the symol table of MODULE_NAME
       and import the types that we meet first time.  */
    while (STsymbolIteratorHasMore (iterator)) {
        bool arity1 = STsymbolIteratorSymbolArityIs (iterator, 1);
        bool arity2 = STsymbolIteratorSymbolArityIs (iterator, 2);
        bool istype;
        const char *symbol_name;
        struct known_symbol *ks;

        stsymbol_t *symb = STsymbolIteratorNext (iterator);
        istype = STsymbolGetEntryType (symb) == SET_typedef;
        symbol_name = STsymbolName (symb);

        if (!is_normal_id (symbol_name)
            && trie_search (parser->lex->trie, symbol_name, strlen (symbol_name))
                 == TRIE_NOT_LAST)
            trie_add_word (used_module->user_ops, symbol_name, strlen (symbol_name),
                           TRIE_USEROP);

        HASH_FIND_STR (used_module->symbols, symbol_name, ks);
        if (ks) {
            warning ("module `%s' imports symbol `%s' twice", modname, symbol_name);
            if (arity1)
                symbol_set_unary (ks);
            if (arity2)
                symbol_set_binary (ks);
            if (istype)
                symbol_set_type (ks);
        } else {
            ks = (struct known_symbol *)malloc (sizeof (struct known_symbol));
            ks->name = strdup (symbol_name);
            ks->flags = 0;
            if (arity1)
                symbol_set_unary (ks);
            if (arity2)
                symbol_set_binary (ks);
            if (istype)
                symbol_set_type (ks);
            HASH_ADD_KEYPTR (hh, used_module->symbols, ks->name, strlen (ks->name), ks);
        }
    }

    HASH_ADD_KEYPTR (hh, parser->used_modules, used_module->name,
                     strlen (used_module->name), used_module);

    iterator = STsymbolIteratorRelease (iterator);
    table = STdestroy (table);
    module = MODMunLoadModule (module);
}

/* symbols-set ::= '{' symbol-list '}'  */
node *
__handle_symbol_set (struct parser *parser, const char *modname, bool except)
{
    node *ret = NULL;

    if (parser_expect_tval (parser, tv_lbrace))
        parser_get_token (parser);
    else {
        parser_get_until_tval (parser, tv_rbrace);
        return error_mark_node;
    }

    ret = handle_symbol_list (parser, modname, except);
    if (ret == error_mark_node) {
        parser_get_until_tval (parser, tv_rbrace);
        return error_mark_node;
    }

    if (parser_expect_tval (parser, tv_rbrace))
        parser_get_token (parser);
    else
        goto error;

    return ret;

error:
    free_node (ret);
    return error_mark_node;
}

/* This is a wrapper to read used/imported symbol set.  A wrapper sets a
   correct lexer definition in order to parse the symbols correctly.  */
node *
handle_use_symbol_set (struct parser *parser, const char *modname, bool except)
{
    return __handle_symbol_set (parser, modname, except);
}

/* This is a wrapper to read a list of imported symbols with potentially
   new user-defnied-symbols which have to be lexed with lex->read_user_ops
   set to true.  */
node *
handle_symbol_set (struct parser *parser)
{
    return __handle_symbol_set (parser, NULL, false);
}

void
update_all_known_symbols (struct parser *parser, const char *modname)
{
    struct used_module *mod;
    struct known_symbol *symb;
    struct known_symbol *t;

    HASH_FIND_STR (parser->used_modules, modname, mod);
    assert (mod, "module `%s' not cached", modname);

    HASH_ITER (hh, mod->symbols, symb, t) {
        if (symbol_is_binary (symb) || symbol_is_unary (symb) || symbol_is_type (symb)) {
            struct known_symbol *nsymb;
            HASH_FIND_STR (parser->known_symbols, symb->name, nsymb);
            if (!nsymb) {
                nsymb = (struct known_symbol *)malloc (sizeof (struct known_symbol));
                nsymb->name = strdup (symb->name);
                nsymb->flags = symb->flags;
                HASH_ADD_KEYPTR (hh, parser->known_symbols, nsymb->name,
                                 strlen (nsymb->name), nsymb);
            } else
                nsymb->flags |= symb->flags;
        }

        if (!is_normal_id (symb->name)
            && trie_search (parser->lex->trie, symb->name, strlen (symb->name))
                 == TRIE_NOT_LAST)
            trie_add_word (parser->lex->trie, symb->name, strlen (symb->name),
                           TRIE_USEROP);
    }
}

/* 'import' id : ( ( 'all' ( 'except'? symbol-list )? ) | symbol-list ) ';'
   |
   'use' id : ( ( 'all' ( 'except'? symbol-list )? ) | symbol-list ) ';'
   |
   'provide' ( ( 'all' ( 'except'? symbol-list )? ) | symbol-list ) ';'
   |
   'export' ( ( 'all' ( 'except'? symbol-list )? ) | symbol-list ) ';'
*/
node *
handle_interface (struct parser *parser, enum interface_kind interface)
{
    struct token *tok;
    char *modname = NULL;
    bool all_p = false;
    bool except_p = false;
    node *symbols = NULL;
    node *ret = error_mark_node;
    struct location loc;

    enum token_kind tkind;

    if (interface == int_import)
        tkind = IMPORT;
    else if (interface == int_use)
        tkind = USE;
    else if (interface == int_export)
        tkind = EXPORT;
    else if (interface == int_provide)
        tkind = PROVIDE;
    else
        unreachable ("unknown interface kind passed");

    if (parser_expect_tval (parser, tkind)) {
        /* eat TKIND and set its location to LOC.  */
        tok = parser_get_token (parser);
        loc = token_location (tok);
    } else
        goto skip_error;

    if (interface == int_import || interface == int_use) {
        tok = parser_get_token (parser);
        if (token_class (tok) != tok_id) {
            parser_unget (parser);
            goto skip_error;
        }

        modname = strdup (token_as_string (tok));

        /* Do not allow to import or use self.  */
        if (parser->in_module && !strcmp (parser->current_module, modname)) {
            error_loc (token_location (tok), "attempt to use/import the "
                                             "module which is being currently parsed");
            goto skip_error;
        }

        /* cache module symbol-table and trie in parser->used_modules.  */
        cache_module (parser, modname);

        if (parser_expect_tval (parser, tv_colon))
            parser_get_token (parser);
        else
            goto skip_error;
    }

    tok = parser_get_token (parser);
    if (token_is_keyword (tok, ALL)) {
        all_p = true;
        tok = parser_get_token (parser);
        if (token_is_keyword (tok, EXCEPT)) {
            except_p = true;

            /* If we use/import all except {set}, we must add exactly
               the {set} to parser->known_symbols to support
               infix/prefix/postfix correctly.  */
            if (interface == int_import || interface == int_use)
                symbols = handle_use_symbol_set (parser, modname, true);
            else
                symbols = handle_symbol_set (parser);
        } else {
            /* If we use/import all, then parser->symbols must
               be updated with all the symbols from module.  */
            if (interface == int_import || interface == int_use)
                update_all_known_symbols (parser, modname);
            parser_unget (parser);
        }
    } else {
        parser_unget (parser);
        /* If we use/import {set}, we add this set
           to the parser->known_symbols.  */
        if (interface == int_import || interface == int_use)
            symbols = handle_use_symbol_set (parser, modname, false);
        else
            symbols = handle_symbol_set (parser);
    }

    if (symbols == error_mark_node)
        goto skip_error;

    if (parser_expect_tval (parser, tv_semicolon))
        parser_get_token (parser);
    else
        goto skip_error;

    if (all_p) {
        if (except_p) {
            if (interface == int_import)
                ret = TBmakeImport (modname, NULL, symbols);
            else if (interface == int_use)
                ret = TBmakeUse (modname, NULL, symbols);
            else if (interface == int_export)
                ret = TBmakeExport (NULL, symbols);
            else if (interface == int_provide)
                ret = TBmakeProvide (NULL, symbols);
            else
                unreachable ("unknown interface specified");
        } else {
            if (interface == int_import)
                ret = TBmakeImport (modname, NULL, NULL);
            else if (interface == int_use)
                ret = TBmakeUse (modname, NULL, NULL);
            else if (interface == int_export)
                ret = TBmakeExport (NULL, NULL);
            else if (interface == int_provide)
                ret = TBmakeProvide (NULL, NULL);
            else
                unreachable ("unknown interface specified");
        }

        if (interface == int_import)
            IMPORT_ALL (ret) = true;
        else if (interface == int_use)
            USE_ALL (ret) = true;
        else if (interface == int_export)
            EXPORT_ALL (ret) = true;
        else if (interface == int_provide)
            PROVIDE_ALL (ret) = true;
        else
            unreachable ("unknown interface specified");
    } else {
        if (interface == int_import)
            ret = TBmakeImport (modname, NULL, symbols);
        else if (interface == int_use)
            ret = TBmakeUse (modname, NULL, symbols);
        else if (interface == int_export)
            ret = TBmakeExport (NULL, symbols);
        else if (interface == int_provide)
            ret = TBmakeProvide (NULL, symbols);
        else
            unreachable ("unknown interface specified");
    }

    return loc_annotated (loc, ret);

skip_error:
    parser_get_until_tval (parser, tv_semicolon);
    if (modname)
        MEMfree (modname);
    free_node (symbols);
    free_node (ret);
    return error_mark_node;
}

/* 'extern' 'typedef' ( '[' id ']' )? id ';' ( pragmas )?     // External user-defined
   type
   |
   'typedef' ( '[' id ']' )? type id ';'                      // User-defined type
   |
   'builtin' 'typedef' ( '[' id ']' )?  id ( id-list )?       // Component with params
   |
   'typedef' ( '[' id ']' )? id ';'                           // Abstract type definition.
*/
node *
handle_typedef (struct parser *parser)
{
    struct token *tok;
    bool extern_p = false;
    bool nested = false;
    bool builtin_p = false;
    node *ret = error_mark_node;
    ntype *type = error_type_node;
    node *pragmas = NULL;
    node *args = NULL;
    char *name = NULL;
    char *component_name = NULL;
    struct known_symbol *ks;
    struct location loc;

    tok = parser_get_token (parser);
    if (token_is_keyword (tok, EXTERN)) {
        extern_p = true;
        if (parser_expect_tval (parser, TYPEDEF))
            /* eat TYPEDEF and save its location.  */
            loc = token_location (parser_get_token (parser));
        else {
            parser_unget (parser);
            goto skip_error;
        }
    } else if (token_is_keyword (tok, BUILTIN)) {
        builtin_p = true;
        if (parser_expect_tval (parser, TYPEDEF))
            /* eat TYPEDEF and save its location.  */
            loc = token_location (parser_get_token (parser));
        else {
            parser_unget (parser);
            goto skip_error;
        }
    } else if (token_is_keyword (tok, TYPEDEF))
        loc = token_location (tok);
    else if (token_is_keyword (tok, NESTED))
        loc = token_location (tok), nested = true;
    else {
        error_loc (token_location (tok), "`%s' or `%s %s' expected, `%s' found",
                   token_kind_as_string (TYPEDEF), token_kind_as_string (EXTERN),
                   token_kind_as_string (TYPEDEF), token_as_string (tok));
        parser_unget (parser);
        goto skip_error;
    }

    /* Check if component name specified.  */
    tok = parser_get_token (parser);
    if (token_is_operator (tok, tv_lsquare)) {
        if (parser_expect_tclass (parser, tok_id))
            component_name = strdup (token_as_string (parser_get_token (parser)));
        else {
            parser_unget (parser);
            goto skip_error;
        }

        if (parser_expect_tval (parser, tv_rsquare))
            parser_get_token (parser);
        else {
            parser_unget (parser);
            goto skip_error;
        }
    } else {
        parser_unget (parser);
        component_name = strdup (global.default_component_name);
    }

    if (!extern_p && !builtin_p && is_type (parser)) {
        type = handle_type (parser);
        if (type == error_type_node)
            goto skip_error;
    }

    tok = parser_get_token (parser);
    if (token_class (tok) != tok_id) {
        parser_unget (parser);
        goto skip_error;
    } else
        name = strdup (token_as_string (tok));

    if (builtin_p) {
        tok = parser_get_token (parser);
        if (token_is_operator (tok, tv_lbrace)) {
            parser_get_token (parser);
            args = handle_typecomponent_list (parser);
            if (args == error_mark_node)
                goto skip_error;

            if (parser_expect_tval (parser, tv_rbrace))
                parser_get_token (parser);
            else
                goto skip_error;
        } else
            parser_unget (parser);
    }

    if (parser_expect_tval (parser, tv_semicolon))
        parser_get_token (parser);
    else
        goto skip_error;

    if (extern_p) {
        pragmas = handle_pragmas (parser, pragma_typedef);
        if (pragmas == error_mark_node)
            goto error;
    }

    /* If we have a typedef on default component, it should
       be recognized as a valid type in the program.  */
    if (!strcmp (component_name, global.default_component_name)) {
        HASH_FIND_STR (parser->known_symbols, name, ks);
        if (!ks) {
            ks = (struct known_symbol *)malloc (sizeof (struct known_symbol));
            ks->name = strdup (name);
            ks->flags = 0;
            symbol_set_type (ks);
            HASH_ADD_KEYPTR (hh, parser->known_symbols, ks->name, strlen (ks->name), ks);
        } else
            symbol_set_type (ks);
    }

    if (extern_p) {
        ntype *tt;

        tt = TYmakeAKS (TYmakeHiddenSimpleType (UT_NOT_DEFINED), SHmakeShape (0));
        ret = TBmakeTypedef (name, NULL, component_name, tt, NULL, NULL);
        TYPEDEF_PRAGMA (ret) = pragmas;
    } else {
        ret = TBmakeTypedef (name, NULL, component_name, type, NULL, NULL);
        if (nested == true) {
            TYPEDEF_ISNESTED (ret) = true;
        }

        if (builtin_p) {
            TYPEDEF_ARGS (ret) = args;
            TYPEDEF_ISBUILTIN (ret) = true;
        }

        if (type == NULL)
            TYPEDEF_ISABSTRACT (ret) = true;
    }

    return loc_annotated (loc, ret);

skip_error:
    parser_get_until_tval (parser, tv_semicolon);
error:
    if (name)
        free (name);
    if (component_name)
        free (component_name);

    free_type (type);
    free_tree (args);
    free_tree (pragmas);
    return error_mark_node;
}

node *
handle_struct_def (struct parser *parser)
{
    struct token *tok;
    struct identifier *id;
    bool parse_error = false;
    node *ret = NULL;
    node *ret_tail = NULL;
    struct location struct_loc;

    if (parser_expect_tval (parser, STRUCT))
        /* eat STRUCT and save its location.  */
        struct_loc = token_location (parser_get_token (parser));
    else
        goto error;

    id = is_id (parser);
    tok = parser_get_token (parser);

    if (!id) {
        error_loc (token_location (tok), "identifier expected, `%s' found",
                   token_as_string (tok));
        parser_unget (parser);
        goto error;
    }

    if (parser_expect_tval (parser, tv_lbrace))
        parser_get_token (parser);
    else
        goto error;

    while (true) {
        if (is_type (parser)) {
            ntype *type;
            node *ids = error_mark_node;
            struct location loc;

            type = handle_type (parser);

            loc = token_location (parser_get_token (parser));
            parser_unget (parser);

            if (type != NULL && type != error_type_node
                && (error_mark_node != (ids = handle_var_id_list (parser)))) {
                if (parser_expect_tval (parser, tv_semicolon))
                    parser_get_token (parser);
                else {
                    parse_error = true;
                    continue;
                }

                if (ids == NULL) {
                    error_loc (loc, "at least one identifier expected in "
                                    "structure definition.");
                    parse_error = true;
                    continue;
                }

                /* This code is taken from sac.y  */
                do {
                    node *se;
                    node *ids_tmp;

                    se = TBmakeStructelem (strdup (SPIDS_NAME (ids)), TYcopyType (type),
                                           NULL);
                    NODE_LOCATION (se) = NODE_LOCATION (ids);
                    if (ret == NULL) {
                        ret = se;
                        ret_tail = ret;
                    } else {
                        STRUCTELEM_NEXT (ret_tail) = se;
                        ret_tail = se;
                    }

                    ids_tmp = SPIDS_NEXT (ids);
                    free_node (ids);
                    ids = ids_tmp;
                } while (ids != NULL);
                continue;
            } else
                parse_error = true;

            /* In case there was an error in type or identifiers.  */
            parser_get_until_tval (parser, tv_semicolon);
            free_type (type);
            free_node (ids);
            continue;
        } else
            break;
    }

    if (parser_expect_tval (parser, tv_rbrace))
        parser_get_token (parser);
    else
        goto error;

    if (parser_expect_tval (parser, tv_semicolon))
        parser_get_token (parser);
    else
        goto error;

    if (parse_error)
        goto error;

    ret = TBmakeStructdef (id->id, ret, NULL);
    free (id);
    return loc_annotated (struct_loc, ret);

error:
    /* FIXME: try to skip until the ';'?  */
    free_node (ret);
    return error_mark_node;
}

/* 'extern' 'objdef' type ';'
   |
   'objdef' type '=' fun`ction-call ';'
*/
node *
handle_objdef (struct parser *parser)
{
    struct token *tok;
    ntype *type = error_type_node;
    node *expr = error_mark_node;
    char *name = NULL;
    bool extern_p = false;

    struct location objdef_loc;

    tok = parser_get_token (parser);
    if (token_is_keyword (tok, EXTERN)) {
        extern_p = true;
        if (parser_expect_tval (parser, OBJDEF))
            /* eat OBJDEF and save its location.  */
            objdef_loc = token_location (parser_get_token (parser));
        else {
            parser_unget (parser);
            goto skip_error;
        }
    } else if (token_is_keyword (tok, OBJDEF))
        objdef_loc = token_location (tok);
    else {
        error_loc (token_location (tok), "`%s' or `%s %s' expected, `%s' found",
                   token_kind_as_string (OBJDEF), token_kind_as_string (EXTERN),
                   token_kind_as_string (OBJDEF), token_as_string (tok));
        parser_unget (parser);
        goto skip_error;
    }

    type = handle_type (parser);

    if (type == NULL || type == error_type_node)
        goto skip_error;

    if (parser_expect_tclass (parser, tok_id))
        name = strdup (token_as_string (parser_get_token (parser)));
    else {
        parser_unget (parser);
        goto skip_error;
    }

    if (!extern_p) {
        struct location loc;

        if (parser_expect_tval (parser, tv_assign))
            parser_get_token (parser);
        else {
            parser_unget (parser);
            goto skip_error;
        }

        tok = parser_get_token (parser);
        loc = token_location (tok);
        parser_unget (parser);

        expr = handle_expr (parser);
        if (expr == NULL || expr == error_mark_node)
            goto skip_error;

        if (NODE_TYPE (expr) != N_spap && NODE_TYPE (expr) != N_prf) {
            error_loc (loc, "function call expected");
            goto skip_error;
        }
    }

    if (parser_expect_tval (parser, tv_semicolon)) {
        struct known_symbol *ks;

        parser_get_token (parser);

        /* Add then name of the object to known symbols in order to
           be able to access it via X::obj, in case is the name
           of the module we are currently parsing.  */
        HASH_FIND_STR (parser->known_symbols, name, ks);
        if (!ks) {
            ks = (struct known_symbol *)malloc (sizeof (struct known_symbol));
            ks->name = strdup (name);
            ks->flags = 0;
            HASH_ADD_KEYPTR (hh, parser->known_symbols, ks->name, strlen (ks->name), ks);
        }

        if (extern_p) {
            node *ret = TBmakeObjdef (type, NULL, name, NULL, NULL);
            OBJDEF_ISEXTERN (ret) = true;
            return loc_annotated (objdef_loc, ret);
        } else
            return loc_annotated (objdef_loc,
                                  TBmakeObjdef (type, NULL, name, expr, NULL));
    }

skip_error:
    parser_get_until_tval (parser, tv_semicolon);
    return error_mark_node;
}

/* (import | use | export | provide |  typedef | objdef
    | function-def | function-dec)*
*/
node *
handle_definitions (struct parser *parser)
{
    struct token *tok;
    bool parse_error = false;
    enum parsed_ftype ftype;

    node *ret = TBmakeModule (NULL, FT_prog, NULL, NULL, NULL, NULL, NULL);

    /* Head of the list.  */
    node *interfaces = NULL;
    node *interfaces_tail = NULL;

    tok = parser_get_token (parser);
    parser_unget (parser);

#define INTERFACE_ADD(exp, interfaces, interfaces_tail)                                  \
    do {                                                                                 \
        if (exp != error_mark_node && exp != NULL) {                                     \
            if (!interfaces) {                                                           \
                interfaces = exp;                                                        \
                interfaces_tail = interfaces;                                            \
            } else {                                                                     \
                switch (NODE_TYPE (interfaces_tail)) {                                   \
                case N_import:                                                           \
                    IMPORT_NEXT (interfaces_tail) = exp;                                 \
                    break;                                                               \
                case N_export:                                                           \
                    EXPORT_NEXT (interfaces_tail) = exp;                                 \
                    break;                                                               \
                case N_use:                                                              \
                    USE_NEXT (interfaces_tail) = exp;                                    \
                    break;                                                               \
                case N_provide:                                                          \
                    PROVIDE_NEXT (interfaces_tail) = exp;                                \
                    break;                                                               \
                default:                                                                 \
                    unreachable ("invalid interface type");                              \
                }                                                                        \
                interfaces_tail = exp;                                                   \
            }                                                                            \
        } else                                                                           \
            parse_error = true;                                                          \
    } while (0)

#define TYPEDEF_ADD(ret, exp)                                                            \
    do {                                                                                 \
        if (exp != error_mark_node && exp != NULL) {                                     \
            TYPEDEF_NEXT (exp) = MODULE_TYPES (ret);                                     \
            MODULE_TYPES (ret) = exp;                                                    \
        } else                                                                           \
            parse_error = true;                                                          \
    } while (0)

#define STRUCTDEF_ADD(ret, exp)                                                          \
    do {                                                                                 \
        if (exp != error_mark_node && exp != NULL) {                                     \
            STRUCTDEF_NEXT (exp) = MODULE_STRUCTS (ret);                                 \
            MODULE_STRUCTS (ret) = exp;                                                  \
        } else                                                                           \
            parse_error = true;                                                          \
    } while (0)

#define OBJDEF_ADD(ret, exp)                                                             \
    do {                                                                                 \
        if (exp != error_mark_node && exp != NULL) {                                     \
            OBJDEF_NEXT (exp) = MODULE_OBJS (ret);                                       \
            MODULE_OBJS (ret) = exp;                                                     \
        } else                                                                           \
            parse_error = true;                                                          \
    } while (0)

#define ADD_FUNCTION(ret, exp, ftype)                                                    \
    do {                                                                                 \
        if (exp != NULL && exp != error_mark_node) {                                     \
            if (ftype == fun_specialize_fundec)                                          \
                MODULE_FUNSPECS (ret) = TCappendFundef (MODULE_FUNSPECS (ret), exp);     \
            else if (ftype == fun_extern_fundec)                                         \
                MODULE_FUNDECS (ret) = TCappendFundef (MODULE_FUNDECS (ret), exp);       \
            else if (ftype == fun_fundef)                                                \
                MODULE_FUNS (ret) = TCappendFundef (MODULE_FUNS (ret), exp);             \
            else                                                                         \
                parse_error = true;                                                      \
        } else                                                                           \
            parse_error = true;                                                          \
    } while (0)

    while (token_class (tok) != tok_eof) {
        node *exp;

        if (token_is_keyword (tok, IMPORT)) {
            exp = handle_interface (parser, int_import);
            INTERFACE_ADD (exp, interfaces, interfaces_tail);
        } else if (token_is_keyword (tok, USE)) {
            exp = handle_interface (parser, int_use);
            INTERFACE_ADD (exp, interfaces, interfaces_tail);
        } else if (token_is_keyword (tok, EXPORT)) {
            exp = handle_interface (parser, int_export);
            INTERFACE_ADD (exp, interfaces, interfaces_tail);
        } else if (token_is_keyword (tok, PROVIDE)) {
            exp = handle_interface (parser, int_provide);
            INTERFACE_ADD (exp, interfaces, interfaces_tail);
        } else if (token_is_keyword (tok, EXTERN)) {
            parser_get_token (parser);
            tok = parser_get_token (parser);
            parser_unget (parser);
            parser_unget (parser);

            if (token_is_keyword (tok, TYPEDEF)) {
                exp = handle_typedef (parser);
                TYPEDEF_ADD (ret, exp);
            } else if (token_is_keyword (tok, OBJDEF)) {
                exp = handle_objdef (parser);
                OBJDEF_ADD (ret, exp);
            } else {
                exp = handle_function (parser, &ftype);
                ADD_FUNCTION (ret, exp, ftype);
            }
        } else if (token_is_keyword (tok, TYPEDEF) || token_is_keyword (tok, NESTED)) {
            exp = handle_typedef (parser);
            TYPEDEF_ADD (ret, exp);
        } else if (token_is_keyword (tok, OBJDEF)) {
            exp = handle_objdef (parser);
            OBJDEF_ADD (ret, exp);
        } else {
            enum function_or_struct { function, structure } f = function;

            /* We may have a structure definition or a function
               which has a structure as a return type.  */
            if (token_is_keyword (tok, STRUCT)) {
                parser_get_token (parser); /* eat-up	`struct'  */
                parser_get_token (parser); /* eat-up `<id>'  */

                if (token_is_operator (parser_get_token (parser), tv_lbrace))
                    f = structure;

                parser_unget3 (parser);
            }

            if (f == structure) {
                exp = handle_struct_def (parser);
                STRUCTDEF_ADD (ret, exp);
            } else {
                exp = handle_function (parser, &ftype);
                ADD_FUNCTION (ret, exp, ftype);
            }
        }

        tok = parser_get_token (parser);
        parser_unget (parser);
    }

    if (!parse_error) {
        MODULE_INTERFACE (ret) = interfaces;
        return ret;
    }

    free_node (ret);
    return error_mark_node;
}

/* Top level function to parse the file.  */
int
parse (struct parser *parser)
{
    struct token *tok;

    // error_count = warning_count = 0;
    tok = parser_get_token (parser);

    if (token_is_keyword (tok, MODULE)) {
        node *defs;
        char *name = NULL;
        char *deprecated = NULL;

        if (parser_expect_tclass (parser, tok_id)) {
            tok = parser_get_token (parser);
            name = strdup (token_as_string (tok));

            tok = parser_get_token (parser);
            if (token_is_keyword (tok, DEPRECATED)) {
                if (parser_expect_tclass (parser, tok_string)) {
                    tok = parser_get_token (parser);
                    deprecated = strdup (token_as_string (tok));
                } else
                    parser_get_until_tval (parser, tv_semicolon);
            } else
                parser_unget (parser);
        } else
            parser_get_until_tval (parser, tv_semicolon);

        /* FIXME otherwise what... */
        if (CTIgetErrorCount () == 0)
            if (parser_expect_tval (parser, tv_semicolon))
                parser_get_token (parser);

        parser->in_module = true;
        parser->current_module = name;
        defs = handle_definitions (parser);
        parser->in_module = false;
        parser->current_module = NULL;

        if (CTIgetErrorCount () == 0 && defs != NULL && defs != error_mark_node) {
            MODULE_NAMESPACE (defs) = NSgetNamespace (name);
            MODULE_FILETYPE (defs) = FT_modimp;
            MODULE_DEPRECATED (defs) = deprecated;
            global.syntax_tree = defs;
        }
    } else if (token_is_keyword (tok, CLASS)) {
        node *defs = error_mark_node;
        ntype *classtype = error_type_node;
        node *pragmas = NULL;
        char *name = NULL;
        char *deprecated = NULL;
        bool classtype_parse_error = false;

        if (parser_expect_tclass (parser, tok_id)) {
            tok = parser_get_token (parser);
            name = strdup (token_as_string (tok));

            tok = parser_get_token (parser);
            if (token_is_keyword (tok, DEPRECATED)) {
                if (parser_expect_tclass (parser, tok_string)) {
                    tok = parser_get_token (parser);
                    deprecated = strdup (token_as_string (tok));
                } else {
                    parser_unget (parser);
                    parser_get_until_tval (parser, tv_semicolon);
                }
            } else
                parser_unget (parser);
        } else {
            parser_unget (parser);
            parser_get_until_tval (parser, tv_semicolon);
        }

        /* Add class name into the hash-table of known types.  */
        if (name != NULL) {
            struct known_symbol *ks;
            HASH_FIND_STR (parser->known_symbols, name, ks);
            if (!ks) {
                ks = (struct known_symbol *)malloc (sizeof (struct known_symbol));
                ks->name = strdup (name);
                ks->flags = 0;
                symbol_set_type (ks);
                HASH_ADD_KEYPTR (hh, parser->known_symbols, ks->name, strlen (ks->name),
                                 ks);
            } else
                symbol_set_type (ks);
        }

        if (CTIgetErrorCount () == 0)
            if (parser_expect_tval (parser, tv_semicolon))
                parser_get_token (parser);

        tok = parser_get_token (parser);
        if (token_is_keyword (tok, CLASSTYPE))
            classtype = handle_type (parser);
        else if (token_is_keyword (tok, EXTERN)) {
            tok = parser_get_token (parser);
            if (token_is_keyword (tok, CLASSTYPE))
                classtype
                  = TYmakeAKS (TYmakeHiddenSimpleType (UT_NOT_DEFINED), SHmakeShape (0));
            else {
                parser_unget (parser);
                classtype_parse_error = true;
            }
        } else
            classtype_parse_error = true;

        if (classtype_parse_error) {
            error_loc (token_location (tok), "`%s' or `%s %s' expected, `%s' found",
                       token_kind_as_string (CLASSTYPE), token_kind_as_string (EXTERN),
                       token_kind_as_string (CLASSTYPE), token_as_string (tok));
            parser_unget (parser), parser_get_until_tval (parser, tv_semicolon);
        } else if (parser_expect_tval (parser, tv_semicolon))
            parser_get_token (parser);

        pragmas = handle_pragmas (parser, pragma_typedef);

        /* Set parser IN_MODULE flag on, and set the name of the
           module to the name of the class.  */
        parser->in_module = true;
        parser->current_module = name;
        defs = handle_definitions (parser);
        parser->in_module = false;
        parser->current_module = NULL;

        if (CTIgetErrorCount () == 0 && defs != NULL && defs != error_mark_node) {
            MODULE_NAMESPACE (defs) = NSgetNamespace (name);
            MODULE_FILETYPE (defs) = FT_classimp;
            MODULE_DEPRECATED (defs) = deprecated;
            defs = SetClassType (defs, classtype, pragmas);
            global.syntax_tree = defs;
        }
    } else if (token_class (tok) == tok_unknown) {
        error_loc (token_location (tok), "unknown token found `%s'!",
                   token_as_string (tok));
    } else {
        node *defs;

        parser_unget (parser);
        defs = handle_definitions (parser);
        if (CTIgetErrorCount () == 0 && defs != error_mark_node) {
            MODULE_NAMESPACE (defs) = NSgetRootNamespace ();
            MODULE_FILETYPE (defs) = FT_prog;
            global.syntax_tree = defs;
        }
    }

    return 0;
}

/* The following rules are used to parse rc-files.  */

inheritence_list_t *handle_inherited_name (struct parser *, inheritence_list_t *);
resource_list_t *handle_resource_list (struct parser *, resource_list_t *);

/* Handle inherited name of target in a resource file. For example:
   target MBair_cuda::MBair_32bit::cuda:  */
inheritence_list_t *
handle_inherited_name (struct parser *parser, inheritence_list_t *ilist)
{
    struct token *tok;
    char *id = NULL;

    tok = parser_get_token (parser);

    if (token_class (tok) == tok_operator) {
        if (token_value (tok) == tv_dcolon) {
            tok = parser_get_token (parser);
            if (token_class (tok) == tok_id || token_class (tok) == tok_keyword) {
                id = strdup (token_as_string (tok));
                ilist = handle_inherited_name (parser, ilist);
                return RSCmakeInheritenceListEntry (id, ilist);
            } else {
                error_loc (token_location (tok), "id expected");
                parser_get_until_tval (parser, tv_colon);
                return NULL;
            }
        } else if (token_value (tok) == tv_colon) {
            return NULL;
        }
    }

    parser_unget (parser);
    error_loc (token_location (tok), ": or :: expected");
    return NULL;
}

/* Handle one line of a target in a resource file. Line could be:
   ID := STRING | NUM
   ID += STRING | NUM  */
resource_list_t *
handle_resource_list (struct parser *parser, resource_list_t *res_list)
{
    struct token *tok;
    char *id;
    char *str;

    tok = parser_get_token (parser);
    /* Target cannot be a name of a resource-variable.  */
    if (token_class (tok) == tok_id
        || (token_class (tok) == tok_keyword && token_value (tok) != TARGET)) {
        struct token *tok1;
        struct token *tok2;

        /* Name of the resource-variable.  */
        id = strdup (token_as_string (tok));

        tok1 = parser_get_token (parser);
        tok2 = parser_get_token (parser);

        /* Handle ID := NUM | STRING case.  */
        if (token_is_operator (tok1, tv_colon) && token_is_operator (tok2, tv_assign)) {
            tok = parser_get_token (parser);
            if (token_class (tok) == tok_string) {
                str = strdup (token_as_string (tok));
                res_list = handle_resource_list (parser, res_list);
                return RSCmakeResourceListEntry (id, str, 0, 0, res_list);
            } else if (token_class (tok) == tok_number) {
                int val = atoi (token_as_string (tok));
                res_list = handle_resource_list (parser, res_list);
                return RSCmakeResourceListEntry (id, NULL, val, 0, res_list);
            } else {
                MEMfree (id);
                error_loc (token_location (tok), "string or number expected, %s found",
                           token_as_string (tok));
            }
        }
        /* Handle ID += NUM | STRING case.  */
        else if (token_class (tok1) == tok_operator && token_value (tok1) == tv_plus_eq) {
            if (token_class (tok2) == tok_string) {
                str = strdup (token_as_string (tok2));
                res_list = handle_resource_list (parser, res_list);
                return RSCmakeResourceListEntry (id, str, 0, 1, res_list);
            } else if (token_class (tok2) == tok_number) {
                int val = atoi (token_as_string (tok2));
                res_list = handle_resource_list (parser, res_list);
                return RSCmakeResourceListEntry (id, NULL, val, 1, res_list);
            } else {
                MEMfree (id);
                error_loc (token_location (tok), "string or number expected, %s found",
                           token_as_string (tok));
            }
        } else {
            MEMfree (id);
            error_loc (token_location (tok), ":= or += expected");
        }
    } else
        parser_unget (parser);

    return NULL;
}

/* Hanle one target of the resource file.  */
target_list_t *
handle_rctarget (struct parser *parser, target_list_t *tl)
{
    inheritence_list_t *ilist = NULL;
    resource_list_t *res_list = NULL;
    struct token *tok;
    char *id;

    tok = parser_get_token (parser);
    if (token_class (tok) != tok_id) {
        error_loc (token_location (tok), "name expected after the `target'");
        id = strdup ("???");
        parser_unget (parser);
    } else
        id = strdup (token_as_string (tok));

    ilist = handle_inherited_name (parser, ilist);
    res_list = handle_resource_list (parser, res_list);
    return RSCmakeTargetListEntry (id, ilist, res_list, tl);
}

/* Top rule to parser a resource file.  */
int
parse_rcfile (struct parser *parser)
{
    struct token *tok;
    target_list_t *tl = NULL;

    while (token_class (tok = parser_get_token (parser)) != tok_eof) {
        switch (token_class (tok)) {
        case tok_keyword:
            if (token_value (tok) == TARGET)
                tl = handle_rctarget (parser, tl);
            else
                error_loc (token_location (tok), "target expected");
            break;

        default:
            error_loc (token_location (tok), "target expected");
        }
    }

    global.target_list = RSCaddTargetList (tl, global.target_list);
    return 0;
}

int
SPmyYyparse (void)
{
    struct lexer *lex = (struct lexer *)malloc (sizeof (struct lexer));
    struct parser *parser = (struct parser *)malloc (sizeof (struct parser));
    int ret = 0;

    DBUG_ENTER ();

    memset (lex, 0, sizeof (*lex));
    if (!lexer_init_file (lex, yyin, global.filename)) {
        fprintf (stderr, "cannot create a lexer for file %s\n", global.filename);
        ret = -2;
        goto cleanup;
    } else

        parser_init (parser, lex);

    if (global.start_token == PARSE_RC)
        parse_rcfile (parser);
    else
        parse (parser);

cleanup:
    parser_finalize (parser);

    if (parser)
        free (parser);
    if (lex) {
        struct file_name *f;
        struct file_name *tmp;
        size_t sz = 0;

        /* Before finalizing lexer dump the list of the files in the
           global.file_table to keep token file links alive.  */
        HASH_ITER (hh, lex->file_names, f, tmp)
            sz++;

        global.file_table = (char **)malloc (sz * sizeof (char *));
        global.file_table_size = sz;

        /* Fill global.file_table and remove the filenams from lexer's
           hash table to avoid freeing.  */
        sz = 0;
        HASH_ITER (hh, lex->file_names, f, tmp) {
            global.file_table[sz++] = f->name;
            HASH_DEL (lex->file_names, f);
            free (f);
        }

        lexer_finalize (lex, false);
        free (lex);
    }

    DBUG_RETURN (ret);
}<|MERGE_RESOLUTION|>--- conflicted
+++ resolved
@@ -1597,32 +1597,6 @@
     return res;
 }
 
-static inline node *
-handle_id_or_function_call (struct parser *parser)
-{
-    struct identifier *id;
-    struct location loc;
-    node *res;
-
-    loc = token_location (parser_get_token (parser));
-    parser_unget (parser);
-
-    if (is_function_call (parser))
-        res = handle_function_call (parser);
-    else if (NULL != (id = is_ext_id (parser)) && !id->is_operation) {
-        if (id->xnamespace && !is_known (parser, id->xnamespace, id->id))
-            error ("symbol `%s' cannot be found in module `%s'", id->id, id->xnamespace);
-
-        res = handle_ext_id (parser);
-        free (id);
-    } else {
-        error_loc (loc, "id or function call expected");
-        res = error_mark_node;
-    }
-
-    return res;
-}
-
 /* primary-expression:
      constant
      identifier
@@ -4277,46 +4251,6 @@
     else
         parser_unget (parser);
 
-<<<<<<< HEAD
-    if (NULL != (id = is_ext_id (parser))) {
-        struct location loc = token_location (parser_get_token (parser));
-        parser_unget (parser);
-
-        if (id->is_operation) {
-            error_loc (loc, "%s is not a valid function argument name", id->id);
-            free (id);
-            goto error;
-        } else if (id->xnamespace != NULL) {
-            error_loc (loc, "function argument cannot have a namespace");
-            free (id);
-            goto error;
-        }
-    } else {
-        struct token *tok = parser_get_token (parser);
-        parser_unget (parser);
-        error_loc (token_location (tok),
-                   "token %s cannot start a function "
-                   "argument name",
-                   token_as_string (tok));
-    }
-
-    /* FIXME this is not relevant anymore, but let's keep it in the code for
-       a while if we would want to rethink this in the future.  */
-    /*if (is_unary (parser, NULL, token_as_string (tok)))
-      {
-        error_loc (token_location (tok), "argument `%s' is called the "
-                   "same as the unary function", token_as_string (tok));
-        goto error;
-      }*/
-
-    DBUG_ASSERT (id, "id cannot be NULL here");
-
-    var = TBmakeAvis (strdup (id->id), type);
-    /* consume the identifier  */
-    parser_get_token (parser);
-    free (id);
-    ret = TBmakeArg (var, NULL);
-=======
     var_loc = token_location (parser_get_token (parser));
     parser_unget (parser);
     if (NULL != (id = is_ext_id (parser))) {
@@ -4354,7 +4288,6 @@
     parser_get_token (parser);
     free (id);
     ret = loc_annotated (var_loc, TBmakeArg (var, NULL));
->>>>>>> 737fddfb
     AVIS_DECLTYPE (ARG_AVIS (ret)) = TYcopyType (type);
     ARG_ISREFERENCE (ret) = ref;
 
