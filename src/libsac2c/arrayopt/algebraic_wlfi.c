/** <!--********************************************************************-->
 *
 * @defgroup awlfi Algebraic With-Loop Folding Inference
 *
 * @terminology:
 *        PWL:
 *        The WL that will no longer exist after AWLF completes. In the example
 *        below, A is the producerWL.
 *
 *        CWL:
 *        the WL that will absorb the block(s) from
 *        the producerWL. In the example below, B is the CWL.
 *
 *        We also allow the consumer sel() not to be a WL,
 *        so that expressions such as:  (iota(1000000)[42] will
 *        not generate array temps. This is the "nake consumer" case.
 *
 *        Intersection expression: the expression that
 *        specifies the set of index vectors in one WL partition
 *        that are present in a partition of another WL.
 *
 * @brief Algebraic With-Loop Folding (AWLF)
 *        AWLF performs WLF on some arrays that are not foldable
 *        by WLF. Features of AWLF are described in algebraic_wlf.c
 *
 *        This phase begins by computing AVIS_NEEDCOUNT for
 *        all N_id nodes. This is done as a cost-function
 *        heuristic to prevent the same producerWL element
 *        from being computed repeatedly.
 *        [ We could develop a better cost function. For example,
 *          iota(N) has a cost of zero, because the producerWL
 *          element cost is just an access to the WITH_ID.]
 *
 *        The phase then makes a depth-first traversal
 *        of the function, computing WL_REFERENCED_FOLD(producerWL)++
 *        for all sel() operations in WLs that are of the form:
 *
 *             _sel_VxA_(iv, producerWL)
 *
 *        where producerWL is the result of another WL.
 *        At present, only one consumerWL is allowed to contribute to the
 *        total. AWLF will permit the folding to occur if, among
 *        other requirements:
 *
 *         AVIS_NEEDCOUNT(producerWL) == WL_REFERENCED_FOLD(producerWL)
 *
 *        This phase inserts _attachextrema "intersection expressions"
 *        before _sel_(iv, X) statements, if iv is a function of
 *        the WITH_ID(consumerWL) and X is the result of a producerWL.
 *
 *        An intersection expression provides the information required
 *        to cut a consumerWL partition so that its index set
 *        is entirely contained with the index set of
 *        one partition of the producerWL.
 *
 *        Once the cutting, if needed, has been performed, folding of the
 *        producerWL into the consumerWL can be performed directly,
 *        by replacing the above _sel_(iv, X) expression with
 *        the code from the producerWL partition, and performing
 *        appropriate renames of WITH_IDs.
 *
 * @ingroup opt
 *
 * @{
 *
 *****************************************************************************/

/** <!--********************************************************************-->
 *
 * @file algebraic_wlfi.c
 *
 * Prefix: AWLFI
 *
 *****************************************************************************/
#include "algebraic_wlfi.h"
#include "algebraic_wlf.h"

#include "tree_basic.h"
#include "tree_compound.h"
#include "node_basic.h"
#include "print.h"

#define DBUG_PREFIX "AWLFI"
#include "debug.h"

#include "traverse.h"
#include "str.h"
#include "memory.h"
#include "compare_tree.h"
#include "DupTree.h"
#include "free.h"
#include "globals.h"
#include "wl_cost_check.h"
#include "wl_needcount.h"
#include "pattern_match.h"
#include "constants.h"
#include "shape.h"
#include "new_types.h"
#include "type_utils.h"
#include "tree_utils.h"
#include "check.h"
#include "ivextrema.h"
#include "phase.h"
#include "namespaces.h"
#include "deserialize.h"
#include "wls.h"
#include "SSAWithloopFolding.h"
#include "new_typecheck.h"
#include "ivexpropagation.h"
#include "string.h"
#include "constant_folding.h"
#include "variable_propagation.h"
#include "reorder_equalityprf_arguments.h"
#include "transform_gtge_to_ltle.h"
#include "ElimSubDiv.h"
#include "UndoElimSubDiv.h"
#include "arithmetic_simplification.h"
#include "associative_law.h"
#include "distributive_law.h"
#include "UndoElimSubDiv.h"
#include "inlining.h"
#include "elim_alpha_types.h"
#include "elim_bottom_types.h"
#include "insert_symb_arrayattr.h"
#include "dispatchfuncalls.h"
#include "SSACSE.h"
#include "loop_invariant_removal.h"
#include "withloop_invariant_removal.h"
#include "cubeslicer.h"
#include "prfunroll.h"
#include "flattengenerators.h"
#include "indexvectorutils.h"
#include "deadcoderemoval.h"
#include "with_loop_utilities.h"
#include "set_withloop_depth.h"
#include "symbolic_constant_simplification.h"
#include "polyhedral_utilities.h"

/** <!--********************************************************************-->
 *
 * @name INFO structure
 * @{
 *
 *****************************************************************************/
struct INFO {
    node *fundef;
    node *vardecs;
    node *preassigns;        /* These go above current statement */
    node *preassignswl;      /* These go above the consumerWL */
    node *consumerwlpart;    /* The current consumerWL partition */
    node *consumerwl;        /* The current consumerWL N_with */
    node *consumerwlids;     /* The current consumerWL N_ids */
    node *producerwl;        /* The producerWL N_with for this PWL */
    node *producerwllhs;     /* The producerWL LHS for this consumerWL */
    node *let;               /* The N_let node */
    node *withids;           /* the WITHID_IDS entry for an iv element */
    int defdepth;            /* The current nesting level of WLs. This
                              * is used to ensure that an index expression
                              * refers to an earlier WL in the same code
                              * block, rather than to a WL within this
                              * WL.
                              */
    bool producerWLFoldable; /* producerWL may be legally foldable. */
                             /* (If index sets prove to be OK)     */
    bool nofinverse;         /* no intersect to CWL mapping found */
    bool finverseswap;       /* If TRUE, must swp min/max */
    bool finverseintroduced; /* If TRUE, most simplify F-inverse */
    node *zwithids;          /* zwithids for GENERATOR_BOUNDs */
};

/**
 * Macro definitions for INFO structure
 */
#define INFO_FUNDEF(n) ((n)->fundef)
#define INFO_VARDECS(n) ((n)->vardecs)
#define INFO_PREASSIGNS(n) ((n)->preassigns)
#define INFO_PREASSIGNSWL(n) ((n)->preassignswl)
#define INFO_CONSUMERWLPART(n) ((n)->consumerwlpart)
#define INFO_CONSUMERWL(n) ((n)->consumerwl)
#define INFO_CONSUMERWLIDS(n) ((n)->consumerwlids)
#define INFO_PRODUCERWL(n) ((n)->producerwl)
#define INFO_PRODUCERWLLHS(n) ((n)->producerwllhs)
#define INFO_LET(n) ((n)->let)
#define INFO_WITHIDS(n) ((n)->withids)
#define INFO_DEFDEPTH(n) ((n)->defdepth)
#define INFO_PRODUCERWLFOLDABLE(n) ((n)->producerWLFoldable)
#define INFO_NOFINVERSE(n) ((n)->nofinverse)
#define INFO_FINVERSESWAP(n) ((n)->finverseswap)
#define INFO_FINVERSEINTRODUCED(n) ((n)->finverseintroduced)
#define INFO_ZWITHIDS(n) ((n)->zwithids)

static info *
MakeInfo (node *fundef)
{
    info *result;

    DBUG_ENTER ();

    result = (info *)MEMmalloc (sizeof (info));

    INFO_FUNDEF (result) = fundef;
    INFO_VARDECS (result) = NULL;
    INFO_PREASSIGNS (result) = NULL;
    INFO_PREASSIGNSWL (result) = NULL;
    INFO_CONSUMERWLPART (result) = NULL;
    INFO_CONSUMERWL (result) = NULL;
    INFO_CONSUMERWLIDS (result) = NULL;
    INFO_PRODUCERWL (result) = NULL;
    INFO_PRODUCERWLLHS (result) = NULL;
    INFO_LET (result) = NULL;
    INFO_WITHIDS (result) = NULL;
    INFO_DEFDEPTH (result) = 0;
    INFO_PRODUCERWLFOLDABLE (result) = TRUE;
    INFO_NOFINVERSE (result) = FALSE;
    INFO_FINVERSESWAP (result) = FALSE;
    INFO_FINVERSEINTRODUCED (result) = FALSE;
    INFO_ZWITHIDS (result) = NULL;

    DBUG_RETURN (result);
}

static info *
FreeInfo (info *info)
{
    DBUG_ENTER ();

    info = MEMfree (info);

    DBUG_RETURN (info);
}

/** <!--********************************************************************-->
 * @}  <!-- INFO structure -->
 *****************************************************************************/

/** <!--********************************************************************-->
 *
 * @name Entry functions
 * @{
 *
 *****************************************************************************/

/******************************************************************************
 *
 * function:
 *   node *AWLFIdoAlgebraicWithLoopFolding(node *arg_node)
 *
 * @brief Global entry point of Algebraic With-Loop folding
 *        Applies Algebraic WL folding to a fundef.
 *
 *****************************************************************************/
node *
AWLFIdoAlgebraicWithLoopFolding (node *arg_node)
{
    info *arg_info;

    DBUG_ENTER ();

    DBUG_ASSERT (NODE_TYPE (arg_node) == N_fundef, "Called for non-fundef node");

    arg_info = MakeInfo (arg_node);

    DSinitDeserialize (global.syntax_tree);

    TRAVpush (TR_awlfi);
    arg_node = TRAVdo (arg_node, arg_info);
    TRAVpop ();

    DSfinishDeserialize (global.syntax_tree);

    arg_info = FreeInfo (arg_info);

    DBUG_RETURN (arg_node);
}

/** <!--********************************************************************-->
 * @}  <!-- Entry functions -->
 *****************************************************************************/

/** <!--********************************************************************-->
 *
 * @name Static helper functions
 * @{
 *
 *****************************************************************************/

/******************************************************************************
 *
 * function: node *SimplifySymbioticExpression
 *
 * description: Code to simplify symbiotic expression for
 *              AWLF intersect calculation.
 *
 *              We perform inlining to bring sacprelude code into
 *              this function, then repeatedly invoke a small
 *              set of optimizations until we reach a fix point
 *              or give up.
 *
 *              As an example of why this is needed, look at
 *              apex/iotan/iotan.sac when compiled without it!
 *
 * @params  arg_node: an N_fundef node.
 *
 * @result: an updated N_fundef node.
 *
 * I do not like having this function present, but have no better
 * ideas at present.
 *
 ******************************************************************************/
static node *
SimplifySymbioticExpression (node *arg_node, info *arg_info)
{
    int i = 0;
    int ct;
    int countDLIR = 0;
    int countWLIR = global.optcounters.wlir_expr;
    int countINL = 0;
    int countCSE = global.optcounters.cse_expr;
    int countTUP = 0;
    int countCF = 0;
    int countVP = 0;
    int countREA = 0;
    int countAS = 0;
    int countAL = 0;
    int countDL = 0;
    int countESD = global.optcounters.esd_expr;
    int countUESD = 0;
    int countDCR = 0;

    DBUG_ENTER ();

    if (global.optimize.dosse) {
#define DEBUG
#ifdef DEBUG // rbe
        DBUG_PRINT_TAG ("SSE", "Entering opt micro-cycle for %s %s",
                        (FUNDEF_ISWRAPPERFUN (arg_node) ? "(wrapper)" : "function"),
                        FUNDEF_NAME (arg_node));
        /* Loop over optimizers until we reach a fix point or give up */
        for (i = 0; i < global.max_optcycles; i++) {
            ct = i;

            DBUG_PRINT_TAG ("SSE", "Cycle iteration %d (fun %s %s) begins.", i,
                            (FUNDEF_ISWRAPPERFUN (arg_node) ? "(wrapper)" : "function"),
                            FUNDEF_NAME (arg_node));

#ifndef DBUG_OFF
            if (global.check_frequency >= 4) {
                arg_node = PHrunConsistencyChecks (arg_node);
            }
#endif

            /* Invoke each opt */

#ifndef DBUG_OFF
            /* debug compiler */
#define RUNCHECK(Name)                                                                   \
    if (global.check_frequency >= 4) {                                                   \
        DBUG_PRINT_TAG ("SSE", "Cycle iteration %d: running post-" #Name " check", i);   \
        arg_node = PHrunConsistencyChecks (arg_node);                                    \
    }
#else
            /* production compiler does not have PHrunConsistencyChecks() */
#define RUNCHECK(Name) /*empty*/
#endif

#define RUNOPT(Name, Cond, CntStmt, PassFun)                                             \
    if (Cond) {                                                                          \
        DBUG_PRINT_TAG ("SSE", "Cycle iteration %d: running " #Name, i);                 \
        CntStmt;                                                                         \
        arg_node = PassFun (arg_node);                                                   \
        RUNCHECK (Name)                                                                  \
    }

            RUNOPT (DLIR, global.optimize.dodlir,
                    countDLIR = global.optcounters.dlir_expr, DLIRdoLoopInvariantRemoval);
            RUNOPT (WLIR, global.optimize.dowlir,
                    countWLIR = global.optcounters.wlir_expr, WLIRdoLoopInvariantRemoval);
            RUNOPT (INL, global.optimize.doinl, countINL = global.optcounters.inl_fun,
                    INLdoInlining);
            RUNOPT (ISAA, global.optimize.dosaa, , ISAAdoInsertShapeVariables);
            RUNOPT (CSE, global.optimize.docse, countCSE = global.optcounters.cse_expr,
                    CSEdoCommonSubexpressionElimination);
            RUNOPT (NTC, global.optimize.dotup,
                    countTUP = global.optcounters.tup_upgrades, NTCdoNewTypeCheck);
            RUNOPT (EAT, global.optimize.dotup, , EATdoEliminateAlphaTypes);
            RUNOPT (EBT, global.optimize.dotup, , EBTdoEliminateBottomTypes);
            RUNOPT (DFC, TRUE, , DFCdoDispatchFunCalls);
            RUNOPT (CF, global.optimize.docf, countCF = global.optcounters.cf_expr,
                    CFdoConstantFolding);
            RUNOPT (VP, global.optimize.dovp, countVP = global.optcounters.vp_expr,
                    VPdoVarPropagation);
            RUNOPT (REA, global.optimize.dorea, countREA = global.optcounters.rea_expr,
                    REAdoReorderEqualityprfArguments);
            RUNOPT (TGTL, global.optimize.dotgtl, countREA = global.optcounters.tgtl_expr,
                    TGTLdoTransformGtgeToLtle);
            RUNOPT (ESD, global.optimize.dosde, countESD = global.optcounters.esd_expr,
                    ESDdoElimSubDiv);
            RUNOPT (AS, global.optimize.doas, countAS = global.optcounters.as_expr,
                    ASdoArithmeticSimplification);
            RUNOPT (CF, global.optimize.docf, countCF = global.optcounters.cf_expr,
                    CFdoConstantFolding);
            RUNOPT (CSE, global.optimize.docse, , CSEdoCommonSubexpressionElimination);
            RUNOPT (AL, global.optimize.doal, countAL = global.optcounters.al_expr,
                    ALdoAssocLawOptimization);
            RUNOPT (DL, global.optimize.dodl, countDL = global.optcounters.dl_expr,
                    DLdoDistributiveLawOptimization);
            RUNOPT (UESD, global.optimize.dosde, countUESD = global.optcounters.uesd_expr,
                    UESDdoUndoElimSubDiv);
            RUNOPT (DCR, global.optimize.dodcr,
                    countDCR = global.optcounters.dead_var + global.optcounters.dead_expr,
                    DCRdoDeadCodeRemoval);

#undef RUNOPT
#undef RUNCHECK

            /* We do not count DCR, as it's merely for cleanup */
            DBUG_PRINT_TAG ("SSE",
                            "DLIR= %d, WLIR= %d, INL=%d, CSE=%d, TUP=%d, CF=%d, VP=%d, "
                            "AS=%d, AL=%d, DL=%d, "
                            "ESD=%d, UESD=%d, DCR=%d",
                            (global.optcounters.dlir_expr - countDLIR),
                            (global.optcounters.wlir_expr - countWLIR),
                            (global.optcounters.inl_fun - countINL),
                            (global.optcounters.cse_expr - countCSE),
                            (global.optcounters.tup_upgrades - countTUP),
                            (global.optcounters.cf_expr - countCF),
                            (global.optcounters.vp_expr - countVP),
                            (global.optcounters.as_expr - countAS),
                            (global.optcounters.al_expr - countAL),
                            (global.optcounters.dl_expr - countDL),
                            /* The following are not for some reason in the fixpoint check
                               below: */
                            (global.optcounters.esd_expr - countESD),
                            (global.optcounters.uesd_expr - countUESD),
                            ((global.optcounters.dead_var + global.optcounters.dead_expr)
                             - countDCR));

            if (/* Fix point check */
                (countDLIR == global.optcounters.dlir_expr)
                && (countWLIR == global.optcounters.wlir_expr)
                && (countINL == global.optcounters.inl_fun)
                && (countCSE == global.optcounters.cse_expr)
                && (countTUP == global.optcounters.tup_upgrades)
                && (countCF == global.optcounters.cf_expr)
                && (countVP == global.optcounters.vp_expr)
                && (countAS == global.optcounters.as_expr)
                && (countAL == global.optcounters.al_expr)
                && (countDL == global.optcounters.dl_expr)) {
                i = global.max_optcycles;
            }
        }
        DBUG_PRINT_TAG ("SSE", "Stabilized at iteration %d for function %s", ct,
                        FUNDEF_NAME (arg_node));

#endif // DEBUG // rbe
#undef DEBUG
    }

    DBUG_RETURN (arg_node);
}

/** <!--********************************************************************-->
 *
 * @fn int AWLFIfindPrfParent2(...)
 *
 * @brief: Find parent node -- the one with a WITHID_IDS,
 *         of a dyadic scalar function
 *
 * @param: arg_node - an N_prf or N_id or N_num ...  of interest.
 *         withidids  - the WITH_IDS of the consumerWL partition of interesst.
 *         withid - the address of the withids we found, if any.
 *
 * @result: 0 = Not found
 *          1 = PRF_ARG1 traces back to a WITHID_IDS
 *          2 = PRF_ARG2 traces back to a WITHID_IDS
 *
 *****************************************************************************/
int
AWLFIfindPrfParent2 (node *arg_node, node *withidids, node **withid)
{
    int z = 0;
    node *arg = NULL;
    ;
    pattern *pat;
    int tcindex = -1;
    node *id;

    DBUG_ENTER ();

    if (NULL != withidids) {
        pat = PMany (1, PMAgetNode (&arg), 0);

        switch (NODE_TYPE (arg_node)) {
        case N_prf:

            if (NULL != PRF_EXPRS2 (arg_node)) {
                tcindex = TClookupIdsNode (withidids, ID_AVIS (PRF_ARG2 (arg_node)));
                if (-1 != tcindex) {
                    z = 2;
                }
            }

            id = PRF_ARG1 (arg_node); /* Stupid _type_conv_() has N_type
                                       * as PRF_ARG1.
                                       */
            if (N_id == NODE_TYPE (id)) {
                tcindex = TClookupIdsNode (withidids, ID_AVIS (id));
                if (-1 != tcindex) {
                    z = 1;
                }
            }

            if ((0 == z) && (N_id == NODE_TYPE (id))
                && (0 != AWLFIfindPrfParent2 (id, withidids, withid))) {
                z = 1;
            }
            if ((0 == z) && (NULL != PRF_EXPRS2 (arg_node))
                && (0 != AWLFIfindPrfParent2 (PRF_ARG2 (arg_node), withidids, withid))) {
                z = 2;
            }
            break;

        case N_id:
            if (PMmatchFlatSkipExtremaAndGuards (pat, arg_node)) {
                if (N_id == NODE_TYPE (arg)) {
                    tcindex = TClookupIdsNode (withidids, ID_AVIS (arg));
                    if (-1 != tcindex) {
                        z = 1;
                    }
                } else {
                    z = AWLFIfindPrfParent2 (arg, withidids, withid);
                }
            }
            break;

        default:
            break;
        }

        if ((NULL != withid) && (z != 0) && (-1 != tcindex)) {
            *withid = TCgetNthIds (tcindex, withidids);
        }

        pat = PMfree (pat);
    }

    DBUG_RETURN (z);
}

/** <!--********************************************************************-->
 *
 * @fn bool AWLFIfindNoteintersect( node *arg_node)
 *
 * @brief: Search for F_noteintersect on the iv of a sel(iv, X) function.
 *
 * @param: arg_node - a PRF_ARG node.
 *
 * @result: N_prf node of F_noteintersect, or NULL, if it
 *          does not exist.
 *
 *****************************************************************************/
node *
AWLFIfindNoteintersect (node *arg_node)
{
    node *z = NULL;
    pattern *pat;

    DBUG_ENTER ();

    pat = PMprf (2, PMAisPrf (F_noteintersect), PMAgetNode (&z), 0);
    PMmatchFlat (pat, arg_node);
    pat = PMfree (pat);

    DBUG_ASSERT ((NULL == z) || (N_prf == NODE_TYPE (z)), "did not find N_prf");

    DBUG_RETURN (z);
}

/** <!--********************************************************************-->
 *
 * @fn bool AWLFIisHasNoteintersect( node *arg_node)
 *
 * @brief: Predicate for presence of F_noteintersect on sel() statement.
 *
 * @param: arg_node - an F_sel_VxA_ N_prf node.
 *
 * @result: TRUE if  arg_node has a F_noteintersect associated with it.
 *
 *****************************************************************************/
bool
AWLFIisHasNoteintersect (node *arg_node)
{
    bool z;

    DBUG_ENTER ();

    DBUG_ASSERT ((F_idx_sel == PRF_PRF (arg_node)) || (F_sel_VxA == PRF_PRF (arg_node)),
                 "Expected sel/idx_sel");
    z = (NULL != AWLFIfindNoteintersect (PRF_ARG1 (arg_node)));

    DBUG_RETURN (z);
}

/** <!--********************************************************************-->
 *
 * @fn bool AWLFIisValidNoteintersect()
 *
 * @brief: Predicate for presence of valid F_noteintersect on sel() statement.
 *
 * @param: arg_node - a consumerWL F_noteintersect N_prf node.
 *         pwld - the producer WL N_id referenced by the consumerWL.
 *
 * @result: TRUE if arg_node is a valid F_noteintersect.
 *          By "valid", we SHOULD mean that the PWL and the F_noteintersect
 *          have identical bounds and identical PWL partition counts.
 *          A mismatch can arise when we have a code sequence such as:
 *
 *            A = WL( ...);
 *            B = WL( A);
 *            C = WL( B);
 *
 *          and A is folded into B AFTER B has been cube-sliced.
 *          This invalidates the F_noteintersect previously generated
 *          within C.
 *
 *          However, for now, we check that the partition count for
 *          B (the PWL) matches the partition count for the F_noteintersect
 *          for C (the CWL).
 *
 *          We also check that the pwlid is, in fact, the WL referred to
 *          by the F_noteintersect.
 *
 *****************************************************************************/
bool
AWLFIisValidNoteintersect (node *arg_node, node *pwlid)
{
    bool z;
    int nexprs;
    int npart;

    DBUG_ENTER ();

    z = ((NULL != pwlid) && (N_prf == NODE_TYPE (arg_node))
         && (F_noteintersect == PRF_PRF (arg_node))
         && (ID_AVIS (pwlid)
             == ID_AVIS (TCgetNthExprsExpr (WLPRODUCERWL, PRF_ARGS (arg_node)))));

    if (z) {
        nexprs = (TCcountExprs (PRF_ARGS (arg_node)) - WLFIRST) / WLEPP;
        npart = TCcountParts (WITH_PART (AWLFIfindWL (pwlid)));
        z = (nexprs == npart);
    }

    DBUG_RETURN (z);
}

/** <!--********************************************************************-->
 *
 * @fn node *AWLFIdetachNoteintersect( node *arg_node)
 *
 * @brief:  Discard the F_noteintersect. This just bypasses
 *          it, but DCR will remove it.
 *
 * @param: arg_node - an F_noteintersect
 *
 * @result: PRF_ARG1 of the F_noteintersect
 *
 *****************************************************************************/
node *
AWLFIdetachNoteintersect (node *arg_node)
{
    node *z;

    DBUG_ENTER ();

    DBUG_ASSERT (F_noteintersect == PRF_PRF (arg_node), "Expected F_intersect");
    z = DUPdoDupNode (PRF_ARG1 (arg_node));

    DBUG_RETURN (z);
}

/** <!--********************************************************************-->
 *
 * @fn node *FakeUpConstantExtremum( node *elem, info *arg_info, int emax)
 *
 * @brief: If elem is a constant (AKV), generate the appropriate
 *         normalized constant extremum for it. Else NULL.
 *
 * @param: elem: the avis for an index vector or index scalar.
 *               or an N_num.
 *
 * @result: an N_avis for AVIS_MIN or AVIS_MAX for the constant, or NULL
 *          if elem is not constant.
 *
 *****************************************************************************/
static node *
FakeUpConstantExtremum (node *elem, info *arg_info, int emax)
{
    constant *elminco = NULL;
    node *elavis = NULL;
    node *el;

    DBUG_ENTER ();

    elminco = COaST2Constant (elem);
    if (NULL != elminco) {
        el = COconstant2AST (elminco);
        elminco = COfreeConstant (elminco);
        elavis = FLATGexpression2Avis (el, &INFO_VARDECS (arg_info),
                                       &INFO_PREASSIGNS (arg_info), NULL);
        if (emax) { // normalize maxval
            elavis = IVEXPadjustExtremaBound (elavis, 1, &INFO_VARDECS (arg_info),
                                              &INFO_PREASSIGNS (arg_info), "fakecon");
        }
    }

    DBUG_RETURN (elavis);
}

/** <!--********************************************************************-->
 *
 * @fn node *GenerateMinMaxForArray( node *ivavis, info *arg_info, bool emax)
 *
 * @brief: Fake up AVIS_MIN/MAX N_array for naked consumer and for
 *         non-in-block elements of other consumers.
 *
 *         We do NOT alter the AVIS_MIN/MAX values of ivavis or its
 *         N_array elements, as they may be used later.
 *
 *         Extrema for each element, elem, are built as follows:
 *           - constants: faked, as elem and elem+1
 *           - non-constants, not defined in block: elem and elem+1
 *           - defined-in-block with extrema: extrema are used directly
 *           - defined-in-block, with missing extrema: elem and/or elem+1
 *
 * @param: ivavis: an N_avis for an N_array, iv from _sel_VxA_( iv, PWL)
 *         emax: TRUE for AVIS_MAX, FALSE for AVIS_MIN
 *
 * @result: The generated AVIS_MIN/MAX for the N_array, unless we can't
 *          generate one, in which case we return NULL.
 *
 *          NB. results are NORMALIZED.
 *
 *
 *
 *****************************************************************************/
static node *
GenerateMinMaxForArray (node *ivavis, info *arg_info, bool emax)
{
    node *elem;
    node *aelems;
    node *narr = NULL;
    pattern *pat;
    node *ivid = NULL;
    node *exprs = NULL;
    node *exavis = NULL;
    bool badnews = FALSE;
    node *newarr = NULL;

    DBUG_ENTER ();

    DBUG_ASSERT (NULL != ivavis, "Must have non-NULL ivavis");
    ivid = TBmakeId (ivavis);
    pat = PMarray (1, PMAgetNode (&narr), 1, PMskip (0));
    if ((PMmatchFlat (pat, ivid))) {
        aelems = ARRAY_AELEMS (narr);
        while ((NULL != aelems) && !badnews) {
            exavis = NULL;
            elem = EXPRS_EXPR (aelems);
            aelems = EXPRS_NEXT (aelems);

            /* If constant element, fake up extrema for it */
            exavis = FakeUpConstantExtremum (elem, arg_info, emax);

            /* Non-constant, defined in this block, & extremum present: normal AWLF */
            if ((NULL == exavis)
                && (SWLDisDefinedInThisBlock (ID_AVIS (elem), INFO_DEFDEPTH (arg_info)))
                && (!emax) && (IVEXPisAvisHasMin (ID_AVIS (elem)))) {
                exavis = ID_AVIS (AVIS_MIN (ID_AVIS (elem))); // copy min
            }

            if ((NULL == exavis)
                && (SWLDisDefinedInThisBlock (ID_AVIS (elem), INFO_DEFDEPTH (arg_info)))
                && (emax) && (IVEXPisAvisHasMax (ID_AVIS (elem)))) {
                exavis = ID_AVIS (AVIS_MAX (ID_AVIS (elem))); // copy max
            }

            /* Non-constant, defined in other block. Fake up value. */
            if ((NULL == exavis)
                && (!SWLDisDefinedInThisBlock (ID_AVIS (elem),
                                               INFO_DEFDEPTH (arg_info)))) {
                exavis = ID_AVIS (elem); /* Not defined in this block. */
                if (emax) {
                    exavis = IVEXPadjustExtremaBound (exavis, 1, /* normalize */
                                                      &INFO_VARDECS (arg_info),
                                                      &INFO_PREASSIGNS (arg_info),
                                                      "nonconminmax");
                }
            }

            if (NULL == exavis) {
                /* Defined in this block, but
                 * no extrema yet. Try again later.
                 */
                badnews = TRUE;
            }
            if (!badnews) {
                exprs = TCappendExprs (exprs, TBmakeExprs (TBmakeId (exavis), NULL));
            }
        }

        if (badnews) {
            exprs = (NULL != exprs) ? FREEdoFreeTree (exprs) : NULL;
            DBUG_PRINT ("Could not build fake extrema for %s", AVIS_NAME (ivavis));
        } else {
            newarr = DUPdoDupTree (narr);
            if (NULL != ARRAY_AELEMS (newarr)) { // [:int] avoidance
                ARRAY_AELEMS (newarr) = FREEdoFreeTree (ARRAY_AELEMS (newarr));
                ARRAY_AELEMS (newarr) = exprs;
            }
            DBUG_PRINT ("Built fake extrema for %s", AVIS_NAME (ivavis));
        }
    }
    pat = PMfree (pat);
    ivid = FREEdoFreeNode (ivid);

    DBUG_RETURN (newarr);
}

/** <!--********************************************************************-->
 *
 * @fn bool AWLFIisHasAllInverseProjections( node *arg_node)
 *
 * @brief: Predicate for presence of inverse projection of arg_node
 *
 * @param: arg_node - an F_noteintersect.
 *
 * @result: TRUE if arg_node has all inverse projections present.
 *
 *****************************************************************************/
bool
AWLFIisHasAllInverseProjections (node *arg_node)
{
    bool z = TRUE;
    int intersectListLim;
    int intersectListNo;
    node *proj1;
    node *proj2;

    DBUG_ENTER ();

    z = NULL != arg_node;
    intersectListNo = 0;
    intersectListLim = z ? (TCcountExprs (PRF_ARGS (arg_node)) - WLFIRST) / WLEPP : 0;

    while (z && (intersectListNo < intersectListLim)) {
        proj1 = TCgetNthExprsExpr (WLPROJECTION1 (intersectListNo), PRF_ARGS (arg_node));
        proj2 = TCgetNthExprsExpr (WLPROJECTION2 (intersectListNo), PRF_ARGS (arg_node));
        z = z && AWLFIisHasInverseProjection (proj1);
        z = z && AWLFIisHasInverseProjection (proj2);
        intersectListNo++;
    }

    DBUG_RETURN (z);
}

/** <!--********************************************************************-->
 *
 * @fn bool AWLFIisHasInverseProjection( node *arg_node)
 *
 * @brief: Predicate for presence of inverse projection of arg_node
 *
 * @param: arg_node - an F_noteintersect WLPROJECTION1/2 entry.
 *
 * @result: TRUE if arg_node has an inverse projection
 *          associated with it.
 *
 *****************************************************************************/
bool
AWLFIisHasInverseProjection (node *arg_node)
{
    bool z = TRUE;
    constant *co;

    DBUG_ENTER ();

#define NOINVERSEPROJECTION (-666)
    /* NOINVERSEPROJECTION is just a highly visible number that
     * is not a legal index
     */
    if (NULL != arg_node) {
        co = IVUTiV2Constant (arg_node);
        if (NULL != co) {
            z = (NOINVERSEPROJECTION != COconst2Int (co));
            co = COfreeConstant (co);
        }
    }

    DBUG_RETURN (z);
}

/** <!--********************************************************************-->
 *
 * @fn node *BuildInverseProjectionScalar(...)
 *
 * @brief Chase one element of an N_array back to its WITHID_IDS,
 *        if possible.
 *
 * @params:  iprime: The current expression we are tracing,
 *           An N_id or an N_num.
 *           Or, it can be the N_avis of a WITHID_IDS node.
 *
 *           arg_info: Your basic arg_info node.
 *
 *           lbub[ ivindx]: The current inverse projection.
 *                This is normalized, a la WL bounds.
 *                If this is a recursive call, lbub is scalar, and
 *                is an N_avis.
 *
 * @result: An N_avis node that gives the result of the F-inverse mapping
 *          function to take us from iv'->iv, or
 *          a N_num or else NULL, if no such node can be found.
 *
 *          Side effect: Set INFO_WITHIDS, if possible.
 *
 *****************************************************************************/

static node *
FlattenLbubel (node *lbub, int ivindx, info *arg_info)
{
    node *lbubelavis;
    node *lbubel;

    DBUG_ENTER ();

    if (N_avis == NODE_TYPE (lbub)) {
        lbubelavis = lbub;
    } else {
        lbubel = TCgetNthExprsExpr (ivindx, ARRAY_AELEMS (lbub));
        if (N_num == NODE_TYPE (lbubel)) {
            lbubelavis
              = FLATGexpression2Avis (DUPdoDupTree (lbubel), &INFO_VARDECS (arg_info),
                                      &INFO_PREASSIGNS (arg_info), NULL);
        } else {
            lbubelavis = ID_AVIS (lbubel);
        }
    }

    DBUG_RETURN (lbubelavis);
}

static node *
BuildInverseProjectionScalar (node *iprime, info *arg_info, node *lbub, int ivindx)
{
    node *z = NULL;
    int markiv;
    node *xarg;
    node *ivarg;
    node *id1;
    node *id2;
    node *resavis;
    node *ids;
    node *assgn;
    node *idx = NULL;
    node *rhs;
    node *withidids;
    node *ipavis;
    int tcindex;
    prf nprf;

    pattern *pat;

    DBUG_ENTER ();

    DBUG_PRINT ("Building inverse projection scalar");
    INFO_WITHIDS (arg_info) = NULL;
    switch (NODE_TYPE (iprime)) {
    default:
        DBUG_UNREACHABLE ("unexpected iprime NODE_TYPE");
        break;

    case N_num:
        z = DUPdoDupNode (iprime);
        break;

    case N_avis: /* iprime is WITHID_IDS - self-inverse */
        z = iprime;
        break;

    case N_id:
        ipavis = ID_AVIS (iprime);
        DBUG_PRINT ("Tracing %s", AVIS_NAME (ipavis));
        pat = PMany (1, PMAgetNode (&idx), 0);

        /* If we want to find withids, we have to skip BOTH extrema
         * and guards. E.g., in twopartoffsetWLAKD.sac
         */
        if (PMmatchFlatSkipExtremaAndGuards (pat, iprime)) {
            withidids = WITHID_IDS (PART_WITHID (INFO_CONSUMERWLPART (arg_info)));

            switch (NODE_TYPE (idx)) {
            case N_id:
                tcindex = TClookupIdsNode (withidids, ID_AVIS (idx));
                if (-1 != tcindex) {
                    DBUG_PRINT ("Found %s as source of iv'=%s", AVIS_NAME (ID_AVIS (idx)),
                                AVIS_NAME (ipavis));
                    INFO_WITHIDS (arg_info) = TCgetNthIds (tcindex, withidids);
                    z = FlattenLbubel (lbub, ivindx, arg_info);
                } else {
                    /* Vanilla variable */
                    rhs = AVIS_SSAASSIGN (ID_AVIS (idx));
                    DBUG_PRINT ("We lost the trail.");
                    z = NULL;
                }
                break;

            case N_prf:
                switch (PRF_PRF (idx)) {
                case F_add_SxS:
                    /* iv' = ( iv + x);   -->  iv = ( iv' - x);
                     * iv' = ( x  + iv);  -->  iv = ( iv' - x);
                     */
                    markiv
                      = AWLFIfindPrfParent2 (idx, withidids, &INFO_WITHIDS (arg_info));
                    if (0 != markiv) {
                        ivarg = (2 == markiv) ? PRF_ARG2 (idx) : PRF_ARG1 (idx);
                        xarg = (2 == markiv) ? PRF_ARG1 (idx) : PRF_ARG2 (idx);
                        DBUG_ASSERT (N_id == NODE_TYPE (xarg), "Expected N_id xarg");
                        DBUG_ASSERT (N_id == NODE_TYPE (ivarg), "Expected N_id ivarg");
                        resavis = TBmakeAvis (TRAVtmpVarName ("tisadd"),
                                              TYmakeAKS (TYmakeSimpleType (T_int),
                                                         SHcreateShape (0)));
                        INFO_VARDECS (arg_info)
                          = TBmakeVardec (resavis, INFO_VARDECS (arg_info));
                        ids = TBmakeIds (resavis, NULL);
                        assgn = TBmakeAssign (
                          TBmakeLet (ids,
                                     TCmakePrf2 (F_sub_SxS,
                                                 TBmakeId (FlattenLbubel (lbub, ivindx,
                                                                          arg_info)),
                                                 TBmakeId (ID_AVIS (xarg)))),
                          NULL);
                        INFO_PREASSIGNS (arg_info)
                          = TCappendAssign (INFO_PREASSIGNS (arg_info), assgn);
                        AVIS_SSAASSIGN (resavis) = assgn;
                        z = BuildInverseProjectionScalar (ivarg, arg_info, resavis,
                                                          ivindx);
                    }
                    break;

                case F_sub_SxS:
                    /* Case 1: iv' = ( iv - x);   -->  iv = ( iv' + x);
                     * Case 2: iv' = ( x - iv);   -->  iv = ( x - iv');
                     *         Also, must swap minval/maxval.
                     */
                    resavis = TBmakeAvis (TRAVtmpVarName ("tissub"),
                                          TYmakeAKS (TYmakeSimpleType (T_int),
                                                     SHcreateShape (0)));
                    INFO_VARDECS (arg_info)
                      = TBmakeVardec (resavis, INFO_VARDECS (arg_info));
                    markiv
                      = AWLFIfindPrfParent2 (idx, withidids, &INFO_WITHIDS (arg_info));
                    if (0 != markiv) {
                        ivarg = (2 == markiv) ? PRF_ARG2 (idx) : PRF_ARG1 (idx);
                        xarg = (2 == markiv) ? PRF_ARG1 (idx) : PRF_ARG2 (idx);
                        DBUG_ASSERT (N_id == NODE_TYPE (xarg), "Expected N_id xarg");
                        DBUG_ASSERT (N_id == NODE_TYPE (ivarg), "Expected N_id ivarg");
                        switch (markiv) {
                        case 1:
                            nprf = F_add_SxS;
                            id1 = TBmakeId (FlattenLbubel (lbub, ivindx, arg_info)),
                            id2 = TBmakeId (ID_AVIS (xarg));
                            break;

                        case 2:
                            nprf = F_sub_SxS;
                            id1 = TBmakeId (ID_AVIS (xarg));
                            id2 = TBmakeId (FlattenLbubel (lbub, ivindx, arg_info)),
                            INFO_FINVERSESWAP (arg_info) = !INFO_FINVERSESWAP (arg_info);
                            break;

                        default:
                            nprf = F_add_SxS;
                            id1 = NULL;
                            id2 = NULL;
                            DBUG_UNREACHABLE ("ivarg confusion");
                        }

                        ids = TBmakeIds (resavis, NULL);
                        assgn
                          = TBmakeAssign (TBmakeLet (ids, TCmakePrf2 (nprf, id1, id2)),
                                          NULL);
                        INFO_PREASSIGNS (arg_info)
                          = TCappendAssign (INFO_PREASSIGNS (arg_info), assgn);
                        AVIS_SSAASSIGN (resavis) = assgn;
                        z = BuildInverseProjectionScalar (ivarg, arg_info, resavis,
                                                          ivindx);
                    }
                    break;

                case F_mul_SxS:
                    /* iv' = ( iv *  x);  -->  iv = ( iv' / x);
                     * iv' = ( x  * iv);  -->  iv = ( iv' / x);
                     */
                    markiv
                      = AWLFIfindPrfParent2 (idx, withidids, &INFO_WITHIDS (arg_info));
                    if (0 != markiv) {
                        ivarg = (2 == markiv) ? PRF_ARG2 (idx) : PRF_ARG1 (idx);
                        xarg = (2 == markiv) ? PRF_ARG1 (idx) : PRF_ARG2 (idx);
                        DBUG_ASSERT (N_id == NODE_TYPE (xarg), "Expected N_id xarg");
                        DBUG_ASSERT (N_id == NODE_TYPE (ivarg), "Expected N_id ivarg");
                        // Check for multiply by zero, just in case.
                        if (SCSisConstantZero (xarg)) {
                            DBUG_PRINT ("multiply by zero has no inverse");
                        } else {
                            resavis = TBmakeAvis (TRAVtmpVarName ("tismul"),
                                                  TYmakeAKS (TYmakeSimpleType (T_int),
                                                             SHcreateShape (0)));
                            INFO_VARDECS (arg_info)
                              = TBmakeVardec (resavis, INFO_VARDECS (arg_info));
                            ids = TBmakeIds (resavis, NULL);
                            assgn = TBmakeAssign (
                              TBmakeLet (ids, TCmakePrf2 (F_div_SxS,
                                                          TBmakeId (
                                                            FlattenLbubel (lbub, ivindx,
                                                                           arg_info)),
                                                          TBmakeId (ID_AVIS (xarg)))),
                              NULL);
                            INFO_PREASSIGNS (arg_info)
                              = TCappendAssign (INFO_PREASSIGNS (arg_info), assgn);
                            AVIS_SSAASSIGN (resavis) = assgn;
                            z = BuildInverseProjectionScalar (ivarg, arg_info, resavis,
                                                              ivindx);
                        }
                    }
                    break;

                default:
                    if (!PMMisInGuards (PRF_PRF (idx))) {
                        /* idx may be something like an _idx_sel() that
                         * will disappear soon, due to CF */
                        DBUG_PRINT ("N_prf not recognized");
                        break;
                    } else { /* Guard may get removed in later saacyc */
                        DBUG_PRINT ("Skipping guard N_prf");
                        z = NULL;
                        break;
                    }
                }
                break;

            case N_num:
                DBUG_PRINT ("Found integer as source of iv'=%s", AVIS_NAME (ipavis));
                z = ipavis;
                break;

            case N_array:
                DBUG_ASSERT (1 == SHgetUnrLen (ARRAY_FRAMESHAPE (idx)),
                             "Expected 1-element N_array");
                DBUG_UNREACHABLE ("We are confused");
                break;

            default:
                DBUG_UNREACHABLE ("Cannot chase iv'");
                break;
            }
        }
        pat = PMfree (pat);
        break;
    }

    DBUG_PRINT ("Finished building inverse projection scalar");
    DBUG_ASSERT ((NULL == z) || (N_avis == NODE_TYPE (z)) || (N_num == NODE_TYPE (z)),
                 "failed to gen inverse");
    DBUG_RETURN (z);
}

/** <!--********************************************************************-->
 *
 * @fn node *AWLFIflattenScalarNode( node *arg_node, info *arg_info)
 *
 * @brief: Flatten a scalar node, if not already flattened.
 *
 * @params: arg_node: an N_num or N_id node
 *          arg_info: your basic arg_info node.
 *
 * @result:  N_avis for possibly flattened node
 *
 *****************************************************************************/
node *
AWLFIflattenScalarNode (node *arg_node, info *arg_info)
{
    node *z;

    DBUG_ENTER ();

    if (N_num == NODE_TYPE (arg_node)) {
        z = FLATGexpression2Avis (DUPdoDupNode (arg_node), &INFO_VARDECS (arg_info),
                                  &INFO_PREASSIGNS (arg_info), NULL);

    } else {
        DBUG_ASSERT (N_id == NODE_TYPE (arg_node), "Expected N_id");
        z = ID_AVIS (arg_node);
    }

    DBUG_RETURN (z);
}

/** <!--********************************************************************-->
 *
 * @fn node *BuildAxisConfluence(...)
 *
 * @brief: Generate code to perform max/min on WL-intersection of
 *         two axes that are confluent. E.g., if the CWL is extracting
 *         the major diagonal from a 2-D PWL with two partitions,
 *         we may have something like:  _sel_VxA_( [i, i+1], PWL).
 *
 *         In that case, we take the maximum of the minimum bound
 *         and the minimum of the maximum bound.
 *
 * @params:
 *          idx: index into result of this element.
 *
 *          zarr: the N_array result we are overwriting.
 *
 *          zelnew: The inverse intersect, of the shape of the CWL bounds,
 *          as an element of the ARRAY_AELEMS N_exprs chain.
 *
 *          bndel: Current element of the generator bound.
 *                 This is used to determine whether to
 *                 overwrite current result element or if we need min/max.
 *
 *          boundnum: 0 if we are computing BOUND1,
 *                    1 if we are computing BOUND2
 *
 *          arg_info: your basic arg_info node.
 *
 * @result: If zarr[ idx] is not used yet:
 *
 *              zarr[ idx] = zelnew;
 *
 *         If zarr[idx] is used, there is confluence, so we have:
 *
 *           zarr[ idx] = Max( zarr[ idx], zelnew) if 0=boundnum
 *           zarr[ idx] = Min( zarr[ idx], zelnew) if 1=boundnum
 *
 *****************************************************************************/
static node *
BuildAxisConfluence (node *zarr, int idx, node *zelnew, node *bndel, int boundnum,
                     info *arg_info)
{

    node *zprime;
    node *zelcur;
    const char *fn;
    node *fncall;
    node *newavis;
    node *curavis;

    DBUG_ENTER ();

    zelcur = TCgetNthExprsExpr (idx, zarr);
    if (CMPT_EQ == CMPTdoCompareTree (zelcur, bndel)) { /* not used yet */
        zprime = TCputNthExprs (idx, zarr, TBmakeId (ID_AVIS (zelnew)));
    } else {
        if (CMPT_EQ == CMPTdoCompareTree (zelcur, zelnew)) { /* No change */
            zprime = zarr;
        } else { /* confluence */
            fn = (0 == boundnum) ? "partitionMax" : "partitionMin";
            newavis = AWLFIflattenScalarNode (zelnew, arg_info);
            curavis = AWLFIflattenScalarNode (zelcur, arg_info);
            fncall
              = DSdispatchFunCall (NSgetNamespace ("sacprelude"), fn,
                                   TCcreateExprsChainFromAvises (2, curavis, newavis));
            zprime = FLATGexpression2Avis (fncall, &INFO_VARDECS (arg_info),
                                           &INFO_PREASSIGNS (arg_info),
                                           TYmakeAKS (TYmakeSimpleType (T_int),
                                                      SHcreateShape (0)));
            zprime = TCputNthExprs (idx, zarr, TBmakeId (zprime));
        }
    }

    DBUG_RETURN (zprime);
}

/** <!--********************************************************************-->
 *
 * @fn node *PermuteIntersectElements( node *zelu, node *zwithids,
                                       info *arg_info, int boundnum)
 *
 * @brief: Permute and/or merge inverse intersection elements, to
 *         construct CUBSL argument.
 *
 * @params: zelu: an N_exprs chain of an intersect calculation
 *          Its length matches that of iv in the sel( iv, producerWL)
 *          in the consumerWL.
 *          These are in denormalized form.
 *
 *          zwithids: an N_ids chain, of the same shape as
 *          zelu, comprising the WITHID_IDS related to the
 *          corresponding element of zelu.
 *
 *          arg_info: your basic arg_info node.
 *
 *          boundnum: 0 if we are computing BOUND1,
 *                    1 if we are computing BOUND2
 *
 * @result: The permuted and/or confluenced N_avis for an
 *          N_exprs chain
 *          whose length matches that of the consumerWL GENERATOR_BOUND.
 *
 *          Effectively, this code performs, in the absence
 *          of duplicate zwithids entries:
 *
 *            zarr[ withidids iota zwithids] = zelu;
 *
 *          If there are duplicates, we insert min/max ops to handle
 *          the axis confluence
 *
 *          If there is no CWL, then we can not have any permutation,
 *          so the result is zelu.
 *
 *****************************************************************************/
static node *
PermuteIntersectElements (node *zelu, node *zwithids, info *arg_info, int boundnum)
{
    node *ids;
    int shpz;
    int shpids;
    int shpzelu;
    int i;
    int idx;
    pattern *pat;
    node *bndarr = NULL;
    node *zarr;
    node *z;
    node *zelnew;
    int xrho = -1;
    node *bndel;
    ntype *typ;

    DBUG_ENTER ();

    if (NULL == INFO_CONSUMERWLPART (arg_info)) {
        xrho = TCcountExprs (zelu);
        typ = TYmakeAKS (TYmakeSimpleType (T_int), SHcreateShape (0));
        z = TBmakeArray (typ, SHcreateShape (1, xrho), zelu);
        z = FLATGexpression2Avis (z, &INFO_VARDECS (arg_info),
                                  &INFO_PREASSIGNS (arg_info),
                                  TYmakeAKS (TYmakeSimpleType (T_int),
                                             SHcreateShape (1, xrho)));
    } else {
        z = PART_GENERATOR (INFO_CONSUMERWLPART (arg_info));
        if (0 == boundnum) {
            z = GENERATOR_BOUND1 (z);
        } else {
            z = GENERATOR_BOUND2 (z);
        }

        if (N_array == NODE_TYPE (z)) {
            xrho = SHgetUnrLen (ARRAY_FRAMESHAPE (z));
            z = FLATGexpression2Avis (DUPdoDupNode (z), &INFO_VARDECS (arg_info),
                                      &INFO_PREASSIGNS (arg_info),
                                      TYmakeAKS (TYmakeSimpleType (T_int),
                                                 SHcreateShape (1, xrho)));
        } else {
            z = ID_AVIS (z);
        }

        if (1 == boundnum) { /* Denormalize BOUND2 */
            z = IVEXPadjustExtremaBound (z, -1, &INFO_VARDECS (arg_info),
                                         &INFO_PREASSIGNS (arg_info), "pie");
        }

        z = TBmakeId (z);

        pat = PMarray (1, PMAgetNode (&bndarr), 1, PMskip (0));
        if (!PMmatchFlat (pat, z)) {
            DBUG_UNREACHABLE ("Expected N_array bounds");
        }
        DBUG_ASSERT (N_exprs == NODE_TYPE (zelu), "Expected N_exprs zelu");

        zarr = DUPdoDupTree (ARRAY_AELEMS (bndarr));

        shpz = TCcountExprs (zarr);
        ids = WITHID_IDS (PART_WITHID (INFO_CONSUMERWLPART (arg_info)));
        shpids = TCcountIds (ids);
        DBUG_ASSERT (shpz == shpids, "Wrong boundary intersect shape");
        shpzelu = TCcountExprs (zelu);

        for (i = 0; i < shpzelu; i++) {
            idx = TClookupIdsNode (ids, TCgetNthIds (i, zwithids));
            if (-1 != idx) { /* skip places where idx is a constant, etc. */
                             /* E.g., sel( [ JJ, 2], PWL);                */
                zelnew = TCgetNthExprsExpr (i, zelu);
                bndel = TCgetNthExprsExpr (idx, ARRAY_AELEMS (bndarr));
                zarr = BuildAxisConfluence (zarr, idx, zelnew, bndel, boundnum, arg_info);
            }
        }

        z = DUPdoDupNode (bndarr);
        FREEdoFreeTree (ARRAY_AELEMS (z));
        ARRAY_AELEMS (z) = zarr;
        z = FLATGexpression2Avis (z, &INFO_VARDECS (arg_info),
                                  &INFO_PREASSIGNS (arg_info),
                                  TYmakeAKS (TYmakeSimpleType (T_int),
                                             SHcreateShape (1, xrho)));

        pat = PMfree (pat);
    }

    DBUG_RETURN (z);
}

/** <!--********************************************************************-->
 *
 * @fn node *BuildInverseProjectionOne(...)
 *
 * @brief   For a consumerWL with iv as WITHID_IDS,
 *          we have code of the form:
 *
 *             iv' = F( iv);
 *             el = producerWL( iv');
 *
 *         We are given iv' and lbub as the WL intersection
 *         between a partition of the producerWL and the consumerWL.
 *
 *         This function generates code to compute F_1,
 *         the inverse of F, and applies it to iv', to compute
 *         a new iv, which is the bound of the WL intersection
 *         in the consumerWL space. I.e.,
 *
 *            iv = F_1( iv');
 *
 * @params: arg_node is an F_noteintersect node.
 *
 *          arriv: The iv' N_array node, or the WITHID_VEC for the
 *                 consumerWL.
 *
 *          lbub: the WLintersect N_array node for lb or ub.
 *                This is denormalized, so that ub and lb are
 *                treated identically. I.e., if we have this WL generator:
 *                  ( [0] <= iv < [50])
 *                then we have these bounds:
 *                                 lb   ub
 *                  Normalized:    [0]  [50]
 *                  Denormlized:   [0]  [49]
 *
 * @result: An N_exprs node, which represents the result of
 *          mapping the WLintersect extrema back to consumerWL space,
 *          for those elements where we can do so.
 *
 *          If we are unable to compute the inverse, we
 *          return NULL. This may occur if, e.g., we multiply
 *          iv by an unknown value, k. If we cannot show
 *          that k is non-zero, we do not have an inverse.
 *
 *****************************************************************************/
static node *
BuildInverseProjectionOne (node *arg_node, info *arg_info, node *arriv, node *lbub)
{
    node *z = NULL;
    node *zw = NULL;
    node *iprime;
    node *ziavis;
    int dim;

    int ivindx;
    DBUG_ENTER ();

    dim = SHgetUnrLen (ARRAY_FRAMESHAPE (lbub));
    if (N_array != NODE_TYPE (arriv)) {
        DBUG_ASSERT (ID_AVIS (arriv)
                       == IDS_AVIS (
                            WITHID_VEC (PART_WITHID (INFO_CONSUMERWLPART (arg_info)))),
                     "arriv not WITHIDS_VEC!");
        arriv = WITHID_IDS (PART_WITHID (INFO_CONSUMERWLPART (arg_info)));
        dim = TCcountIds (arriv);
    }

    INFO_WITHIDS (arg_info) = NULL;

    for (ivindx = 0; ivindx < dim; ivindx++) {
        ziavis = NULL;
        if (N_array == NODE_TYPE (arriv)) {
            iprime = TCgetNthExprsExpr (ivindx, ARRAY_AELEMS (arriv));
        } else {
            iprime = TCgetNthIds (ivindx, arriv);
        }

        INFO_FINVERSESWAP (arg_info) = FALSE;
        ziavis = BuildInverseProjectionScalar (iprime, arg_info, lbub, ivindx);
        if (NULL != ziavis) {
            if (N_avis == NODE_TYPE (ziavis)) {
                AVIS_FINVERSESWAP (ziavis) = INFO_FINVERSESWAP (arg_info);
                ziavis = TBmakeId (ziavis);
            }

            z = TCappendExprs (z, TBmakeExprs (ziavis, NULL));
            zw = TCappendIds (zw, TBmakeIds (INFO_WITHIDS (arg_info), NULL));
        }
    }

    if (NULL != z) {
        global.optcounters.awlfi_expr += 1;
        INFO_ZWITHIDS (arg_info) = zw;
    }

    DBUG_RETURN (z);
}

/** <!--********************************************************************-->
 *
 * @fn node *BuildInverseProjections()
 *
 * @brief Given an F_noteintersect node,
 *        examine each set of intersects to compute the inverse projection
 *        of the intersection of the producerWL partition bounds
 *        with the consumerWL's index vector, iv', back into
 *        the consumerWL's partition bounds.
 *
 * @params: arg_node, arg_info.
 *
 * @result: Updated F_noteintersect node.
 *
 *          We may return non-updated node if we can not
 *          compute the inverse projection.
 *          This may occur if, e.g., we multiply
 *          iv by an unknown value, k. If we cannot show
 *          that k is non-zero, we do not have an inverse.
 *          We also have multiple calls to BuildInverseProjection,
 *          one per PWL axis, and a failure on any axis is cause
 *          for failure.
 *
 *          This section of code operates with denormalized extrema.
 *
 *****************************************************************************/
static bool
MatchExpr (node *arg, node *expr)
{
    bool z;

    DBUG_ENTER ();
    z = (arg == expr);
    DBUG_RETURN (z);
}

static node *
BuildInverseProjections (node *arg_node, info *arg_info)
{
    node *zlb = NULL;
    node *zub = NULL;
    pattern *pat1;
    pattern *pat2;
    pattern *pat3;
    pattern *pat4;
    int numpart;
    int curpart;
    int curelidxlb;
    int curelidxub;
    bool swaplb = FALSE;
    bool swapub = FALSE;
    node *tmp;
    node *intrlb = NULL;
    node *intrub = NULL;
    node *arrlb; /* Denormalized */
    node *arrub; /* Denormalized */
    node *nlet;
    node *zwlb = NULL;
    node *zwub = NULL;
    node *zel = NULL;
    node *zeu = NULL;
    node *arriv = NULL;
    node *ivid;

    DBUG_ENTER ();

    numpart = (TCcountExprs (PRF_ARGS (arg_node)) - WLFIRST) / WLEPP;
    pat1 = PMarray (1, PMAgetNode (&arrlb), 1, PMskip (0));
    pat2 = PMarray (1, PMAgetNode (&arrub), 1, PMskip (0));

    pat3 = PMarray (1, PMAgetNode (&arriv), 1, PMskip (0));

    pat4 = PMany (1, PMAgetNode (&arriv), 0);

    /* ivid is either iv from sel(iv, PWL) or rebuilt value of same */
    ivid = TCgetNthExprsExpr (WLIVAVIS, PRF_ARGS (arg_node));
    /* Guard-skipping for the benefit of Bug #525. */
    if ((PMmatchFlatSkipGuards (pat3, ivid)) || (PMmatchFlat (pat4, ivid))) {
        /* Iterate across intersects */
        for (curpart = 0; curpart < numpart; curpart++) {
            curelidxlb = WLPROJECTION1 (curpart);
            curelidxub = WLPROJECTION2 (curpart);
            DBUG_PRINT ("Building inverse projection for %s, partition #%d",
                        AVIS_NAME (ID_AVIS (PRF_ARG1 (arg_node))), curpart);
            intrlb = TCgetNthExprsExpr (WLINTERSECTION1 (curpart), PRF_ARGS (arg_node));
            intrub = TCgetNthExprsExpr (WLINTERSECTION2 (curpart), PRF_ARGS (arg_node));

            // Denormalize upper bound before performing inverse projection.
            // Part of the reason for this is that we may swap bounds later on.
            intrub
              = IVEXPadjustExtremaBound (ID_AVIS (intrub), -1, &INFO_VARDECS (arg_info),
                                         &INFO_PREASSIGNS (arg_info), "biptop");
            intrub = TBmakeId (intrub);

            /* If naked consumer, inverse projection is identity */
            if (NULL == INFO_CONSUMERWLPART (arg_info)) {
                PRF_ARGS (arg_node) = TCputNthExprs (curelidxlb, PRF_ARGS (arg_node),
                                                     TBmakeId (ID_AVIS (intrlb)));
                PRF_ARGS (arg_node) = TCputNthExprs (curelidxub, PRF_ARGS (arg_node),
                                                     TBmakeId (ID_AVIS (intrub)));
            }

            if ((!AWLFIisHasInverseProjection (
                  TCgetNthExprsExpr (curelidxlb, PRF_ARGS (arg_node))))
                && (!AWLFIisHasInverseProjection (
                     TCgetNthExprsExpr (curelidxub, PRF_ARGS (arg_node))))) {
                if (!PMmatchFlat (pat2, intrub)) {
                    DBUG_UNREACHABLE ("lost the N_array for %s",
                                      AVIS_NAME (ID_AVIS (intrub)));
                }

                if ((PMmatchFlat (pat1, intrlb)) && (PMmatchFlat (pat2, intrub))
                    && (!WLUTisIdsMemberPartition (intrlb,
                                                   INFO_CONSUMERWLPART (arg_info)))
                    && (!WLUTisIdsMemberPartition (intrub,
                                                   INFO_CONSUMERWLPART (arg_info)))) {
                    zel = BuildInverseProjectionOne (arg_node, arg_info, arriv, arrlb);
                    zwlb = INFO_ZWITHIDS (arg_info);
                    swaplb = INFO_FINVERSESWAP (arg_info);

                    nlet
                      = TCfilterAssignArg (MatchExpr, AVIS_SSAASSIGN (ID_AVIS (intrub)),
                                           &INFO_PREASSIGNS (arg_info));
                    INFO_PREASSIGNS (arg_info)
                      = TCappendAssign (INFO_PREASSIGNS (arg_info), nlet);

                    zeu = BuildInverseProjectionOne (arg_node, arg_info, arriv, arrub);
                    zwub = INFO_ZWITHIDS (arg_info);
                    swapub = INFO_FINVERSESWAP (arg_info);
                }
            }

            if (NULL != INFO_CONSUMERWLPART (arg_info)) {

                /* If we have both new bounds, update the F_noteintersect */
                if ((NULL != zel) && (NULL != zeu)) {
                    DBUG_ASSERT (swaplb == swapub, "Swap confusion");
                    DBUG_ASSERT (N_exprs == NODE_TYPE (zel), "Expected N_exprs zel");
                    DBUG_ASSERT (N_exprs == NODE_TYPE (zeu), "Expected N_exprs zeu");
                    if (swaplb) {
                        //  DBUG_UNREACHABLE ("time2 code");
                        tmp = zel;
                        zel = zeu;
                        zeu = tmp;
                    }

                    DBUG_PRINT ("Building axis permute & confluence for %s, partn #%d",
                                AVIS_NAME (ID_AVIS (PRF_ARG1 (arg_node))), curpart);
                    zlb = PermuteIntersectElements (zel, zwlb, arg_info, 0);

                    zub = PermuteIntersectElements (zeu, zwub, arg_info, 1);
                    zub = IVEXPadjustExtremaBound (zub, 1, &INFO_VARDECS (arg_info),
                                                   &INFO_PREASSIGNS (arg_info), "bip5");

                    PRF_ARGS (arg_node)
                      = TCputNthExprs (curelidxlb, PRF_ARGS (arg_node), TBmakeId (zlb));
                    PRF_ARGS (arg_node)
                      = TCputNthExprs (curelidxub, PRF_ARGS (arg_node), TBmakeId (zub));
                }
            }
        }
        zel = NULL;
        zeu = NULL;
    } else {
        DBUG_UNREACHABLE ("Could not find N_array for %s",
                          AVIS_NAME (ID_AVIS (PRF_ARG1 (arg_node))));
    }

    DBUG_PRINT ("Done b inverse projection for %s",
                AVIS_NAME (ID_AVIS (PRF_ARG1 (arg_node))));

    pat1 = PMfree (pat1);
    pat2 = PMfree (pat2);
    pat3 = PMfree (pat3);
    pat4 = PMfree (pat4);

    DBUG_RETURN (arg_node);
}

/** <!--********************************************************************-->
 *
 * @fn node *AWLFIfindWL( node *arg_node)
 *
 * @brief Given an N_id, return its N_with node, or NULL, if arg_node
 *        was not created by a WL.
 *
 * @params: arg_node, perhaps
 * @result: The N_with node of the WL
 *          NULL if arg_node is not an N_id
 *
 *****************************************************************************/
node *
AWLFIfindWL (node *arg_node)
{
    node *wl = NULL;
    node *z = NULL;
    pattern *pat;

    DBUG_ENTER ();

    if ((NULL != arg_node) && (N_id == NODE_TYPE (arg_node))) {
        pat = PMwith (1, PMAgetNode (&wl), 0);
        if (PMmatchFlatWith (pat, arg_node)) {
            z = wl;
        }

        pat = PMfree (pat);
    }

    DBUG_RETURN (z);
}

/** <!--********************************************************************-->
 *
 * @fn node *AWLFIfindWlId( node *arg_node)
 *
 * @brief: Determine if N_id arg_node was created by a WL.
 *
 * @param: arg_node: an N_id node, perhaps
 *
 * @return: The N_id that created the WL, or NULL if the N_id node
 *          was not created by a WL, or if the WL generators
 *          are not N_array nodes.
 *
 *          NULL if arg_node is not an N_id.
 *
 *****************************************************************************/
node *
AWLFIfindWlId (node *arg_node)
{
    node *wlid = NULL;
    node *wl;
    node *z = NULL;
    pattern *pat;

    DBUG_ENTER ();

    if (N_id == NODE_TYPE (arg_node)) {
        pat = PMvar (1, PMAgetNode (&wlid), 0);
        if (PMmatchFlatSkipGuards (pat, arg_node)) {
            wl = AWLFIfindWL (wlid);
            if (NULL != wl) {
                DBUG_PRINT ("Found WL:%s: WITH_REFERENCED_FOLD=%d",
                            AVIS_NAME (ID_AVIS (arg_node)), WITH_REFERENCED_FOLD (wl));
                z = wlid;
            }
        } else {
            DBUG_PRINT ("Did not find WL:%s", AVIS_NAME (ID_AVIS (arg_node)));
        }
        pat = PMfree (pat);
    }

    DBUG_RETURN (z);
}

/** <!--********************************************************************-->
 *
 * @fn bool noDefaultPartition( node *arg_node)
 *
 *   @brief  TRUE if the N_with does not contain a default N_part.
 *
 *   @param  node *arg_node: an N_with node.
 *   @return Boolean.
 *
 ******************************************************************************/
static bool
noDefaultPartition (node *arg_node)
{
    node *partn;
    bool z = TRUE;

    DBUG_ENTER ();

    partn = WITH_PART (arg_node);

    while ((NULL != partn) && z) {
        z = z & (N_default != NODE_TYPE (PART_GENERATOR (partn)));
        partn = PART_NEXT (partn);
    }

    DBUG_RETURN (z);
}

/** <!--********************************************************************-->
 *
 * @fn AWLFItakeDropIv( ...)
 *
 *   @brief Perform take on ivmin/ivmax, iv... This is required
 *          in the case where the PWL generates non-scalar cells.
 *
 *   @param: takect - the result shape/take count
 *   @param: arg_node - ivmin or ivmax.
 *   @return the flattened, possibly shortened, ivmin/ivmax.
 *
 ******************************************************************************/
node *
AWLFItakeDropIv (int takect, int dropct, node *arg_node, node **vardecs,
                 node **preassigns)
{
    node *z;
    node *arr = NULL;
    node *zavis;
    pattern *pat;

    DBUG_ENTER ();

    pat = PMarray (1, PMAgetNode (&arr), 0);
    PMmatchFlatSkipExtrema (pat, arg_node);
    DBUG_ASSERT (N_array == NODE_TYPE (arr), "Expected N_array ivmin/ivmax");

    if (takect != SHgetUnrLen (ARRAY_FRAMESHAPE (arr))) {
        z = TCtakeDropExprs (takect, dropct, ARRAY_AELEMS (arr));
        z = DUPdoDupTree (z);
        z = TBmakeArray (TYcopyType (ARRAY_ELEMTYPE (arr)), SHcreateShape (1, takect), z);
    } else {
        z = DUPdoDupTree (arr);
    }

    zavis = FLATGexpression2Avis (z, vardecs, preassigns,
                                  TYmakeAKS (TYmakeSimpleType (T_int),
                                             SHcreateShape (1, takect)));
    pat = PMfree (pat);

    DBUG_RETURN (zavis);
}

/** <!--********************************************************************-->
 *
 * @fn node *PHUTgenerateAffineExprsForIntersect( gen, mmx, int boundnum,
 *            int numvars, info *arg_info)
 *
 * @brief Construct affine exprs chain for computing intersection of
 *        iv and WL generator bounds
 *
 * @param gen - WL generator N_array element
 * @param mmx - index vector element
 * @param boundnum: 1 for bound1,     or 2 for bound2
 * @param arg_info - your basic arg_info
 *
 * @return the node constructed to perform the intersection
 *
 ******************************************************************************/
static node *
PHUTgenerateAffineExprsForIntersect (node *gen, node *mmx, int boundnum, int numvars,
                                     int shp, info *arg_info)
{
    node *z;
    prf prfminmax;
    node *fncall;
    node *resavis;

    DBUG_ENTER ();

    prfminmax = (1 == boundnum) ? F_max_VxV : F_min_VxV;
    fncall = TCmakePrf2 (prfminmax, TBmakeId (gen), TBmakeId (mmx));
    resavis = FLATGexpression2Avis (fncall, &INFO_VARDECS (arg_info),
                                    &INFO_PREASSIGNS (arg_info),
                                    TYmakeAKS (TYmakeSimpleType (T_int),
                                               SHcreateShape (1, shp)));
    z = TUscalarizeVector (resavis, &INFO_PREASSIGNS (arg_info),
                           &INFO_VARDECS (arg_info));

    DBUG_RETURN (z);
}

/** <!--********************************************************************-->
 *
 * @fn node *IntersectBoundsPolyhedralScalar( node *gen,  node *mmx,
 *            int boundnum, int numvars, int shp, info *arg_info)
 *
 * @brief Attempt to determine the intersect of two WL bound/index vectors
 *        using polyhedra.
 *
 * @params: gen - The N_array node for a producerWL partition WL generator
 * @params: mmx - The N_avis node for a consumerWL partition's index vector,
 *                which is assumed to point to an N_array
 * @params boundnum: 1 for bound1,     or 2 for bound2
 * @params: arg_info - your basic arg_info
 * @result: not sure yet
 *
 ******************************************************************************/
static node *
IntersectBoundsPolyhedralScalar (node *gen, node *mmx, int boundnum, int shp,
                                 info *arg_info)
{
    node *z = NULL;
    bool p;
    node *idgen;
    node *idmmx;
    node *exprs1, *exprs2;
    node *exprs3 = NULL;
    int numvars = 0;

    DBUG_ENTER ();

    PHUTclearColumnIndices (gen, INFO_FUNDEF (arg_info));
    PHUTclearColumnIndices (mmx, INFO_FUNDEF (arg_info));

    idgen = PHUTcollectAffineNids (gen, INFO_FUNDEF (arg_info), &numvars);

    idmmx = PHUTcollectAffineNids (mmx, INFO_FUNDEF (arg_info), &numvars);

    exprs1 = PHUTgenerateAffineExprs (gen, INFO_FUNDEF (arg_info), &numvars);
    exprs2 = PHUTgenerateAffineExprs (mmx, INFO_FUNDEF (arg_info), &numvars);
    exprs3
      = PHUTgenerateAffineExprsForIntersect (gen, mmx, boundnum, numvars, shp, arg_info);
    idgen = TCappendExprs (idgen, idmmx);
    exprs1 = TCappendExprs (exprs1, exprs2);

    // Don't bother calling Polylib if it can't do anything for us.
    p = (NULL != exprs1) && (NULL != exprs3) && (NULL != idgen);
    p = p && PHUTcheckIntersection (exprs1, exprs3, idgen);

    PHUTclearColumnIndices (gen, INFO_FUNDEF (arg_info));
    PHUTclearColumnIndices (mmx, INFO_FUNDEF (arg_info));

    // Analyze result file here FIXME

    DBUG_RETURN (z);
}

/** <!--********************************************************************-->
 *
 * @fn node *IntersectBoundsPolyhedral( node *gen,  node *mmx,
 *            int boundnum, int numvars, int shp, info *arg_info)
 *
 * @brief Attempt to determine the intersect of two WL bound/index vectors
 *        using polyhedra.
 *        Since gen and mmx are vectors, we iterate over them, doing
 *        polyhedral analysis on each element.
 *
 * @params: gen - The N_array node for a producerWL partition WL generator
 * @params: mmx - The N_avis node for a consumerWL partition's index vector,
 *                which is assumed to point to an N_array
 * @params boundnum: 1 for bound1,     or 2 for bound2
 * @params: arg_info - your basic arg_info
 * @result: not sure yet
 *
 ******************************************************************************/
static node *
IntersectBoundsPolyhedral (node *gen, node *mmx, int boundnum, int shp, info *arg_info)
{
    node *z = NULL;
    node *polyint;
    node *genel;
    node *mmxel;
    int i;

    DBUG_ENTER ();

    if (global.optimize.dopwlf) {
        for (i = 0; i < shp; i++) {
            genel = TCgetNthExprsExpr (i, ARRAY_AELEMS (gen));
            mmxel = TCgetNthExprsExpr (i, ARRAY_AELEMS (mmx));
            polyint
              = IntersectBoundsPolyhedralScalar (genel, mmxel, boundnum, shp, arg_info);
            // FIXME do something with result file
        }
    }

    DBUG_RETURN (z);
}

/** <!--********************************************************************-->
 *
 * @fn node *IntersectBoundsBuilderOne( node *arg_node, info *arg_info,
 *                                      node *producerwlPart, int boundnum,
 *                                      node *ivmin, node *ivmax)
 *
 * @brief Build a pair of expressions for intersecting the bounds of
 *        a single producerWL partition with consumerWL index set, of the form:
 *
 *           iv' = (k*iv) + ivoffset;
 *           z = sel( iv', producerWL)
 *
 *        We determine the intersection of the consumerWL iv'
 *        index set with the producerWL's partition bounds this way:
 *
 *          genshp = _shape_A_(GENERATOR_BOUND1( producerwlPart));
 *
 *          (The next few lines compute:
 *           intlo = _max_VxV_( AVIS_MIN( iv'),
 *                              GENERATOR_BOUND1(producerwlPart));
 *           ...
 *
 *          iv'' = _noteintersect(iv',
 *                                 p0bound1, p0bound2, p0intlo, p0inthi, p0int,
 *                                 p1bound1, p1bound2, p1intlo, p1inthi, p1int,
 *                                 ...);
 *          z = sel( iv'', producerWL)
 *
 *        where int1 evaluates to the lower bound of the intersection,
 *        and   int2 evaluates to the upper bound of the intersection
 *        and p0, p1... are the partitions of the producerWL.
 *
 *        NB. We need the producerWL partition bounds in the noteintersect
 *            for at least two reasons: a producerWL partition may be split
 *            between the time we build this code and the time
 *            we look at the answer. When we find a potential
 *            hit, we have to go look up the partition bounds
 *            in the producerWL again, to ensure that the requisite
 *            PWL partition still exists. Also, even if the partitions
 *            remain unchanged in size, their order may be
 *            shuffled, so we have to search for the right one.
 *
 *        NB. The null intersect computation is required so that
 *            we can distinguish it from non-null intersects,
 *             for the cases where cube slicing will be required.
 *
 * @params arg_node: the _sel_VxA_( idx, producerWL)
 * @params arg_info.
 * @params producerPart: An N_part of the producerWL.
 * @params boundnum: 1 for bound1,     or 2 for bound2
 * @params ivmin, ivmax AVIS_MIN/MAX for iv in  _sel_( iv, PWL)
 *
 * @return An N_avis pointing to an N_exprs for the two intersect expressions,
 *         or NULL if we were unable to compute the inverse projection.
 *
 *****************************************************************************/

static node *
IntersectBoundsBuilderOne (node *arg_node, info *arg_info, node *producerPart,
                           int boundnum, node *ivmin, node *ivmax)
{
    node *pg;
    node *resavis;
    node *fncall;
    pattern *pat;
    node *gen = NULL;
    node *mmx;
    node *z = NULL;
    prf prfminmax;
    node *polyint = NULL;
    int shp;

    DBUG_ENTER ();

    DBUG_ASSERT (N_array == NODE_TYPE (ivmin), "Expected N_array ivmin");
    DBUG_ASSERT (N_array == NODE_TYPE (ivmax), "Expected N_array ivmax");

    pg = (boundnum == 1) ? GENERATOR_BOUND1 (PART_GENERATOR (producerPart))
                         : GENERATOR_BOUND2 (PART_GENERATOR (producerPart));

    pat = PMarray (1, PMAgetNode (&gen), 0);
    PMmatchFlatSkipExtrema (pat, pg);
    DBUG_ASSERT (N_array == NODE_TYPE (gen), "Expected N_array gen");
    pat = PMfree (pat);
    shp = SHgetUnrLen (ARRAY_FRAMESHAPE (gen));
    mmx = (1 == boundnum) ? ivmin : ivmax;

<<<<<<< HEAD
    polyint = IntersectBoundsPolyhedral (gen, mmx, boundnum, shp, arg_info);
=======
>>>>>>> 2a1c6f73
    if (NULL == polyint) { // Use old way if polyhedral analysis does not work

        mmx = AWLFItakeDropIv (shp, 0, mmx, &INFO_VARDECS (arg_info),
                               &INFO_PREASSIGNS (arg_info));

        gen = WLSflattenBound (DUPdoDupTree (gen), &INFO_VARDECS (arg_info),
                               &INFO_PREASSIGNS (arg_info));
        prfminmax = (1 == boundnum) ? F_max_VxV : F_min_VxV;
        fncall = TCmakePrf2 (prfminmax, TBmakeId (gen), TBmakeId (mmx));
        resavis = FLATGexpression2Avis (fncall, &INFO_VARDECS (arg_info),
                                        &INFO_PREASSIGNS (arg_info),
                                        TYmakeAKS (TYmakeSimpleType (T_int),
                                                   SHcreateShape (1, shp)));
        z = TUscalarizeVector (resavis, &INFO_PREASSIGNS (arg_info),
                               &INFO_VARDECS (arg_info));
    } else {
        z = polyint;
    }

    DBUG_RETURN (z);
}

/** <!--********************************************************************-->
 *
 * @fn node *IntersectNullComputationBuilder( node *idxavismin,
 *                                            node *idxavismax,
 *                                            node *bound1, node *bound2,
 *                                            info *arg_info)
 *
 * @brief:  Emit expression to determine if intersection
 *          of index vector set and partition bounds is null:
 *
 *            isnull = _or_VxV_( _le_VxV_( idxavismax, bound1),
 *                               _ge_VxV_( idxavismin, bound2));
 *
 * @params: idxmin: AVIS_MIN( consumerWL partition index vector)
 * @params: idxmax: AVIS_MAX( consumerWL partition index vector)
 * @params: bound1: N_avis of GENERATOR_BOUND1 of producerWL partition.
 * @params: bound2: N_avis of GENERATOR_BOUND2 of producerWL partition.
 * @params: arg_info: your basic arg_info node
 *
 * @result: N_avis node of generated computation's boolean result.
 *
 *****************************************************************************/

static node *
IntersectNullComputationBuilder (node *idxmin, node *idxmax, node *bound1, node *bound2,
                                 info *arg_info)
{
    node *resavis;
    node *idxavismin;
    node *idxavismax;
    int shp;
    node *fncall1;
    node *fncall2;
    node *fncall3;

    DBUG_ENTER ();

    DBUG_ASSERT (N_avis == NODE_TYPE (bound1), "Expected N_avis bound1");
    DBUG_ASSERT (N_avis == NODE_TYPE (bound2), "Expected N_avis bound2");
    shp = SHgetUnrLen (TYgetShape (AVIS_TYPE (bound1)));
    idxavismin = AWLFItakeDropIv (shp, 0, idxmin, &INFO_VARDECS (arg_info),
                                  &INFO_PREASSIGNS (arg_info));
    idxavismax = AWLFItakeDropIv (shp, 0, idxmax, &INFO_VARDECS (arg_info),
                                  &INFO_PREASSIGNS (arg_info));

    fncall1 = TCmakePrf2 (F_le_VxV, TBmakeId (idxavismax), TBmakeId (bound1));
    fncall1 = FLATGexpression2Avis (fncall1, &INFO_VARDECS (arg_info),
                                    &INFO_PREASSIGNS (arg_info), NULL);
    fncall2 = TCmakePrf2 (F_ge_VxV, TBmakeId (idxavismin), TBmakeId (bound2));
    fncall2 = FLATGexpression2Avis (fncall2, &INFO_VARDECS (arg_info),
                                    &INFO_PREASSIGNS (arg_info), NULL);
    fncall3 = TCmakePrf2 (F_or_VxV, TBmakeId (fncall1), TBmakeId (fncall2));
    resavis = FLATGexpression2Avis (fncall3, &INFO_VARDECS (arg_info),
                                    &INFO_PREASSIGNS (arg_info), NULL);
    resavis = TUscalarizeVector (resavis, &INFO_PREASSIGNS (arg_info),
                                 &INFO_VARDECS (arg_info));

    DBUG_RETURN (resavis);
}

/** <!--********************************************************************-->
 *
 * @fn node *Intersect1PartBuilder( node *idxavismin,
 *                                  node *idxavismax,
 *                                  node *bound1, node *bound2,
 *                                  info *arg_info)
 *
 * @brief:  Emit symbiotic expression predicate to determine if intersection
 *          between index vector set and partition bounds is
 *          restricted to a single producerWL partition.
 *          If so, then we can blindly perform the AWLF for
 *          this partition.
 *
 *          We would like This predicate to be:
 *
 *            z = ( idxavismin >= bound1) && ( idxavismax <= bound2)
 *
 *          NB. Unfortunately, that does help in cases such as this:
 *              catenate( VecAKD1, VecAKD2);
 *              If one of the vectors can be empty, then we may end up
 *              with:  idxavismax == bound2, whereas we otherwise have
 *                     idxavismax >  bound2.
 *
 * @params: idxavismin: AVIS_MIN( consumerWL partn index vector)
 * @params: idxavismax: normalized AVIS_MAX( consumerWL partn index vector)
 * @params: bound1: N_avis of GENERATOR_BOUND1 of producerWL partn.
 * @params: bound2: N_avis of GENERATOR_BOUND2 of
 *                  producerWL partn.
 * @params: arg_info: your basic arg_info node
 *
 * @result: N_avis node of generated computation's boolean result.
 *
 *****************************************************************************/
static node *
Intersect1PartBuilder (node *idxmin, node *idxmax, node *bound1, node *bound2,
                       info *arg_info)
{
    node *resavis;
    node *idxavismin;
    node *idxavismax;
    int shp;
    node *fncall1;
    node *fncall2;
    node *fncall3;

    DBUG_ENTER ();

    DBUG_ASSERT (N_avis == NODE_TYPE (bound1), "Expected N_avis bound1");
    DBUG_ASSERT (N_avis == NODE_TYPE (bound2), "Expected N_avis bound2");
    shp = SHgetUnrLen (TYgetShape (AVIS_TYPE (bound1)));
    idxavismin = AWLFItakeDropIv (shp, 0, idxmin, &INFO_VARDECS (arg_info),
                                  &INFO_PREASSIGNS (arg_info));
    idxavismax = AWLFItakeDropIv (shp, 0, idxmax, &INFO_VARDECS (arg_info),
                                  &INFO_PREASSIGNS (arg_info));

    fncall1 = TCmakePrf2 (F_ge_VxV, TBmakeId (idxavismin), TBmakeId (bound1));
    fncall1 = FLATGexpression2Avis (fncall1, &INFO_VARDECS (arg_info),
                                    &INFO_PREASSIGNS (arg_info), NULL);
    fncall2 = TCmakePrf2 (F_le_VxV, TBmakeId (idxavismax), TBmakeId (bound2));
    fncall2 = FLATGexpression2Avis (fncall2, &INFO_VARDECS (arg_info),
                                    &INFO_PREASSIGNS (arg_info), NULL);
    fncall3 = TCmakePrf2 (F_and_VxV, TBmakeId (fncall1), TBmakeId (fncall2));
    resavis = FLATGexpression2Avis (fncall3, &INFO_VARDECS (arg_info),
                                    &INFO_PREASSIGNS (arg_info), NULL);
    resavis = TUscalarizeVector (resavis, &INFO_PREASSIGNS (arg_info),
                                 &INFO_VARDECS (arg_info));

    DBUG_RETURN (resavis);
}

/** <!--********************************************************************-->
 *
 * @fn node *IntersectBoundsBuilder( node *arg_node, info *arg_info,
 *                                   node *producerwlPart, node *ivavis)
 *
 * @brief Build a set of expressions for intersecting the bounds of
 *        all producerWL partitions with consumerWL index set, of the form:
 *
 *           sel((k*iv) + ivoffset, producerWL)
 *
 *        We traverse all producerWL partitions, building a set of
 *        intersect calcuations for each of them.
 *
 * @params arg_node: The _sel_VxA( iv, producerWL).
 * @params arg_info.
 * @params boundnum: 1 for bound1,        2 for bound2
 * @params ivavis: the N_avis of the index vector used by the sel() operation.
 *
 * @return An N_exprs node containing the ( 2 * # producerwlPart partitions)
 *         intersect expressions, in the form:
 *           p0bound1, p0bound2, p0intlo, p0inthi, p0nullint,
 *           p1bound1, p1bound2, p1intlo, p1inthi, p1nullint,
 *           ...
 *         If we are unable to produce an inverse mapping function
 *         for the CWL index vector, NULL.
 *
 * @note: For a naked consumer, we use iv as idxmin, and iv+1 as idxmax.
 *
 *****************************************************************************/

static node *
IntersectBoundsBuilder (node *arg_node, info *arg_info, node *ivavis)
{
    node *expn = NULL;
    node *pwlp;
    node *minarr;
    node *maxarr;
    node *curavis;
    node *avismin;
    node *avismax;
    node *pwlpb1;
    node *pwlpb2;
    node *gen1 = NULL;
    node *gen2 = NULL;
    node *minex;
    node *maxex;
    node *minel;
    node *maxel;
    node *hole;
    pattern *pat1;
    pattern *pat2;
    pattern *pat3;
    node *ivmin = NULL;
    node *ivmax = NULL;
    node *ivminmax = NULL;
    char *cwlnm;

    DBUG_ENTER ();

    pat1 = PMarray (1, PMAgetNode (&gen1), 0);
    pat2 = PMarray (1, PMAgetNode (&gen2), 0);
    pat3 = PMarray (1, PMAgetNode (&ivminmax), 0);

    ivmin = GenerateMinMaxForArray (ivavis, arg_info, FALSE);
    ivmax = GenerateMinMaxForArray (ivavis, arg_info, TRUE);

    pwlp = WITH_PART (INFO_PRODUCERWL (arg_info));

    if ((NULL != ivmin) && (NULL != ivmax)) {
        while (NULL != pwlp) {
            pwlpb1 = GENERATOR_BOUND1 (PART_GENERATOR (pwlp));
            if (PMmatchFlatSkipExtrema (pat1, pwlpb1)) {
                pwlpb1 = gen1;
            }
            pwlpb1 = WLSflattenBound (DUPdoDupTree (pwlpb1), &INFO_VARDECS (arg_info),
                                      &INFO_PREASSIGNS (arg_info));

            pwlpb2 = GENERATOR_BOUND2 (PART_GENERATOR (pwlp));
            if (PMmatchFlatSkipExtrema (pat2, pwlpb2)) {
                pwlpb2 = gen2;
            }
            pwlpb2 = WLSflattenBound (DUPdoDupTree (pwlpb2), &INFO_VARDECS (arg_info),
                                      &INFO_PREASSIGNS (arg_info));

            expn = TCappendExprs (expn, TBmakeExprs (TBmakeId (pwlpb1), NULL));
            expn = TCappendExprs (expn, TBmakeExprs (TBmakeId (pwlpb2), NULL));

            avismin
              = IntersectBoundsBuilderOne (arg_node, arg_info, pwlp, 1, ivmin, ivmax);
            DBUG_ASSERT (NULL != avismin, "Expected non-NULL avismin");

            avismax
              = IntersectBoundsBuilderOne (arg_node, arg_info, pwlp, 2, ivmin, ivmax);

            DBUG_ASSERT (NULL != avismax, "Expected non_NULL avismax");

            /* Swap (some) elements of avismin and avismax, due to
             * subtractions of the form (k - iv) in the index vector
             * We have to move down the scalarized version of avismin/avismax
             * as a following swap would otherwise result in value error.
             */
            minarr = DUPdoDupTree (LET_EXPR (ASSIGN_STMT (AVIS_SSAASSIGN (avismin))));
            avismin = FLATGexpression2Avis (minarr, &INFO_VARDECS (arg_info),
                                            &INFO_PREASSIGNS (arg_info),
                                            TYcopyType (AVIS_TYPE (avismin)));
            maxarr = DUPdoDupTree (LET_EXPR (ASSIGN_STMT (AVIS_SSAASSIGN (avismax))));
            avismax = FLATGexpression2Avis (maxarr, &INFO_VARDECS (arg_info),
                                            &INFO_PREASSIGNS (arg_info),
                                            TYcopyType (AVIS_TYPE (avismax)));

            minarr = LET_EXPR (ASSIGN_STMT (AVIS_SSAASSIGN (avismin)));
            maxarr = LET_EXPR (ASSIGN_STMT (AVIS_SSAASSIGN (avismax)));
            minex = ARRAY_AELEMS (minarr);
            maxex = ARRAY_AELEMS (maxarr);
            while (NULL != minex) {
                minel = EXPRS_EXPR (minex);
                maxel = EXPRS_EXPR (maxex);
                DBUG_ASSERT (AVIS_FINVERSESWAP (ID_AVIS (minel))
                               == AVIS_FINVERSESWAP (ID_AVIS (maxel)),
                             "Expected matching swap values");
                if (AVIS_FINVERSESWAP (ID_AVIS (minel))) {
                    DBUG_PRINT ("Swapping F-inverse %s and %s",
                                AVIS_NAME (ID_AVIS (minel)), AVIS_NAME (ID_AVIS (maxel)));
                    AVIS_FINVERSESWAP (ID_AVIS (minel)) = FALSE;
                    AVIS_FINVERSESWAP (ID_AVIS (maxel)) = FALSE;
                    EXPRS_EXPR (minex) = maxel;
                    EXPRS_EXPR (maxex) = minel;
                }

                minex = EXPRS_NEXT (minex);
                maxex = EXPRS_NEXT (maxex);
            }

            expn = TCappendExprs (expn, TBmakeExprs (TBmakeId (avismin), NULL));
            expn = TCappendExprs (expn, TBmakeExprs (TBmakeId (avismax), NULL));

            curavis
              = IntersectNullComputationBuilder (ivmin, ivmax, pwlpb1, pwlpb2, arg_info);
            expn = TCappendExprs (expn, TBmakeExprs (TBmakeId (curavis), NULL));

            curavis = Intersect1PartBuilder (ivmin, ivmax, pwlpb1, pwlpb2, arg_info);
            expn = TCappendExprs (expn, TBmakeExprs (TBmakeId (curavis), NULL));

            /* Reserve room for inverse projections */
            hole = IVEXImakeIntScalar (NOINVERSEPROJECTION, &INFO_VARDECS (arg_info),
                                       &INFO_PREASSIGNS (arg_info));
            expn = TCappendExprs (expn, TBmakeExprs (TBmakeId (hole), NULL));
            expn = TCappendExprs (expn, TBmakeExprs (TBmakeId (hole), NULL));

            pwlp = PART_NEXT (pwlp);
        }

        cwlnm = (NULL != INFO_CONSUMERWLIDS (arg_info))
                  ? AVIS_NAME (IDS_AVIS (INFO_CONSUMERWLIDS (arg_info)))
                  : "(naked consumer)";
        DBUG_PRINT ("Built bounds intersect computations for consumer-WL %s", cwlnm);
    }

    pat1 = PMfree (pat1);
    pat2 = PMfree (pat2);
    pat3 = PMfree (pat3);

    DBUG_RETURN (expn);
}

/** <!--********************************************************************-->
 *
 * @fn node *attachIntersectCalc( node *arg_node, info *arg_info, node *ivavis)
 *
 * @brief  We are looking at a sel() N_prf for:
 *
 *            iv = [ i, j, k];
 *            z = _sel_VxA_( iv, producerWL);
 *
 *         within the consumerWL (or not), and iv now has extrema attached to it,
 *         or iv is constant.
 *
 *         Alternately, we have
 *
 *            offset = idxs2offset( shape( producerWL), i, j, k...);
 *            z = _idx_sel_( offset, producerWL);
 *
 *         and the scalar indices i, j, k have extrema attached to them, or are
 *         constant.
 *
 *         If so, we are in a position to compute the intersection
 *         between iv's index set and that of the producerWL
 *         partitions.
 *
 *         We end up with:
 *
 *            iv = [ i, j, k];
 *            iv' = _noteintersect( iv, blah....);
 *            z = _sel_VxA_( iv', producerWL);
 *
 *         We create new iv'/offset' from idx, to hold the result
 *         of the intersect computations that we build here.
 *
 *      See IntersectBoundsBuilderOne for details.
 *
 *      ivavis is either an avis, from iv in a _sel_VxA_( iv, producerWL),
 *      or from a rebuilt iv from an _idx_sel( offset, producerWL).
 *
 * @return: The N_avis for the newly created iv'/offset' node.
 *         If we are unable to compute the inverse mapping function
 *         from the WL intersection to the CWL partition bounds,
 *         we return ivavis.
 *
 *****************************************************************************/

static node *
attachIntersectCalc (node *arg_node, info *arg_info, node *ivavis)
{
    node *ivpavis;
    node *ivassign;
    int ivshape;
    node *intersectcalc = NULL;
    node *args;
    ntype *ztype;
    const char *nm;
    node *noteint;

    DBUG_ENTER ();

    nm = (NULL != INFO_CONSUMERWLIDS (arg_info))
           ? AVIS_NAME (IDS_AVIS (INFO_CONSUMERWLIDS (arg_info)))
           : "(no consumer WL)";
    DBUG_PRINT ("Inserting attachextrema for producerWL %s into consumerWL %s",
                AVIS_NAME (ID_AVIS (INFO_PRODUCERWLLHS (arg_info))), nm);

    intersectcalc = IntersectBoundsBuilder (arg_node, arg_info, ivavis);

    if (NULL != intersectcalc) {
        /* WLARGNODE */
        args = TBmakeExprs (TBmakeId (ID_AVIS (PRF_ARG1 (arg_node))), NULL);
        /* WLPRODUCERWL */
        args = TCappendExprs (args, TBmakeExprs (TBmakeId (ID_AVIS (
                                                   INFO_PRODUCERWLLHS (arg_info))),
                                                 NULL));
        /* WLIVAVIS */
        args = TCappendExprs (args, TBmakeExprs (TBmakeId (ivavis), NULL));
        /* WLINTERSECT1/2 */
        args = TCappendExprs (args, intersectcalc);

        ztype = AVIS_TYPE (ID_AVIS (PRF_ARG1 (arg_node)));
        ivshape = SHgetUnrLen (TYgetShape (ztype));
        ivpavis
          = TBmakeAvis (TRAVtmpVarName (AVIS_NAME (ivavis)), TYeliminateAKV (ztype));

        INFO_VARDECS (arg_info) = TBmakeVardec (ivpavis, INFO_VARDECS (arg_info));
        noteint = TBmakePrf (F_noteintersect, args);
        PRF_NOTEINTERSECTINSERTIONCYCLE (noteint) = global.cycle_counter;
        ivassign = TBmakeAssign (TBmakeLet (TBmakeIds (ivpavis, NULL), noteint), NULL);

        INFO_PREASSIGNS (arg_info)
          = TCappendAssign (INFO_PREASSIGNS (arg_info), ivassign);
        AVIS_SSAASSIGN (ivpavis) = ivassign;

        if (NULL != INFO_CONSUMERWLPART (arg_info)) {
            PART_ISCONSUMERPART (INFO_CONSUMERWLPART (arg_info)) = TRUE;
        }
        INFO_FINVERSEINTRODUCED (arg_info) = TRUE;
    } else {
        ivpavis = ID_AVIS (PRF_ARG1 (arg_node));
        INFO_PRODUCERWLFOLDABLE (arg_info) = FALSE;
    }

    DBUG_RETURN (ivpavis);
}

/** <!--********************************************************************-->
 *
 * @fn bool AWLFIisSingleOpWL( node *arg_node)
 *
 * @brief: predicate for determining if node is single-op WL
 *
 * @param: arg_node: an N_with
 *
 * @return: TRUE if only one result from WL
 *
 *****************************************************************************/
bool
AWLFIisSingleOpWL (node *arg_node)
{
    bool z;

    DBUG_ENTER ();

    switch (NODE_TYPE (WITH_WITHOP (arg_node))) {
    default:
        z = FALSE;
        DBUG_UNREACHABLE ("WITHOP confusion");
        break;
    case N_genarray:
        z = (NULL == GENARRAY_NEXT (WITH_WITHOP (arg_node)));
        break;
    case N_modarray:
        z = (NULL == MODARRAY_NEXT (WITH_WITHOP (arg_node)));
        break;
    case N_fold:
        z = (NULL == FOLD_NEXT (WITH_WITHOP (arg_node)));
        break;
    case N_spfold:
        z = (NULL == SPFOLD_NEXT (WITH_WITHOP (arg_node)));
        break;
    case N_propagate:
        z = (NULL == PROPAGATE_NEXT (WITH_WITHOP (arg_node)));
        break;
    case N_break:
        z = (NULL == BREAK_NEXT (WITH_WITHOP (arg_node)));
        break;
    }

    DBUG_RETURN (z);
}

/** <!--********************************************************************-->
 *
 * @fn bool AWLFIcheckProducerWLFoldable( node *arg_node)
 *
 * @brief We are looking at an N_id, arg_node, that may point to a WL, p.
 *        We want to determine if p is a WL that is a
 *        potential candidate for having some
 *        partition of itself folded into the consumerWL that
 *        contains the _sel_ expression that we were called from.
 *
 *        This function concerns itself only with the characteristics
 *        of the entire p: partition-dependent characteristics
 *        are determined by the AWLF phase later on.
 *
 *        The requirements for folding are:
 *
 *           - p is the result of a WL.
 *
 *           - p operator is a genarray or modarray.
 *
 *           - p is a single-operator WL.
 *
 *           - p has an SSAASSIGN (means that WITH_IDs are NOT legal),
 *
 *           - p is referenced only by the consumerWL.
 *             This is not strictly needed; it is only there
 *             to avoid potentially computing the same
 *             producerWL element more than once. FIXME: wl_needcount.c
 *             changes will relax this and restriction and base it
 *             on p element computation cost.
 *
 *           - p and the consumer(WL)  have a DEFDEPTH value,
 *             which the number of levels of WLs in which they are
 *             contained. AWLFI can proceed in these two cases:
 *
 *                AVIS_DEPTH( cwl) == ( 1 + AVIS_DEPTH( pwl))
 *                 This is the normal case of composition,
 *
 *                AVIS_DEPTH( cwl) == (     AVIS_DEPTH( pwl))
 *                 This is the "naked consumer" case.
 *
 *           - consumerWL and p generator bounds are
 *             the same shape.
 *
 *        There is an added requirement, that the index set of
 *        the consumerWL partition match, or be a subset, of
 *        p's partition index set.
 *
 *        The expressions hanging from the attachextrema inserted
 *        by attachExtremaCalc are intended to determine if this
 *        requirement is met. CF, CVP, and other optimizations
 *        should simplify those expressions and give AWLF
 *        the information it needs to determine if the index
 *        set requirements are met.
 *
 *
 * @param  arg_node: an N_id, hopefully pointing to a producer WL
 *
 * @result If any partition of p may be a legal
 *         candidate for folding into a consumerWL, return true.
 *         Else false.
 *
 *****************************************************************************/
bool
AWLFIcheckProducerWLFoldable (node *arg_node)
{
    bool z = FALSE;
    node *cellavis;
    node *pcode;
    ntype *typ;
    node *p;
    const char *nm;

    DBUG_ENTER ();

    p = AWLFIfindWL (arg_node);
    if ((NULL != p) && (AWLFIisSingleOpWL (p)) && (noDefaultPartition (p))
        && (WITHOP_NEXT (WITH_WITHOP (p)) == NULL)
        && ((NODE_TYPE (WITH_WITHOP (p)) == N_genarray)
            || (NODE_TYPE (WITH_WITHOP (p)) == N_modarray))) {

        pcode = PART_CODE (WITH_PART (p));
        cellavis = ID_AVIS (EXPRS_EXPR (CODE_CEXPRS (pcode)));
        typ = AVIS_TYPE (cellavis); /* Cell must be scalar */
        z = (!TYisAUD (typ)) && (0 == TYgetDim (typ));
    }

    if (z) {
        DBUG_PRINT ("PWL %s is OK for folding; WITH_REFERENCED_FOLD=%d",
                    AVIS_NAME (ID_AVIS (arg_node)), WITH_REFERENCED_FOLD (p));
    } else {
        nm = (NULL != p) ? AVIS_NAME (ID_AVIS (arg_node)) : "(not a WL) ";
        DBUG_PRINT ("PWL %s is not OK for folding", nm);
    }

    DBUG_RETURN (z);
}

/** <!--********************************************************************-->
 *
 * @fn bool AWLFIisCanAttachIntersectCalc( node *arg_node, node *ivavis
 *                                    info *arg_info)
 *
 * @brief  TRUE if iv/ivavis are in suitable shape that we can
 *         attach intersect calculations for the sel().
 *
 * @param arg_node:  _sel_VxA_( iv, producerWL)
 *        ivavis:    N_avis for iv's predecessor N_array
 *
 * @result boolean
 *
 *****************************************************************************/
bool
AWLFIisCanAttachIntersectCalc (node *arg_node, node *ivavis, info *arg_info)
{
    bool z = FALSE;
    node *narr;
    pattern *pat;
    node *ivid;
    node *aelems;
    node *elem;
    node *avis;

    DBUG_ENTER ();

    if (NULL != ivavis) {
        /*
         * Now we have to get fancy: we want to allow a mix of three
         * element types in the N_array: AKV, both-extrema-present,
         * and element defined-outside-the-WL.
         *
         * The latter appears in AWLF unit test realrelaxAKDLowerA.sac,
         * where we have:
         *
         *   A = genarray( [ m, n], 42);
         *   lower_A = drop( [m-1,0], A);
         *
         * In this code, m-1 is NOT constant, but neither does it have
         * extrema. Since it is WL-invariant, it is defined outside the
         * N_code block for the WL.
         *
         */

        z = TRUE;
        pat = PMarray (1, PMAgetNode (&narr), 1, PMskip (0));
        ivid = TBmakeId (ivavis);
        if (z && PMmatchFlat (pat, ivid)) {
            aelems = ARRAY_AELEMS (narr);
            while (NULL != aelems) {
                elem = EXPRS_EXPR (aelems);
                aelems = EXPRS_NEXT (aelems);
                if (N_id == NODE_TYPE (elem)) { // Ignore N_num
                    avis = ID_AVIS (elem);
                    DBUG_PRINT ("Looking at elem %s", AVIS_NAME (avis));
                    z = z
                        && ((TYisAKV (AVIS_TYPE (avis)))
                            || (IVEXPisAvisHasBothExtrema (avis))
                            || (!SWLDisDefinedInThisBlock (avis,
                                                           INFO_DEFDEPTH (arg_info))));
                }
            }
        }

        ivid = FREEdoFreeNode (ivid);
        pat = PMfree (pat);
    }

    DBUG_RETURN (z);
}

/** <!--********************************************************************-->
 *
 * @fn bool AWLFIisNakedWL( int cwllevel, int plev)
 *
 * @brief
 *
 * @param  cwllevel: INFO_DEFDEPTH of CWL (or naked sel())
 *         pwllevel: AVIS_DEFDEPTH of PWL
 *
 * @result True if we are allowing naked AWLF and
 *         the CWL and PWL (even though there is not a PWL...)
 *         are at the same level. I.e., we
 *         have this sort of code layout:
 *
 *           PWL = with (...);
 *           ...
 *           z = _sel_VxA_( iv, PWL);
 *
 *****************************************************************************/
bool
AWLFIisNakedWL (int cwllevel, int pwllevel)
{
    bool z;

    DBUG_ENTER ();
    z = (cwllevel == pwllevel) && global.optimize.doscwlf;

    DBUG_RETURN (z);
}

/** <!--********************************************************************-->
 *
 * @fn bool AWLFIisUusualWL( int cwllevel, int plev)
 *
 * @brief
 *
 * @param  cwllevel: INFO_DEFDEPTH of CWL (or naked sel())
 *         pwllevel: AVIS_DEFDEPTH of PWL
 *
 * @result True if the CWL is one level deeper in WL nesting
 *        than the PWL. I.e., we
 *         have this sort of code layout:
 *
 *           PWL = with (...);
 *           ...
 *           z = with  (...
 *             el = _sel_VxA_( iv, PWL);
 *             );
 *
 *****************************************************************************/
bool
AWLFIisUsualWL (int cwllevel, int pwllevel)
{
    bool z;

    DBUG_ENTER ();
    z = cwllevel == (1 + pwllevel);

    DBUG_RETURN (z);
}

/** <!--********************************************************************-->
 *
 * @fn bool AWLFIcheckBothFoldable( node *pwlid, node *cwlavis, int cwllevel)
 *
 * @brief Make any early checks we can that may show that
 *        the producerWL and consumerWL are not foldable.
 *
 *        We now allow a naked sel() [not in a WL] consumer to fold
 *        a producerWL into it. A typical case of this is:
 *
 *          PWL = iota( N);
 *          z = _sel_VxA_( [0], PWL);
 *
 *       If we do not fold this, then the entire PWL array is generated,
 *       which we deem A Bad Idea.
 *
 * @param  pwlid: N_id of PWL
 *         cwlids: N_ids of CWL or naked sel(), or NULL.
 *         cwllevel: INFO_DEFDEPTH of CWL (or naked sel())
 *
 * @result True if the consumerWL and PWL
 *         shapes are conformable for folding.
 *
 *****************************************************************************/
bool
AWLFIcheckBothFoldable (node *pwlid, node *cwlids, int cwllevel)
{
    int plev;
    bool z;
    const char *nmc;
    const char *nmp;

    DBUG_ENTER ();

    /* Composition-style AWLF: CWL sel() one level deeper than PWL */
    /* Naked consumer AWLF: PWL and CWL sel() at same nesting level */
    plev = AVIS_DEFDEPTH (ID_AVIS (pwlid));
    z = AWLFIisNakedWL (cwllevel, plev) || AWLFIisUsualWL (cwllevel, plev);

    nmp = (NULL != pwlid) ? AVIS_NAME (ID_AVIS (pwlid)) : "(not a WL";
    nmc = (NULL != cwlids) ? AVIS_NAME (IDS_AVIS (cwlids)) : "(not a WL";

    if (z) {
        DBUG_PRINT ("PWL %s foldable into CWL %s", nmp, nmc);
    } else {
        DBUG_PRINT ("PWL %s not foldable into CWL %s. DEFDEPTHs=%d, %d", nmp, nmc, plev,
                    cwllevel);
    }

    DBUG_RETURN (z);
}

/** <!--********************************************************************-->
 *
 * @fn node *AWLFIfundef(node *arg_node, info *arg_info)
 *
 * @brief applies AWLFI to a given fundef.
 *
 *****************************************************************************/
node *
AWLFIfundef (node *arg_node, info *arg_info)
{
    int optctr;

    DBUG_ENTER ();

    if (FUNDEF_BODY (arg_node) != NULL) {

        DBUG_PRINT ("Begin %s %s",
                    (FUNDEF_ISWRAPPERFUN (arg_node) ? "(wrapper)" : "function"),
                    FUNDEF_NAME (arg_node));

        optctr = global.optcounters.awlfi_expr;
        DBUG_PRINT ("At AWLFIfundef entry, global.optcounters.awlfi_expr is %d", optctr);

        if (FUNDEF_BODY (arg_node) != NULL) {
            arg_node = SWLDdoSetWithloopDepth (arg_node);
            FUNDEF_BODY (arg_node) = TRAVdo (FUNDEF_BODY (arg_node), arg_info);

            /* If new vardecs were made, append them to the current set */
            if (INFO_VARDECS (arg_info) != NULL) {
                BLOCK_VARDECS (FUNDEF_BODY (arg_node))
                  = TCappendVardec (INFO_VARDECS (arg_info),
                                    BLOCK_VARDECS (FUNDEF_BODY (arg_node)));
                INFO_VARDECS (arg_info) = NULL;
            }

            if (global.optcounters.awlfi_expr != optctr) {
                DBUG_PRINT ("optcounters was %d; is now %d", optctr,
                            global.optcounters.awlfi_expr);
                arg_node = SimplifySymbioticExpression (arg_node, arg_info);
            }

            FUNDEF_LOCALFUNS (arg_node) = TRAVopt (FUNDEF_LOCALFUNS (arg_node), arg_info);
            FUNDEF_NEXT (arg_node) = TRAVopt (FUNDEF_NEXT (arg_node), arg_info);
        }

        DBUG_PRINT ("End %s %s",
                    (FUNDEF_ISWRAPPERFUN (arg_node) ? "(wrapper)" : "function"),
                    FUNDEF_NAME (arg_node));
    }

    DBUG_RETURN (arg_node);
}

/** <!--********************************************************************-->
 *
 * @fn node AWLFIassign( node *arg_node, info *arg_info)
 *
 * @brief performs a bottom-up traversal.
 *        This is harder than top-down, but we may get more folding done; see below.
 *
 *        For a foldable WL, arg_node is x = _sel_VxA_(iv, producerWL).
 *
 *        Why bottom-up is better than top-down:
 *         Suppose we have these WLs:
 *          V1 = iota(N);
 *          V2 = 3 + V1;
 *          V3 = V1 * V2;
 *
 *         If we go top-down, we are unable to fold V1 into V2, because V1
 *         is also referenced by V2. Thus, on the first pass, we only fold
 *         V2 into V3. On the second cycle, we have:
 *          V1 = iota(N);
 *          V3 = V1 + ( 3 * V1);
 *         This will fold, because all references to V1 lie within V3.
 *
 *         If we do bottom-up, we immediately fold V2 into V3:
 *          V1 = iota(N);
 *          V3 = V1 + ( 3 * V1);
 *         Then, in the same cycle, we will fold V1 into V3, assuming
 *         we revisit V3 immediately.
 *
 *****************************************************************************/
node *
AWLFIassign (node *arg_node, info *arg_info)
{
    node *let;
    node *oldpreassigns;

    DBUG_ENTER ();

    oldpreassigns = INFO_PREASSIGNS (arg_info);
    INFO_PREASSIGNS (arg_info) = NULL;
    ASSIGN_NEXT (arg_node) = TRAVopt (ASSIGN_NEXT (arg_node), arg_info);
    INFO_PREASSIGNS (arg_info) = oldpreassigns;

    ASSIGN_STMT (arg_node) = TRAVdo (ASSIGN_STMT (arg_node), arg_info);

    if (INFO_PREASSIGNS (arg_info) != NULL) {
        arg_node = TCappendAssign (INFO_PREASSIGNS (arg_info), arg_node);
        INFO_PREASSIGNS (arg_info) = NULL;
    }

    let = ASSIGN_STMT (arg_node);
    if ((N_let == NODE_TYPE (let)) && (N_with == NODE_TYPE (LET_EXPR (let)))
        && (INFO_PREASSIGNSWL (arg_info) != NULL)) {
        arg_node = TCappendAssign (INFO_PREASSIGNSWL (arg_info), arg_node);
        INFO_PREASSIGNSWL (arg_info) = NULL;
    }

    DBUG_RETURN (arg_node);
}

/** <!--********************************************************************-->
 *
 * @fn node *AWLFIwith( node *arg_node, info *arg_info)
 *
 * @brief applies AWLFI to a with-loop in a top-down manner.
 *
 *        When we return here, we will have counted all the
 *        references to any potential producerWL that we
 *        may want to deal with. We already know the producerWL
 *        reference count, because that's computed at entry to
 *        this phase. Hence, we are then in a position to
 *        determine if the fold will be legal.
 *
 *****************************************************************************/
node *
AWLFIwith (node *arg_node, info *arg_info)
{
    info *old_arg_info;

    DBUG_ENTER ();

    old_arg_info = arg_info;
    arg_info = MakeInfo (INFO_FUNDEF (arg_info));

    INFO_DEFDEPTH (arg_info) = INFO_DEFDEPTH (old_arg_info) + 1;
    INFO_VARDECS (arg_info) = INFO_VARDECS (old_arg_info);
    INFO_FINVERSEINTRODUCED (arg_info) = INFO_FINVERSEINTRODUCED (old_arg_info);

    INFO_CONSUMERWL (arg_info) = arg_node;
    INFO_CONSUMERWLIDS (arg_info) = LET_IDS (INFO_LET (old_arg_info));
    DBUG_PRINT ("Looking at %s with INFO_DEFDEPTH=%d",
                AVIS_NAME (IDS_AVIS (INFO_CONSUMERWLIDS (arg_info))),
                INFO_DEFDEPTH (arg_info));

    DBUG_PRINT ("Resetting WITH_REFERENCED_CONSUMERWL, etc.");
    WITH_REFERENCED_FOLD (arg_node) = 0;
    WITH_REFERENCED_CONSUMERWL (arg_node) = NULL;
    WITH_REFERENCES_FOLDED (arg_node) = 0;

    WITH_PART (arg_node) = TRAVopt (WITH_PART (arg_node), arg_info);

    INFO_VARDECS (old_arg_info) = INFO_VARDECS (arg_info);
    INFO_FINVERSEINTRODUCED (old_arg_info) = INFO_FINVERSEINTRODUCED (arg_info);
    INFO_PREASSIGNSWL (old_arg_info) = INFO_PREASSIGNSWL (arg_info);

    arg_info = FreeInfo (arg_info);
    arg_info = old_arg_info;

    DBUG_RETURN (arg_node);
}

/** <!--********************************************************************-->
 *
 * @fn node *AWLFIpart( node *arg_node, info *arg_info)
 *
 * @brief Traverse each partition of a WL.
 *
 *****************************************************************************/
node *
AWLFIpart (node *arg_node, info *arg_info)
{
    DBUG_ENTER ();

    INFO_CONSUMERWLPART (arg_info) = arg_node;
    CODE_CBLOCK (PART_CODE (arg_node))
      = TRAVdo (CODE_CBLOCK (PART_CODE (arg_node)), arg_info);
    INFO_CONSUMERWLPART (arg_info) = NULL;

    PART_NEXT (arg_node) = TRAVopt (PART_NEXT (arg_node), arg_info);

    DBUG_RETURN (arg_node);
}

/******************************************************************************
 *
 * function:
 *   node *AWLFIid(node *arg_node, info *arg_info)
 *
 * description:
 *   If this Id is a reference to a WL (N_with) we want to increment
 *   the number of references to the potential producerWL (WITH_REFERENCED_FOLD).
 *   We want to end up with WITH_REFERENCED_FOLD counting only
 *   references from a single WL. Hence, the checking on
 *   WITH_REFERENCED_CONSUMERWL
 *   AWLF will disallow folding if WITH_REFERENCED_FOLD != AVIS_NEEDCOUNT.
 *
 ******************************************************************************/
node *
AWLFIid (node *arg_node, info *arg_info)
{
    node *p;

    DBUG_ENTER ();

    DBUG_PRINT ("Looking at %s", AVIS_NAME (ID_AVIS (arg_node)));
    p = INFO_CONSUMERWL (arg_info);
    if ((NULL != p) && (NULL == WITH_REFERENCED_CONSUMERWL (p))) {
        /* First reference to this WL. */
        WITH_REFERENCED_CONSUMERWL (p) = INFO_CONSUMERWL (arg_info);
        WITH_REFERENCED_FOLD (p) = 0;
        DBUG_PRINT ("AWLFIid found first reference to %s",
                    AVIS_NAME (ID_AVIS (arg_node)));
    }

    /*
     * arg_node describes a WL, so
     * WITH_REFERENCED_FOLD( p) may have to be
     * incremented
     */
    if ((NULL != p) && (NULL != INFO_CONSUMERWL (arg_info))
        && (WITH_REFERENCED_CONSUMERWL (p) == INFO_CONSUMERWL (arg_info))) {
        (WITH_REFERENCED_FOLD (p))++;
        DBUG_PRINT ("Incrementing WITH_REFERENCED_FOLD(%s) = %d",
                    AVIS_NAME (ID_AVIS (arg_node)), WITH_REFERENCED_FOLD (p));
    } else {
        DBUG_PRINT ("%s is not defined by a WL", AVIS_NAME (ID_AVIS (arg_node)));
    }

    DBUG_RETURN (arg_node);
}

/** <!--********************************************************************-->
 *
 * @fn node *AWLFIprf( node *arg_node, info *arg_info)
 *
 * @brief
 *   Examine a _sel_VxA_(idx, producerWL) primitive to see if
 *   we may be able to fold producerWL here, assuming that
 *   the _sel_ is within a potential consumerWL, OR that idx is constant.
 *
 *   We don't find out if all the conditions for folding can
 *   be met until this phase completes, so AWLF makes the
 *   final decision on folding.
 *
 *   When we do encounter an eligible sel() operation,
 *   with a constant PRF_ARG1, or
 *   with extrema available on PRF_ARG1, we construct
 *   an intersect computation between the now-available index
 *   set of idx, and each partition of the producerWL.
 *   These are attached to the sel() via an F_noteintersect
 *   guard.
 *
 *****************************************************************************/
node *
AWLFIprf (node *arg_node, info *arg_info)
{
    node *z;
    node *ivavis = NULL;
    node *pwlid;
    char *cwlnm;

    DBUG_ENTER ();

    cwlnm = (NULL != INFO_CONSUMERWLIDS (arg_info))
              ? AVIS_NAME (IDS_AVIS (INFO_CONSUMERWLIDS (arg_info)))
              : "(naked consumer)";

    switch (PRF_PRF (arg_node)) {
    default:
        break;

    case F_sel_VxA:
    case F_idx_sel:
        pwlid = AWLFIfindWlId (PRF_ARG2 (arg_node));
        INFO_PRODUCERWLLHS (arg_info) = pwlid;
        INFO_PRODUCERWL (arg_info) = AWLFIfindWL (pwlid);
        INFO_PRODUCERWLFOLDABLE (arg_info)
          = AWLFIcheckProducerWLFoldable (pwlid)
            && AWLFIcheckBothFoldable (pwlid, INFO_CONSUMERWLIDS (arg_info),
                                       INFO_DEFDEPTH (arg_info));

        PRF_ARGS (arg_node) = TRAVdo (PRF_ARGS (arg_node), arg_info);

        /* Maybe attach intersect calculations now. */
        if ((INFO_PRODUCERWLFOLDABLE (arg_info))
            && (!AWLFIisHasNoteintersect (arg_node))) {

            ivavis = IVUToffset2Vect (arg_node, &INFO_VARDECS (arg_info),
                                      &INFO_PREASSIGNS (arg_info),
                                      INFO_CONSUMERWLPART (arg_info), NULL);

            /* We need both extrema or constant index vector */
            /* Or, we need naked consumer */
            if ((AWLFIisCanAttachIntersectCalc (arg_node, ivavis, arg_info))) {
                // FIXME || isNaked( arg_node, ivavis)) {
                DBUG_PRINT ("Trying to attach F_noteintersect into cwl=%s", cwlnm);
                z = attachIntersectCalc (arg_node, arg_info, ivavis);
                if (z != ID_AVIS (PRF_ARG1 (arg_node))) {
                    FREEdoFreeNode (PRF_ARG1 (arg_node));
                    PRF_ARG1 (arg_node) = TBmakeId (z);
                    DBUG_PRINT ("Inserted F_noteintersect into cwl=%s", cwlnm);
                }
            }
        }
        break;

    case F_noteintersect:
        /* Maybe detach invalid intersect calculations now. */
        if (!AWLFIisValidNoteintersect (arg_node, INFO_PRODUCERWLLHS (arg_info))) {
            arg_node = AWLFIdetachNoteintersect (arg_node);
            DBUG_PRINT ("Detached invalid F_noteintersect from cwl=%s", cwlnm);
        }

        /* Maybe project partitionIntersectMin/Max back from PWL to CWL */
        if (AWLFIisValidNoteintersect (arg_node, INFO_PRODUCERWLLHS (arg_info))) {
            arg_node = BuildInverseProjections (arg_node, arg_info);
            DBUG_PRINT ("Building inverse projection for cwl=%s", cwlnm);
        }
        break;
    }

    DBUG_RETURN (arg_node);
}

/******************************************************************************
 *
 * function:
 *   node *AWLFIcond(node *arg_node, info *arg_info)
 *
 * description:
 *   traverse conditional parts in the given order.
 *
 ******************************************************************************/
node *
AWLFIcond (node *arg_node, info *arg_info)
{
    DBUG_ENTER ();

    COND_COND (arg_node) = TRAVdo (COND_COND (arg_node), arg_info);
    COND_THENASSIGNS (arg_node) = TRAVopt (COND_THENASSIGNS (arg_node), arg_info);
    COND_ELSEASSIGNS (arg_node) = TRAVopt (COND_ELSEASSIGNS (arg_node), arg_info);

    DBUG_RETURN (arg_node);
}

/******************************************************************************
 *
 * function:
 *   node *AWLFImodarray(node *arg_node, info *arg_info)
 *
 * description:
 *   if op is modarray( producerWL), we increment
 *   WITH_REFERENCED_FOLD for the producerWL.
 *
 ******************************************************************************/
node *
AWLFImodarray (node *arg_node, info *arg_info)
{
    node *wl;

    DBUG_ENTER ();

    arg_node = TRAVcont (arg_node, arg_info);

    if (N_modarray == NODE_TYPE (arg_node)) {
        INFO_PRODUCERWL (arg_info) = AWLFIfindWlId (MODARRAY_ARRAY (arg_node));
        wl = INFO_PRODUCERWL (arg_info);
        (WITH_REFERENCED_FOLD (wl))++;
        DBUG_PRINT ("AWLFImodarray: WITH_REFERENCED_FOLD(%s) = %d",
                    AVIS_NAME (ID_AVIS (MODARRAY_ARRAY (arg_node))),
                    WITH_REFERENCED_FOLD (wl));
    }

    DBUG_RETURN (arg_node);
}

/******************************************************************************
 *
 * function:
 *   node *AWLFIlet(node *arg_node, info *arg_info)
 *
 * description: Descend to get set AVIS_DEPTH and to handle the expr.
 *
 ******************************************************************************/
node *
AWLFIlet (node *arg_node, info *arg_info)
{
    node *oldlet;

    DBUG_ENTER ();

    oldlet = INFO_LET (arg_info);
    INFO_LET (arg_info) = arg_node;
    LET_IDS (arg_node) = TRAVdo (LET_IDS (arg_node), arg_info);
    LET_EXPR (arg_node) = TRAVdo (LET_EXPR (arg_node), arg_info);
    INFO_LET (arg_info) = oldlet;

    DBUG_RETURN (arg_node);
}

/******************************************************************************
 *
 * function:
 *   node *AWLFIblock(node *arg_node, info *arg_info)
 *
 * description:
 *
 ******************************************************************************/
node *
AWLFIblock (node *arg_node, info *arg_info)
{
    DBUG_ENTER ();
    BLOCK_ASSIGNS (arg_node) = TRAVopt (BLOCK_ASSIGNS (arg_node), arg_info);
    DBUG_RETURN (arg_node);
}

/******************************************************************************
 *
 * function:
 *   node *AWLFIfuncond( node *arg_node, info *arg_info)
 *
 * description:
 *
 ******************************************************************************/
node *
AWLFIfuncond (node *arg_node, info *arg_info)
{
    DBUG_ENTER ();

    FUNCOND_IF (arg_node) = TRAVopt (FUNCOND_IF (arg_node), arg_info);
    FUNCOND_THEN (arg_node) = TRAVopt (FUNCOND_THEN (arg_node), arg_info);
    FUNCOND_ELSE (arg_node) = TRAVopt (FUNCOND_ELSE (arg_node), arg_info);

    DBUG_RETURN (arg_node);
}

/******************************************************************************
 *
 * function:
 *   node *AWLFIwhile( node *arg_node, info *arg_info)
 *
 * description:
 *
 ******************************************************************************/
node *
AWLFIwhile (node *arg_node, info *arg_info)
{
    DBUG_ENTER ();

    WHILE_COND (arg_node) = TRAVopt (WHILE_COND (arg_node), arg_info);
    WHILE_BODY (arg_node) = TRAVopt (WHILE_BODY (arg_node), arg_info);

    DBUG_RETURN (arg_node);
}

/** <!--********************************************************************-->
 * @}  <!-- Algebraic with loop folding inference -->
 *****************************************************************************/

#undef DBUG_PREFIX<|MERGE_RESOLUTION|>--- conflicted
+++ resolved
@@ -1837,143 +1837,6 @@
 
 /** <!--********************************************************************-->
  *
- * @fn node *PHUTgenerateAffineExprsForIntersect( gen, mmx, int boundnum,
- *            int numvars, info *arg_info)
- *
- * @brief Construct affine exprs chain for computing intersection of
- *        iv and WL generator bounds
- *
- * @param gen - WL generator N_array element
- * @param mmx - index vector element
- * @param boundnum: 1 for bound1,     or 2 for bound2
- * @param arg_info - your basic arg_info
- *
- * @return the node constructed to perform the intersection
- *
- ******************************************************************************/
-static node *
-PHUTgenerateAffineExprsForIntersect (node *gen, node *mmx, int boundnum, int numvars,
-                                     int shp, info *arg_info)
-{
-    node *z;
-    prf prfminmax;
-    node *fncall;
-    node *resavis;
-
-    DBUG_ENTER ();
-
-    prfminmax = (1 == boundnum) ? F_max_VxV : F_min_VxV;
-    fncall = TCmakePrf2 (prfminmax, TBmakeId (gen), TBmakeId (mmx));
-    resavis = FLATGexpression2Avis (fncall, &INFO_VARDECS (arg_info),
-                                    &INFO_PREASSIGNS (arg_info),
-                                    TYmakeAKS (TYmakeSimpleType (T_int),
-                                               SHcreateShape (1, shp)));
-    z = TUscalarizeVector (resavis, &INFO_PREASSIGNS (arg_info),
-                           &INFO_VARDECS (arg_info));
-
-    DBUG_RETURN (z);
-}
-
-/** <!--********************************************************************-->
- *
- * @fn node *IntersectBoundsPolyhedralScalar( node *gen,  node *mmx,
- *            int boundnum, int numvars, int shp, info *arg_info)
- *
- * @brief Attempt to determine the intersect of two WL bound/index vectors
- *        using polyhedra.
- *
- * @params: gen - The N_array node for a producerWL partition WL generator
- * @params: mmx - The N_avis node for a consumerWL partition's index vector,
- *                which is assumed to point to an N_array
- * @params boundnum: 1 for bound1,     or 2 for bound2
- * @params: arg_info - your basic arg_info
- * @result: not sure yet
- *
- ******************************************************************************/
-static node *
-IntersectBoundsPolyhedralScalar (node *gen, node *mmx, int boundnum, int shp,
-                                 info *arg_info)
-{
-    node *z = NULL;
-    bool p;
-    node *idgen;
-    node *idmmx;
-    node *exprs1, *exprs2;
-    node *exprs3 = NULL;
-    int numvars = 0;
-
-    DBUG_ENTER ();
-
-    PHUTclearColumnIndices (gen, INFO_FUNDEF (arg_info));
-    PHUTclearColumnIndices (mmx, INFO_FUNDEF (arg_info));
-
-    idgen = PHUTcollectAffineNids (gen, INFO_FUNDEF (arg_info), &numvars);
-
-    idmmx = PHUTcollectAffineNids (mmx, INFO_FUNDEF (arg_info), &numvars);
-
-    exprs1 = PHUTgenerateAffineExprs (gen, INFO_FUNDEF (arg_info), &numvars);
-    exprs2 = PHUTgenerateAffineExprs (mmx, INFO_FUNDEF (arg_info), &numvars);
-    exprs3
-      = PHUTgenerateAffineExprsForIntersect (gen, mmx, boundnum, numvars, shp, arg_info);
-    idgen = TCappendExprs (idgen, idmmx);
-    exprs1 = TCappendExprs (exprs1, exprs2);
-
-    // Don't bother calling Polylib if it can't do anything for us.
-    p = (NULL != exprs1) && (NULL != exprs3) && (NULL != idgen);
-    p = p && PHUTcheckIntersection (exprs1, exprs3, idgen);
-
-    PHUTclearColumnIndices (gen, INFO_FUNDEF (arg_info));
-    PHUTclearColumnIndices (mmx, INFO_FUNDEF (arg_info));
-
-    // Analyze result file here FIXME
-
-    DBUG_RETURN (z);
-}
-
-/** <!--********************************************************************-->
- *
- * @fn node *IntersectBoundsPolyhedral( node *gen,  node *mmx,
- *            int boundnum, int numvars, int shp, info *arg_info)
- *
- * @brief Attempt to determine the intersect of two WL bound/index vectors
- *        using polyhedra.
- *        Since gen and mmx are vectors, we iterate over them, doing
- *        polyhedral analysis on each element.
- *
- * @params: gen - The N_array node for a producerWL partition WL generator
- * @params: mmx - The N_avis node for a consumerWL partition's index vector,
- *                which is assumed to point to an N_array
- * @params boundnum: 1 for bound1,     or 2 for bound2
- * @params: arg_info - your basic arg_info
- * @result: not sure yet
- *
- ******************************************************************************/
-static node *
-IntersectBoundsPolyhedral (node *gen, node *mmx, int boundnum, int shp, info *arg_info)
-{
-    node *z = NULL;
-    node *polyint;
-    node *genel;
-    node *mmxel;
-    int i;
-
-    DBUG_ENTER ();
-
-    if (global.optimize.dopwlf) {
-        for (i = 0; i < shp; i++) {
-            genel = TCgetNthExprsExpr (i, ARRAY_AELEMS (gen));
-            mmxel = TCgetNthExprsExpr (i, ARRAY_AELEMS (mmx));
-            polyint
-              = IntersectBoundsPolyhedralScalar (genel, mmxel, boundnum, shp, arg_info);
-            // FIXME do something with result file
-        }
-    }
-
-    DBUG_RETURN (z);
-}
-
-/** <!--********************************************************************-->
- *
  * @fn node *IntersectBoundsBuilderOne( node *arg_node, info *arg_info,
  *                                      node *producerwlPart, int boundnum,
  *                                      node *ivmin, node *ivmax)
@@ -2059,10 +1922,6 @@
     shp = SHgetUnrLen (ARRAY_FRAMESHAPE (gen));
     mmx = (1 == boundnum) ? ivmin : ivmax;
 
-<<<<<<< HEAD
-    polyint = IntersectBoundsPolyhedral (gen, mmx, boundnum, shp, arg_info);
-=======
->>>>>>> 2a1c6f73
     if (NULL == polyint) { // Use old way if polyhedral analysis does not work
 
         mmx = AWLFItakeDropIv (shp, 0, mmx, &INFO_VARDECS (arg_info),
