--- conflicted
+++ resolved
@@ -936,11 +936,6 @@
     node *exprni;
 
     DBUG_ENTER ();
-<<<<<<< HEAD
-    // FIXME: need to check current bounds against new bounds!
-    // and maybe is1Part and/or isNull
-=======
->>>>>>> 737fddfb
 
     expr = LET_EXPR (ASSIGN_STMT (arg_node));
 
@@ -1249,48 +1244,6 @@
 
 /** <!--********************************************************************-->
  *
-<<<<<<< HEAD
- * @fn bool
- *
- * @brief: Predicate for presence of at least one exact intersect in arg_node
- *
- * @param: arg_node - an F_noteintersect.
- *
- * @result: TRUE if arg_node has at least one exact intersect present
- *
- *****************************************************************************/
-static UNUSED bool
-IntersectExactPresent (node *arg_node)
-{
-    bool z = FALSE;
-    int intersectListLim;
-    int intersectListNo;
-    node *onepart;
-    node *isnull;
-
-    DBUG_ENTER ();
-
-    intersectListNo = 0;
-    intersectListLim
-      = (NULL != arg_node) ? (TCcountExprs (PRF_ARGS (arg_node)) - WLFIRST) / WLEPP : 0;
-
-    while ((!z) && (intersectListNo < intersectListLim)) {
-        onepart = TCgetNthExprsExpr (WLINTERSECTION1PART (intersectListNo),
-                                     PRF_ARGS (arg_node));
-        isnull
-          = TCgetNthExprsExpr (WLINTERSECTIONNULL (intersectListNo), PRF_ARGS (arg_node));
-        z = SCSisConstantOne (onepart);
-        // DEADCODE && SCSisConstantZero( isnull);
-        intersectListNo++;
-    }
-
-    DBUG_RETURN (z);
-}
-
-/** <!--********************************************************************-->
- *
-=======
->>>>>>> 737fddfb
  * @name Traversal functions
  * @{
  *****************************************************************************/
