--- conflicted
+++ resolved
@@ -103,15 +103,7 @@
  * @{
  *
  *****************************************************************************/
-<<<<<<< HEAD
-typedef enum { MODE_enumeratevars, MODE_generatematrix, MODE_clearvars } trav_mode_t;
-
 struct INFO {
-    trav_mode_t mode;
-    int polylibnumvars;
-=======
-struct INFO {
->>>>>>> 2a1c6f73
     node *fundef;
     lut_t *varlut;
     node *loopcount;
@@ -120,11 +112,6 @@
 /**
  * Macro definitions for INFO structure
  */
-<<<<<<< HEAD
-#define INFO_MODE(n) ((n)->mode)
-#define INFO_POLYLIBNUMVARS(n) ((n)->polylibnumvars)
-=======
->>>>>>> 2a1c6f73
 #define INFO_FUNDEF(n) ((n)->fundef)
 #define INFO_VARLUT(n) ((n)->varlut)
 #define INFO_LOOPCOUNT(n) ((n)->loopcount)
@@ -137,11 +124,6 @@
     DBUG_ENTER ();
 
     result = (info *)MEMmalloc (sizeof (info));
-<<<<<<< HEAD
-    INFO_MODE (result) = MODE_clearvars;
-    INFO_POLYLIBNUMVARS (result) = 0;
-=======
->>>>>>> 2a1c6f73
     INFO_FUNDEF (result) = NULL;
     INFO_VARLUT (result) = NULL;
     INFO_LOOPCOUNT (result) = NULL;
@@ -165,48 +147,7 @@
 
 /** <!-- ****************************************************************** -->
  *
-<<<<<<< HEAD
- * @fn node *Node2Avis( node *arg_node)
- *
- * @brief Find N_avis node for arg_node
- *
- * @param An N_avis, N_id, or N_ids node
- *
- * @return the associated N_avis node
- *
- ******************************************************************************/
-static node *
-Node2Avis (node *arg_node)
-{
-    node *avis = NULL;
-
-    DBUG_ENTER ();
-
-    switch (NODE_TYPE (arg_node)) {
-    case N_id:
-        avis = ID_AVIS (arg_node);
-        break;
-
-    case N_ids:
-        avis = IDS_AVIS (arg_node);
-        break;
-
-    case N_avis:
-        avis = arg_node;
-        break;
-
-    default:
-        DBUG_ASSERT (NULL != avis, "Expected N_id, N_avis, or N_ids node");
-    }
-    DBUG_RETURN (avis);
-}
-
-/** <!-- ****************************************************************** -->
- *
- * @fn void CheckExprsChain( node *exprs, info *arg_info)
-=======
  * @fn node *PHUTskipChainedAssigns( node *arg_node)
->>>>>>> 2a1c6f73
  *
  * @brief Skip intermediate N_id node assigns for arg_node N_id.
  *        E.g., if we have:
@@ -249,53 +190,13 @@
 
 /** <!-- ****************************************************************** -->
  *
-<<<<<<< HEAD
- * @fn node *GenerateMatrixRow( int polylibcols, int relat);
- *
- * @brief Generate a row of a polyhedral matrix.
- *        This is an N_exprs chain of length polylibcols, containing all zeros.
- *        This chain, suitably modified, will comprise one row
- *        of the polylib input matrix.
-=======
  * @fn void PHUTprintIslAffineFunctionTree( node *arg_node)
  *
  * @brief  Utility for printing an ISL affine function tree in slightly
  *         more human-readable form.
->>>>>>> 2a1c6f73
  *
  * @param An N_exprs chain for ISL
  *
-<<<<<<< HEAD
- * @param numvars: An integer, specifying the number of
- *                 distinct variables in the matrix.
- *                 The matrix will have two more columns than numvars,
- *                 to account for the polylib function (column 0)
- *                 and the constant column (the ultimate column).
- *
- *       relat: The function specified by this matrix row, either
- *              == 0 or >= 0
- *
- * @return the generated chain, with two extra elements, as noted above
- *         One for the polylib equality/inequality marker, and one for
- *         the constant value.
- *
- ******************************************************************************/
-static node *
-GenerateMatrixRow (int numvars, int relat)
-{
-    node *z = NULL;
-    int cnt;
-
-    DBUG_ENTER ();
-
-    cnt = numvars + 1;
-    DBUG_PRINT ("Generating matrix row of length %d", cnt + 1);
-
-    z = TBmakeExprs (TBmakeNum (relat), NULL);
-    while (cnt > 0) {
-        z = TCappendExprs (z, TBmakeExprs (TBmakeNum (0), NULL));
-        cnt--;
-=======
  * @return none
  *
  ******************************************************************************/
@@ -310,7 +211,6 @@
     n = TCcountExprs (arg_node);
     for (j = 0; j < n; j++) {
         PRTdoPrint (TCtakeDropExprs (1, j, arg_node));
->>>>>>> 2a1c6f73
     }
 
     DBUG_RETURN ();
@@ -329,41 +229,19 @@
  *            rca = X + Y;
  *            rca = X - Y;
  *
-<<<<<<< HEAD
- * @brief Perform prow[ constantcol]+ = val, where constantcol
- *        is the last column of the Polylib prow, indicating a constant.
- *
- * @param val: An integer to be added to the constant column of prow.
- * @param prow: An N_exprs chain representing a row of a Polylib constraint.
- * @param arg_info: as usual.
-=======
  *        where one of the arguments is constant.
  *
  * @param relarg: An N_exprs chain for ISL
  * @param rca: An N_id
->>>>>>> 2a1c6f73
  *
  * @return The updated relarg node
  *
  ******************************************************************************/
 static node *
-<<<<<<< HEAD
-AddIntegerToConstantColumn (int val, node *prow, info *arg_info)
-=======
 RemoveRcaAssign (node *relarg, node *rca)
->>>>>>> 2a1c6f73
-{
-    DBUG_ENTER ();
-
-<<<<<<< HEAD
-    CheckExprsChain (prow, arg_info);
-
-    col = TCcountExprs (prow) - 1;
-    val = val + NUM_VAL (TCgetNthExprsExpr (col, prow));
-    z = TCputNthExprs (col, prow, TBmakeNum (val));
-
-    CheckExprsChain (z, arg_info);
-=======
+{
+    DBUG_ENTER ();
+
     node *z = NULL;
     node *exprsouter;
     node *exprs;
@@ -396,7 +274,6 @@
         }
         exprsouter = EXPRS_NEXT (exprsouter);
     }
->>>>>>> 2a1c6f73
 
     DBUG_RETURN (relarg);
 }
@@ -406,27 +283,6 @@
  *
  * @fn node *Node2Avis( node *arg_node)
  *
-<<<<<<< HEAD
- * @brief Perform prow[ col]+ = incr, where col is a previously assigned
- *        column index in the arg_node's N_avis. If col is -1, then
- *        the arg_node is a constant, and we add the constant's value,
- *        times incr, to the last column of prow;
- *
- * @param arg_node: An N_id node or an N_ids node or an N_avis node
- *        incr: The value to be added for non-constants, or the multiplier for
- *              constants.
- *        prow: An N_exprs chain, the polylib row of interest
- *        arg_info: as usual.
- *
- * @return The updated prow
- *
- ******************************************************************************/
-static node *
-AddValueToColumn (node *arg_node, int incr, node *prow, info *arg_info)
-{
-    node *z = NULL;
-    int col;
-=======
  * @brief Find N_avis node for arg_node
  *
  * @param An N_avis, N_id, or N_ids node
@@ -438,26 +294,10 @@
 static node *
 Node2Avis (node *arg_node)
 {
->>>>>>> 2a1c6f73
     node *avis = NULL;
 
     DBUG_ENTER ();
 
-<<<<<<< HEAD
-    avis = Node2Avis (arg_node);
-    CheckExprsChain (prow, arg_info);
-
-    col = AVIS_POLYLIBCOLUMNINDEX (avis);
-    if (-1 == col) {
-        DBUG_ASSERT (TYisAKV (AVIS_TYPE (avis)),
-                     "Failure to assign column index to non-constant");
-        incr = incr * TUtype2Int (AVIS_TYPE (avis));
-        col = 1 + INFO_POLYLIBNUMVARS (arg_info); // The (last) column, for constants
-    }
-
-    incr = incr + NUM_VAL (TCgetNthExprsExpr (col, prow));
-    z = TCputNthExprs (col, prow, TBmakeNum (incr));
-=======
     if (NULL != arg_node) {
         switch (NODE_TYPE (arg_node)) {
         case N_id:
@@ -475,7 +315,6 @@
         case N_num:
         case N_bool:
             break;
->>>>>>> 2a1c6f73
 
         default:
             DBUG_ASSERT (NULL != avis, "Expected N_id, N_avis, or N_ids node");
@@ -492,11 +331,7 @@
  * @brief Find N_avis node for arg_node, unless it is
  *        an N_num/N_bool, in which case we XXX
  *
-<<<<<<< HEAD
- * @param An N_avis
-=======
  * @param An N_avis, N_id, N_num, N_bool, or N_ids node
->>>>>>> 2a1c6f73
  *
  * @return An N_id if the argument is an N_id, N_avis, or N_ids.
  *         Otherwise, the associated N_avis node,
@@ -506,27 +341,6 @@
 Node2Value (node *arg_node)
 {
     node *z = NULL;
-<<<<<<< HEAD
-    node *minmax = NULL;
-    node *res = NULL;
-
-    DBUG_ENTER ();
-
-    minmax = AVIS_MIN (arg_node);
-    if (NULL != minmax) {
-        res = PHUTcollectAffineExprsLocal (minmax, arg_info);
-        DBUG_PRINT ("Generating %s >= %s for AVIS_MIN", AVIS_NAME (arg_node),
-                    AVIS_NAME (ID_AVIS (minmax)));
-
-        if ((MODE_generatematrix == INFO_MODE (arg_info))
-            && (!AVIS_ISAFFINEHANDLED (ID_AVIS (minmax)))) {
-            z = GenerateMatrixRow (INFO_POLYLIBNUMVARS (arg_info), PLINEQUALITY);
-            z = AddValueToColumn (arg_node, 1, z, arg_info); // arg_node
-            z = AddValueToColumn (minmax, -1, z, arg_info);  // -minmax
-            z = TCappendExprs (z, res);
-        } else {
-            z = res;
-=======
     constant *con = NULL;
 
     DBUG_ENTER ();
@@ -563,7 +377,6 @@
                 DBUG_ASSERT (FALSE,
                              "Expected N_id, N_avis, N_ids, N_num, or N_bool node");
             }
->>>>>>> 2a1c6f73
         }
     }
 
@@ -582,52 +395,20 @@
  *                  it may be an N_num or N_bool, which we ignore.
  *        arg_info: your basic arg_info
  *
-<<<<<<< HEAD
- * @param arg_node: An N_avis or N_id node
-=======
  * @return TRUE if we the variables was inserted; FALSE if it was already there
  *         or not a variable.
->>>>>>> 2a1c6f73
  *
  ******************************************************************************/
 static bool
 InsertVarIntoLut (node *arg_node, lut_t *varlut)
 {
-<<<<<<< HEAD
-    node *z = NULL;
-    node *minmax = NULL;
-    node *res = NULL;
-    node *avis;
-    int col;
-    int val;
-=======
     node *avis;
     node *founditem = NULL;
     bool z = FALSE;
->>>>>>> 2a1c6f73
 
     DBUG_ENTER ();
 
     avis = Node2Avis (arg_node);
-<<<<<<< HEAD
-    minmax = AVIS_MAX (avis);
-    if (NULL != minmax) {
-        res = PHUTcollectAffineExprsLocal (minmax, arg_info);
-        DBUG_PRINT ("Generating %s < %s for AVIS_MAX", AVIS_NAME (avis),
-                    AVIS_NAME (ID_AVIS (minmax)));
-
-        if ((MODE_generatematrix == INFO_MODE (arg_info))
-            && (!AVIS_ISAFFINEHANDLED (ID_AVIS (minmax)))) {
-            z = GenerateMatrixRow (INFO_POLYLIBNUMVARS (arg_info), PLINEQUALITY);
-            z = AddValueToColumn (minmax, 1, z, arg_info);    //  max
-            z = AddValueToColumn (arg_node, -1, z, arg_info); // -arg_node
-            col = 1 + INFO_POLYLIBNUMVARS (arg_info);
-            val = (-1) + NUM_VAL (TCgetNthExprsExpr (col, z)); // -1
-            z = TCputNthExprs (col, z, TBmakeNum (val));
-            z = TCappendExprs (z, res);
-        } else {
-            z = res;
-=======
     if (NULL != avis) {
         DBUG_ASSERT (NULL != varlut, "NULL VARLUT");
         LUTupdateLutP (varlut, avis, avis, (void **)&founditem);
@@ -636,7 +417,6 @@
             DBUG_PRINT ("Inserted %s into VARLUT", AVIS_NAME (avis));
         } else {
             DBUG_PRINT ("%s already in VARLUT", AVIS_NAME (avis));
->>>>>>> 2a1c6f73
         }
     }
 
@@ -644,10 +424,6 @@
 }
 
 /** <!-- ****************************************************************** -->
-<<<<<<< HEAD
- * @fn void Exprs2File( node *exprs, node *idlist)
-=======
->>>>>>> 2a1c6f73
  *
  * @fn char *Prf2Isl( prf arg_node)
  *
@@ -666,33 +442,7 @@
 
     DBUG_ENTER ();
 
-<<<<<<< HEAD
-    cols = TCcountExprs (idlist);
-    cols = cols + 2; // polylib function column and constants column
-    rows = TCcountExprs (exprs) / cols;
-    DBUG_PRINT ("Writing %d rows and %d columns", rows, cols);
-
-    if (0 != rows) {                             // Ignore empty polyhedra
-        fprintf (handle, "%d %d\n", rows, cols); // polyhedron descriptor
-
-        for (i = 0; i < rows; i++) {
-
-            // human-readable form
-            fprintf (handle, "#  ");
-            for (j = 1; j < cols - 1; j++) {
-                indx = j + (cols * i);
-                val = NUM_VAL (TCgetNthExprsExpr (indx, exprs));
-                avis = ID_AVIS (TCgetNthExprsExpr (j - 1, idlist));
-                id = AVIS_NAME (avis);
-                DBUG_ASSERT (j == AVIS_POLYLIBCOLUMNINDEX (avis),
-                             "column index confusion");
-                // if( 0 != val) {
-                fprintf (handle, "(%d*%s) + ", val, id);
-                //}
-            }
-=======
     switch (arg_node) {
->>>>>>> 2a1c6f73
 
     default:
         DBUG_ASSERT (FALSE, "Did not find affine function in table");
@@ -740,11 +490,7 @@
  *        The result is an N_exprs chain of the N_avis nodes comprising the
  *        set variables.
  *
-<<<<<<< HEAD
- * @param An N_id or an N_avis
-=======
  *           [i,j,k...]
->>>>>>> 2a1c6f73
  *
  * @param varlut: a lut of nodes that comprise the ISL set variables.
  *
@@ -754,22 +500,6 @@
 static void *
 GetIslSetVariablesFromLutOne (void *rest, void *avis)
 {
-<<<<<<< HEAD
-    node *z;
-    node *mn;
-    node *mx;
-    node *avis;
-
-    DBUG_ENTER ();
-
-    avis = (N_id == NODE_TYPE (arg_node)) ? ID_AVIS (arg_node) : arg_node;
-
-    mn = collectAvisMin (avis, arg_info);
-    mx = collectAvisMax (avis, arg_info);
-    z = TCappendExprs (mn, mx);
-
-    CheckExprsChain (z, arg_info);
-=======
     node *z = NULL;
 
     DBUG_ENTER ();
@@ -778,7 +508,6 @@
         DBUG_PRINT ("Found %s in VARLUT", AVIS_NAME (avis));
         z = TCappendExprs (TBmakeExprs (TBmakeId (avis), NULL), rest);
     }
->>>>>>> 2a1c6f73
 
     DBUG_RETURN (z);
 }
@@ -791,32 +520,7 @@
 
     DBUG_ENTER ();
 
-<<<<<<< HEAD
-    switch (nprf) {
-    case F_val_lt_val_SxS:
-    case F_val_le_val_SxS:
-    case F_add_SxS:
-    case F_sub_SxS:
-    case F_mul_SxS:
-    // case F_noteminval:    // probably don't need these two.
-    // case F_notemaxval:
-    case F_non_neg_val_S:
-    case F_min_SxS:
-    case F_max_SxS:
-    case F_mod_SxS:
-    case F_aplmod_SxS:
-    case F_abs_S:
-    case F_neg_S:
-        z = TRUE;
-        break;
-
-    default:
-        z = FALSE;
-        break;
-    }
-=======
     z = (node *)LUTfoldLutP (varlut, head, GetIslSetVariablesFromLutOne);
->>>>>>> 2a1c6f73
 
     DBUG_RETURN (z);
 }
@@ -854,135 +558,6 @@
 
     DBUG_ENTER ();
 
-<<<<<<< HEAD
-    assgn = AVIS_SSAASSIGN (avis);
-    rhs = LET_EXPR (ASSIGN_STMT (assgn));
-    ids = LET_IDS (ASSIGN_STMT (assgn));
-
-    if (isCompatibleAffinePrf (PRF_PRF (rhs))) {
-        if (MODE_generatematrix == INFO_MODE (arg_info)) {
-            // Start by grabbing any extrema information attached to the main result.
-            // We should compute this properly, rather than relying on IVEXP.
-            // For now, we just use the extrema, if present.
-            if (NULL != AVIS_MIN (IDS_AVIS (ids))) { // z            >= AVIS_MIN
-                                                     // z - AVIS_MIN >= 0
-                z = GenerateMatrixRow (INFO_POLYLIBNUMVARS (arg_info), PLINEQUALITY);
-                z = AddValueToColumn (ids, 1, z, arg_info); // z
-                // -AVIS_MIN
-                z = AddValueToColumn (AVIS_MIN (IDS_AVIS (ids)), -1, z, arg_info);
-            }
-
-            if (NULL != AVIS_MAX (IDS_AVIS (ids))) { // z < AVIS_MAX
-                                                     // AVIS_MAX > z
-                                                     // AVIS_MAX - z > 0
-                                                     // AVIS_MAX + ( -z) + (-1) >= 0
-                z2 = GenerateMatrixRow (INFO_POLYLIBNUMVARS (arg_info), PLINEQUALITY);
-                // AVIS_MAX
-                z2 = AddValueToColumn (AVIS_MAX (IDS_AVIS (ids)), 1, z2, arg_info);
-                z2 = AddValueToColumn (ids, -1, z2, arg_info);      // -z
-                z2 = AddIntegerToConstantColumn (-1, z2, arg_info); // - 1
-                z = TCappendExprs (z2, z);
-            }
-
-            switch (PRF_PRF (rhs)) {
-            case F_add_SxS: // z = x + y;    -->   x + y  + (-z) == 0
-                z2 = GenerateMatrixRow (INFO_POLYLIBNUMVARS (arg_info), PLEQUALITY);
-                z2 = AddValueToColumn (PRF_ARG1 (rhs), 1, z2, arg_info); //  x
-                z2 = AddValueToColumn (PRF_ARG2 (rhs), 1, z2, arg_info); //  +y
-                z2 = AddValueToColumn (ids, -1, z2, arg_info);           // -z
-                z = TCappendExprs (z2, z);
-                break;
-
-            case F_non_neg_val_S: // z = nonneg( y) -->  (z == y) && ( z >= 0)
-                z2 = GenerateMatrixRow (INFO_POLYLIBNUMVARS (arg_info), PLEQUALITY);
-                z2 = AddValueToColumn (ids, 1, z2, arg_info);             // z
-                z2 = AddValueToColumn (PRF_ARG1 (rhs), -1, z2, arg_info); // -y
-                z = TCappendExprs (z2, z);
-
-                z2 = GenerateMatrixRow (INFO_POLYLIBNUMVARS (arg_info), PLINEQUALITY);
-                z2 = AddValueToColumn (ids, 1, z2, arg_info); //  z >= 0
-                z = TCappendExprs (z2, z);
-                break;
-
-            case F_sub_SxS: // z = x - y;       -->   x + (-y) +    (-z) == 0
-                z2 = GenerateMatrixRow (INFO_POLYLIBNUMVARS (arg_info), PLEQUALITY);
-                z2 = AddValueToColumn (PRF_ARG1 (rhs), 1, z2, arg_info);  //   x
-                z2 = AddValueToColumn (PRF_ARG2 (rhs), -1, z2, arg_info); //  -y
-                z2 = AddValueToColumn (ids, -1, z2, arg_info);            //  -z
-                z = TCappendExprs (z2, z);
-                break;
-
-            case F_max_SxS: // z = max( x, y)
-                            //  -->  ( z >= x)        && ( z >= y)
-                            //  -->  (( z - x) >= 0)  && ( z - y) >= 0
-                z2 = GenerateMatrixRow (INFO_POLYLIBNUMVARS (arg_info), PLINEQUALITY);
-                z2 = AddValueToColumn (ids, 1, z2, arg_info);             // z
-                z2 = AddValueToColumn (PRF_ARG1 (rhs), -1, z2, arg_info); //  -x
-                z = TCappendExprs (z2, z);
-
-                z2 = GenerateMatrixRow (INFO_POLYLIBNUMVARS (arg_info), PLINEQUALITY);
-                z2 = AddValueToColumn (ids, 1, z2, arg_info);             // z
-                z2 = AddValueToColumn (PRF_ARG2 (rhs), -1, z2, arg_info); //  -y
-                z = TCappendExprs (z2, z);
-                break;
-
-            case F_min_SxS: // z = min( x, y)
-                            //  -->  ( z <= x)        && ( z <= y)
-                            //  -->  ( x >= z)        && ( y >= z)
-                            //  -->  (( x - z) >= 0)  && ( y - z) >= 0
-                z2 = GenerateMatrixRow (INFO_POLYLIBNUMVARS (arg_info), PLINEQUALITY);
-                z2 = AddValueToColumn (PRF_ARG1 (rhs), 1, z2, arg_info); //  x
-                z2 = AddValueToColumn (ids, -1, z2, arg_info);           // -z
-                z = TCappendExprs (z2, z);
-
-                z2 = GenerateMatrixRow (INFO_POLYLIBNUMVARS (arg_info), PLINEQUALITY);
-                z2 = AddValueToColumn (PRF_ARG2 (rhs), 1, z2, arg_info); //  y
-                z2 = AddValueToColumn (ids, -1, z2, arg_info);           // -z
-                z = TCappendExprs (z2, z);
-                break;
-
-            case F_mul_SxS: // We need one constant argument
-                avis = ID_AVIS (PRF_ARG1 (rhs));
-                if (TYisAKV (AVIS_TYPE (avis))) {
-                    // z = ( const * y)  -->  (const * y) + (-z) == 0
-                    val = TUtype2Int (AVIS_TYPE (avis));
-                    z2 = GenerateMatrixRow (INFO_POLYLIBNUMVARS (arg_info), PLEQUALITY);
-                    z2 = AddValueToColumn (PRF_ARG2 (rhs), val, z2, arg_info); //  const*y
-                    z2 = AddValueToColumn (ids, -1, z2, arg_info);             // -z
-                    z = TCappendExprs (z2, z);
-                    break;
-                }
-
-                avis = ID_AVIS (PRF_ARG2 (rhs));
-                if (TYisAKV (AVIS_TYPE (avis))) {
-                    // z = ( x * const)  -->  ( x * const) + (-z) == 0
-                    val = TUtype2Int (AVIS_TYPE (avis));
-                    z2 = GenerateMatrixRow (INFO_POLYLIBNUMVARS (arg_info), PLEQUALITY);
-                    z2 = AddValueToColumn (PRF_ARG1 (rhs), val, z2, arg_info); //  const*x
-                    z2 = AddValueToColumn (ids, -1, z2, arg_info);             // -z
-                    z = TCappendExprs (z2, z);
-                    break;
-                }
-                break;
-
-            case F_abs_S:
-            case F_mod_SxS:
-            case F_aplmod_SxS:
-                // We got all we could from the extrema
-                break;
-
-            case F_val_lt_val_SxS:
-            case F_val_le_val_SxS:
-                // This is a guard within an affine expression
-                break;
-
-            case F_neg_S: //  z = -y;  -->   (-y) + (-z) == 0
-                z2 = GenerateMatrixRow (INFO_POLYLIBNUMVARS (arg_info), PLEQUALITY);
-                z2 = AddValueToColumn (PRF_ARG1 (rhs), -1, z2, arg_info); // -y
-                z2 = AddValueToColumn (ids, -1, z2, arg_info);            // -z
-                z = TCappendExprs (z2, z);
-                break;
-=======
     DBUG_PRINT ("Generating simple constraint");
     idsv = Node2Avis (ids);
     idsv = (NULL == idsv) ? ids : idsv; // N_num support
@@ -1020,7 +595,6 @@
     node *arg3v;
 
     DBUG_ENTER ();
->>>>>>> 2a1c6f73
 
     DBUG_PRINT ("Generating not-so-simple constraint");
     idsv = Node2Avis (ids);
@@ -1079,34 +653,10 @@
 
     DBUG_ENTER ();
 
-<<<<<<< HEAD
-    avis = Node2Avis (arg_node);
-    switch (INFO_MODE (arg_info)) {
-    case MODE_enumeratevars:
-
-        if ((-1 == AVIS_POLYLIBCOLUMNINDEX (avis)) && (!TYisAKV (AVIS_TYPE (avis)))) {
-            INFO_POLYLIBNUMVARS (arg_info)++;
-            AVIS_POLYLIBCOLUMNINDEX (avis) = INFO_POLYLIBNUMVARS (arg_info);
-            DBUG_PRINT ("Assigned %d as polylib index for %s",
-                        AVIS_POLYLIBCOLUMNINDEX (avis), AVIS_NAME (avis));
-            res = TCappendExprs (res, TBmakeExprs (TBmakeId (avis), NULL));
-        }
-        break;
-
-    case MODE_clearvars:
-        AVIS_POLYLIBCOLUMNINDEX (avis) = -1;
-        AVIS_ISAFFINEHANDLED (avis) = FALSE;
-        DBUG_PRINT ("cleared polylib index for %s", AVIS_NAME (avis));
-        break;
-
-    case MODE_generatematrix:
-        break;
-=======
     if ((NULL != AVIS_NPART (arg_node)) && (NULL != bnd)) {
         if (-1 != k) {
             z = TCgetNthExprsExpr (k, ARRAY_AELEMS (bnd));
         }
->>>>>>> 2a1c6f73
     }
 
     DBUG_RETURN (z);
@@ -1116,14 +666,6 @@
  *
  * @fn node *PHUTcollectWlGenerator( node *arg_node)
  *
-<<<<<<< HEAD
- * @param arg_node: an N_id node or an N_avis node or an N_ids node
- *        arg_info: External callers use NULL; we use
- *                  our own arg_info for traversal marking.
- *
- * @return A maximal N_exprs chain of expressions.
- *         See PHUTcollectExprs for more details.
-=======
  * @brief arg_node is a WITHID element for a WL, shown here as iv.
  *        The slightly messy part here is non-unit step and/or width, which entail
  *        adding two new set variables, iv', iv'', and ivw.
@@ -1149,7 +691,6 @@
  *        NB. lb, ub, stp, and wid are N_num or N_id nodes.
  *
  *        See also S.B. Scholz: SAC - Efficient Support... p14
->>>>>>> 2a1c6f73
  *
  * @param An N_avis
  * @param res: an N_exprs chain for the growing result, initially NULL.
@@ -1165,40 +706,6 @@
 { // Find GENERATOR_STEP or GENERATOR_WIDTH element as an N_num.
     // If stpwid is NULL, generate a value of 1 for it.
 
-<<<<<<< HEAD
-    avis = Node2Avis (arg_node);
-    DBUG_PRINT ("Looking at %s", AVIS_NAME (avis));
-
-    switch (INFO_MODE (arg_info)) {
-    case MODE_enumeratevars:
-        break;
-
-    case MODE_clearvars:
-        AVIS_POLYLIBCOLUMNINDEX (avis) = -1;
-        AVIS_ISAFFINEHANDLED (avis) = FALSE;
-        res = (NULL != res) ? FREEdoFreeTree (res) : NULL;
-        DBUG_PRINT ("cleared polylib index for %s", AVIS_NAME (avis));
-        break;
-
-    case MODE_generatematrix:
-        AVIS_ISAFFINEHANDLED (avis) = TRUE;
-        break;
-    }
-
-    // Handle RHS
-    assgn = AVIS_SSAASSIGN (avis);
-    if ((NULL != assgn) && (N_let == NODE_TYPE (ASSIGN_STMT (assgn)))) {
-
-        rhs = LET_EXPR (ASSIGN_STMT (assgn));
-        switch (NODE_TYPE (rhs)) {
-        case N_id: // straight assign: arg_node = rhs
-            res = assignPolylibColumnIndex (rhs, arg_info, res);
-            res = TCappendExprs (res, collectAffineNid (rhs, arg_info)); // AVIS_MIN/MAX
-            res = TCappendExprs (res,
-                                 PHUTcollectAffineExprsLocal (rhs,
-                                                              arg_info)); // look further
-            break;
-=======
     node *z;
     pattern *pat;
     constant *con = NULL;
@@ -1219,7 +726,6 @@
 
     return (z);
 }
->>>>>>> 2a1c6f73
 
 node *
 PHUTcollectWlGenerator (node *arg_node, info *arg_info, node *res)
@@ -1315,15 +821,6 @@
         }
     }
 
-<<<<<<< HEAD
-    // Handle extrema
-    res = TCappendExprs (res, collectAffineNid (arg_node, arg_info)); // AVIS_MIN/MAX
-
-    // Handle arg_node
-    res = assignPolylibColumnIndex (arg_node, arg_info, res);
-
-=======
->>>>>>> 2a1c6f73
     DBUG_RETURN (res);
 }
 
@@ -1334,13 +831,9 @@
  * @brief Append one ISL set of polyhedra to input file, from exprs and
  *        set variable list in varlut.
  *
-<<<<<<< HEAD
- * @param arg_node: an N_id node or an N_avis node
-=======
  * @param handle: output file handle
  * @param exprs: N_exprs chain of N_exprs chains. Each element of exprs
  *               is a single constraint.
->>>>>>> 2a1c6f73
  *
  * @return void
  *
@@ -1446,19 +939,6 @@
 
     DBUG_ENTER ();
 
-<<<<<<< HEAD
-    DBUG_ASSERT ((N_id == NODE_TYPE (arg_node) || (N_avis == NODE_TYPE (arg_node))),
-                 "Expected N_id or N_avis node");
-
-    arg_info = MakeInfo ();
-    INFO_FUNDEF (arg_info) = fundef; // debug only. Not really needed.
-
-    DBUG_PRINT ("Entering MODE_clearvars");
-    INFO_MODE (arg_info) = MODE_clearvars;
-    junk = PHUTcollectAffineExprsLocal (arg_node, arg_info);
-    DBUG_ASSERT (NULL == junk, "Someone did not clean up indices");
-    arg_info = FreeInfo (arg_info);
-=======
     switch (nprf) {
     case F_idx_sel:
     case F_sel_VxA:
@@ -1511,7 +991,6 @@
     bool z;
 
     DBUG_ENTER ();
->>>>>>> 2a1c6f73
 
     switch (nprf) {
     case F_lt_SxS:
@@ -1550,33 +1029,14 @@
 
 #ifdef CODEME
 /** <!-- ****************************************************************** -->
-<<<<<<< HEAD
- * @fn node *PHUTcollectAffineNids( node *arg_node, node *fundef,
- *                                  int firstindex)
- *
- * @brief Does a recursive search, starting at arg_node,
- *        for a maximal chain of affine instructions.
- *        The result is an N_exprs chain of the unique N_id nodes encountered
- *        in that chain, catenated to exprs.
-=======
  *
  * @fn bool isLoopfunCond( prf nprf)
->>>>>>> 2a1c6f73
  *
  * @brief Predicate to check for acceptable relational in LOOPFUN N_cond.
  *
-<<<<<<< HEAD
- * @param arg_node: an N_id node
- * @param fundef: The N_fundef of the current function. Used only for
- *                debugging purposes, and could be removed.
- * @param numvars: The next column index to be assigned. This
- *                 number is origin-one, as column 0 assigned to
- *                 Polylib's "function" ( == or >= ).
-=======
  * @param An N_prf
  *
  * @return TRUE if nprf is legitimate for LOOPFUN
->>>>>>> 2a1c6f73
  *
  ******************************************************************************/
 static bool
@@ -1613,24 +1073,7 @@
  *
  * @param arg_node: An N_prf
  *
-<<<<<<< HEAD
- *   Also, as a side effect, we set numvars.
- *
- * NB. The code performs three traversals of arg_node and its
- *     ancestors:
- *
- *     MODE_enumeratevars: counts the number of affine variables, and
- *     returns an N_exprs chain of their N_id values.
- *
- *     MODE_generatematrix: This traversal does the actual work,
- *     marking N_avis nodes as it goes, so that we do
- *     not make duplicate entries.
- *
- *     MODE_clearvars:  This restores the N_avis nodes to their
- *     pristine values.
-=======
  * @return TRUE if arg_node arguments are all Boolean and/or integer
->>>>>>> 2a1c6f73
  *
  ******************************************************************************/
 bool
@@ -1639,10 +1082,6 @@
     bool z;
     node *avis;
 
-<<<<<<< HEAD
-node *
-PHUTcollectAffineNids (node *arg_node, node *fundef, int *numvars)
-=======
     DBUG_ENTER ();
 
     avis = Node2Avis (PRF_ARG1 (arg_node));
@@ -1673,23 +1112,17 @@
  ******************************************************************************/
 static node *
 HandleNid (node *arg_node, node *rhs, info *arg_info, node *res)
->>>>>>> 2a1c6f73
 {
     node *z = NULL;
 
     DBUG_ENTER ();
 
-<<<<<<< HEAD
-    DBUG_ASSERT ((N_id == NODE_TYPE (arg_node) || (N_avis == NODE_TYPE (arg_node))),
-                 "Expected N_id or N_avis node");
-=======
     if (InsertVarIntoLut (rhs, INFO_VARLUT (arg_info))) {
         res = PHUTcollectAffineExprsLocal (rhs, arg_info, res);
         z = BuildIslSimpleConstraint (arg_node, F_eq_SxS, rhs, NOPRFOP, NULL);
         res = TCappendExprs (res, z);
     }
     DBUG_PRINT ("Leaving HandleNid for lhs=%s", AVIS_NAME (arg_node));
->>>>>>> 2a1c6f73
 
     DBUG_RETURN (res);
 }
@@ -1731,15 +1164,6 @@
 
     DBUG_ENTER ();
 
-<<<<<<< HEAD
-    INFO_POLYLIBNUMVARS (arg_info) = *numvars;
-    INFO_MODE (arg_info) = MODE_enumeratevars;
-    DBUG_PRINT ("Entering MODE_enumeratevars with numids=%d", *numvars);
-    res = PHUTcollectAffineExprsLocal (arg_node, arg_info);
-    DBUG_PRINT ("Found %d affine variables", TCcountExprs (res));
-    *numvars = INFO_POLYLIBNUMVARS (arg_info);
-    arg_info = FreeInfo (arg_info);
-=======
 #ifdef DEADCODE
     condprf = COND_COND (ASSIGN_STMT (LFUfindAssignForCond (INFO_FUNDEF (arg_info))));
     condprf = LET_EXPR (ASSIGN_STMT (AVIS_SSAASSIGN (ID_AVIS (condprf))));
@@ -1827,14 +1251,11 @@
     }
 
 #endif // DEADCODE
->>>>>>> 2a1c6f73
 
     DBUG_RETURN (res);
 }
 
 /** <!-- ****************************************************************** -->
-<<<<<<< HEAD
-=======
  *
  * @fn node node *PHUThandleLoopfunArg( node *nid, info *arg_info, node *res)
  *
@@ -2463,7 +1884,6 @@
 }
 
 /** <!-- ****************************************************************** -->
->>>>>>> 2a1c6f73
  * @fn node *PHUTgenerateAffineExprs( node *arg_node, node *fundef, int *numvars)
  *
  * @brief Does a recursive search, starting at arg_node,
@@ -2472,8 +1892,6 @@
  * @param arg_node: an N_id node or N_avis node.
  * @param fundef: The N_fundef for the current function. Used only for debugging.
  * @param numvars: the number of variables in the resulting polylib matrix
-<<<<<<< HEAD
-=======
  *
  * @return A maximal N_exprs chain of expressions, whose elements may be
  *         either N_num or N_id nodes.
@@ -2495,7 +1913,6 @@
  *
  * PWLF has to compute the lower and upper bounds of the intersection of
  * these.
->>>>>>> 2a1c6f73
  *
  *
  * This is from AWLF unit test time2code.sac. If compiled with -doawlf -nowlf,
@@ -2519,11 +1936,7 @@
  *
  ******************************************************************************/
 node *
-<<<<<<< HEAD
-PHUTgenerateAffineExprs (node *arg_node, node *fundef, int *numvars)
-=======
 PHUTgenerateAffineExprs (node *arg_node, node *fundef, lut_t *varlut)
->>>>>>> 2a1c6f73
 {
     node *res = NULL;
     info *arg_info;
@@ -2531,17 +1944,8 @@
     DBUG_ENTER ();
 
     arg_info = MakeInfo ();
-<<<<<<< HEAD
-    INFO_FUNDEF (arg_info) = fundef; // debug only. Not really needed.
-    INFO_POLYLIBNUMVARS (arg_info) = *numvars;
-
-    INFO_MODE (arg_info) = MODE_generatematrix;
-    DBUG_PRINT ("Entering MODE_generatematrix with numvars=%d", *numvars);
-    res = PHUTcollectAffineExprsLocal (arg_node, arg_info);
-=======
     INFO_FUNDEF (arg_info) = fundef;
     INFO_VARLUT (arg_info) = varlut;
->>>>>>> 2a1c6f73
 
     res = PHUTcollectAffineExprsLocal (arg_node, arg_info, res);
     arg_info = FreeInfo (arg_info);
@@ -2550,22 +1954,6 @@
 }
 
 /** <!-- ****************************************************************** -->
-<<<<<<< HEAD
- * @fn node *PHUTgenerateAffineExprsForGuard( node *arg_node, node *fundef)
- *
- * @brief Construct a Polylib matrix for an N_prf guard.
- *
- *        We build this as an inverted relational, so that
- *        the intersect of the guard polyhedron and the polyhedron of its
- *        arguments will be empty, if the guard is valid.
- *        There might be a more sensible way to do this, but I think
- *        this will work.
- *
- * @param arg_node: an N_prf for a guard primitive
- * @param fundef: The N_fundef for the current function.
- *                Used only for debugging.
- * @param numvars: the number of distinct variables in the affine function tree.
-=======
  * @fn node *PHUTgenerateAffineExprsForGuard(...)
  *
  * @brief Construct an ISL matrix for an N_prf guard or relational
@@ -2576,18 +1964,13 @@
  * @param fundef: The N_fundef for the current function, for debugging
  * @param relfn:  Either PRF_PRF( arg_node) or its companion function,
  *                e.g., if PRF_PRF is _gt_SxS_, its companion is _le_SxS.
->>>>>>> 2a1c6f73
  *
  * @return A maximal N_exprs chain of expressions for the guard.
  *
  ******************************************************************************/
 node *
-<<<<<<< HEAD
-PHUTgenerateAffineExprsForGuard (node *arg_node, node *fundef, int *numvars)
-=======
 PHUTgenerateAffineExprsForGuard (prf fn, node *arg1, node *arg2, node *fundef, prf relfn,
                                  lut_t *varlut)
->>>>>>> 2a1c6f73
 {
     node *z = NULL;
     node *z2 = NULL;
@@ -2598,44 +1981,15 @@
     arg1 = PHUTskipChainedAssigns (arg1);
     InsertVarIntoLut (arg1, varlut);
     arg_info = MakeInfo ();
-<<<<<<< HEAD
-    INFO_FUNDEF (arg_info) = fundef; // debug only. Not really needed.
-    INFO_POLYLIBNUMVARS (arg_info) = *numvars;
-
-    INFO_MODE (arg_info) = MODE_generatematrix;
-    DBUG_PRINT ("Entering MODE_generatematrix with numids=%d", *numvars);
-
-    z = GenerateMatrixRow (INFO_POLYLIBNUMVARS (arg_info), PLINEQUALITY);
-
-    switch (PRF_PRF (arg_node)) {
-=======
     INFO_FUNDEF (arg_info) = fundef;
     switch (relfn) {
     case F_non_neg_val_S:
         z = BuildIslSimpleConstraint (arg1, F_ge_SxS, TBmakeNum (0), NOPRFOP, NULL);
         break;
->>>>>>> 2a1c6f73
 
     case F_gt_SxS:
     case F_ge_SxS:
     case F_val_lt_val_SxS:
-<<<<<<< HEAD
-        // z = val_lt_val_SxS( x, y) -->   x             <  y
-        // Inverse:                        x             >= y
-        //                                 ( x - y)      >= 0
-        z = AddValueToColumn (PRF_ARG1 (arg_node), 1, z, arg_info);
-        z = AddValueToColumn (PRF_ARG2 (arg_node), -1, z, arg_info);
-        break;
-
-    case F_val_le_val_SxS:
-        // z = val_le_val_SxS( x, y) -->   x             <= y
-        // Inverse:                        x             >  y
-        //                                 ( x - y)      >  0
-        //                                 ( x - y) - 1  >= 0
-        z = AddValueToColumn (PRF_ARG1 (arg_node), 1, z, arg_info);
-        z = AddValueToColumn (PRF_ARG2 (arg_node), -1, z, arg_info);
-        z = AddIntegerToConstantColumn (-1, z, arg_info);
-=======
     case F_lt_SxS:
     case F_val_le_val_SxS:
     case F_le_SxS:
@@ -2657,7 +2011,6 @@
         z = BuildIslSimpleConstraint (arg1, F_gt_SxS, arg2, F_or_SxS, NULL);
         z2 = BuildIslSimpleConstraint (arg1, F_lt_SxS, arg2, NOPRFOP, NULL);
         z = TCappendExprs (z, z2);
->>>>>>> 2a1c6f73
         break;
 
     default:
@@ -2734,79 +2087,21 @@
     Exprs2File (matrix_file, exprsuc, varlut, "ucfn");
     FMGRclose (matrix_file);
 
-<<<<<<< HEAD
-    // We depend on PATH to find the sacpolylibintersect binary
-    exit_code = SYScallNoErr ("sacpolylibisnullintersect < %s > %s\n",
-=======
     // We depend on PATH to find the sacpolylibinterface binary
     DBUG_PRINT ("calling " SACISLINTERFACEBINARY);
     exit_code = SYScallNoErr (SACISLINTERFACEBINARY " %c < %s > %s\n", opcode,
->>>>>>> 2a1c6f73
                               polyhedral_arg_filename, polyhedral_res_filename);
     DBUG_PRINT ("exit_code=%d, WIFEXITED=%d, WIFSIGNALED=%d, WEXITSTATUS=%d", exit_code,
                 WIFEXITED (exit_code), WIFSIGNALED (exit_code), WEXITSTATUS (exit_code));
     res_file = FMGRreadOpen (polyhedral_res_filename);
-<<<<<<< HEAD
-    polyres = atoi (fgets (buffer, MAXLINE, res_file));
-    DBUG_PRINT ("intersection result is %d", polyres);
-    res = (1 == polyres) ? TRUE : FALSE;
-=======
     res = atoi (fgets (buffer, MAXLINE, res_file));
     DBUG_PRINT ("intersection result is %d", res);
->>>>>>> 2a1c6f73
     FMGRclose (res_file);
 
     DBUG_RETURN (res);
 }
 
 /** <!-- ****************************************************************** -->
-<<<<<<< HEAD
- *
- * @fn
- *
- * @brief
- *
- * @param
- *
- * @return void
- *
- ******************************************************************************/
-#ifdef UNDERCONSTRUCTION
-node *PHUTsomething( node *
-{
-
-    PHUTclearColumnIndices (PRF_ARG1 (arg_node), INFO_FUNDEF (arg_info));
-    PHUTclearColumnIndices (PRF_ARG2 (arg_node), INFO_FUNDEF (arg_info));
-
-    idlist1
-      = PHUTcollectAffineNids (PRF_ARG1 (arg_node), INFO_FUNDEF (arg_info), &numvars);
-
-    idlist2
-      = PHUTcollectAffineNids (PRF_ARG2 (arg_node), INFO_FUNDEF (arg_info), &numvars);
-
-    exprs1
-      = PHUTgenerateAffineExprs (PRF_ARG1 (arg_node), INFO_FUNDEF (arg_info), &numvars);
-    exprs2
-      = PHUTgenerateAffineExprs (PRF_ARG2 (arg_node), INFO_FUNDEF (arg_info), &numvars);
-    exprs3 = PHUTgenerateAffineExprsForGuard (arg_node, INFO_FUNDEF (arg_info), &numvars);
-
-    idlist1 = TCappendExprs (idlist1, idlist2);
-    exprs1 = TCappendExprs (exprs1, exprs2);
-
-    // Don't bother calling Polylib if it can't do anything for us.
-    z = (NULL != exprs1) && (NULL != exprs3) && (NULL != idlist1);
-    z = z && PHUTcheckIntersection (exprs1, exprs3, idlist1);
-
-    PHUTclearColumnIndices (PRF_ARG1 (arg_node), INFO_FUNDEF (arg_info));
-    PHUTclearColumnIndices (PRF_ARG2 (arg_node), INFO_FUNDEF (arg_info));
-
-    idlist1 = (NULL != idlist1) ? FREEdoFreeTree (idlist1) : NULL;
-    exprs1 = (NULL != exprs1) ? FREEdoFreeTree (exprs1) : NULL;
-    exprs3 = (NULL != exprs3) ? FREEdoFreeTree (exprs3) : NULL;
-    DBUG_RETURN (res);
-}
-#endif // UNDERCONSTRUCTION
-=======
  * @fn node *PHUTgenerateAffineExprsForPwlfIntersect( node *cwliv, node *pwliv,
  *           lut_t *varlut)
  *
@@ -2833,6 +2128,5 @@
 
     DBUG_RETURN (res);
 }
->>>>>>> 2a1c6f73
 
 #undef DBUG_PREFIX