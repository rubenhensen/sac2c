###############################################################################
#
# Subproject maketools
#
###############################################################################

maketools_targets           := cse csd cb echo md5calc icmt hzip
maketools_targetdir         := src/bin

maketools_subtarget_suffix  := .o
maketools_defaultstyle      := prod

maketools_extraclean_all    := 
maketools_extraclean_devel  := 
maketools_extraclean_prod   := 

maketools_sourcedirs        := cse csd cb echo md5calc icmt hzip

###############################################################################

maketools_cse               := cse

maketools_csd               := csd

maketools_cb                := cb

maketools_echo              := echo

maketools_icmt              := icmt

maketools_md5calc           := md5 md5calc

maketools_hzip              := hzip


###############################################################################
#
# Subproject libsac2c
#
###############################################################################

libsac2c_targets           := src/doc/ast.html  src/doc/ast.png  lib/libsac2c$(SHARED_LIB_EXT)  lib/libcygcompat.a
                              
libsac2c_targetdir         := 

libsac2c_subtarget_suffix  := .o
libsac2c_defaultstyle      := devel

libsac2c_extraclean_all    := src/libsac2c/global/build_devel.c \
                              src/libsac2c/global/build_prod.c \
			      src/libsac2c/codegen/fancy_icm_vars.c

libsac2c_extraclean_devel  := src/libsac2c/global/build_devel.c \
			      src/libsac2c/codegen/fancy_icm_vars.c

libsac2c_extraclean_prod   := src/libsac2c/global/build_prod.c \
			      src/libsac2c/codegen/fancy_icm_vars.c
	  
libsac2c_sourcedirs        := global tree support serialize \
                              scanparse flatten constants typecheck types \
                              modules objects stdopt arrayopt wltransform \
                              concurrent multithread profile \
                              memory precompile codegen print visualize \
                              cinterface generics constraints cuda mutc \
                              rtspec funcpara flexsub cudahybrid nested \
                              distmem

###############################################################################

libsac2c_global      := main usage memory globals \
                        resource options NameTuplesUtils phase_drivers \
                        filemgr ctinfo private_heap phase phase_info \
                        phase_options profiler 

libsac2c_tree        := traverse tree_basic free tree_compound DupTree \
                        LookUpTable DataFlowMask DataFlowMaskUtils check_mem \
                        infer_dfms cleanup_decls change_signature compare_tree \
                        wl_bounds node_basic free_node check_lacfuns\
                        free_attribs traverse_tables traverse_helper check \
                        check_lib check_reset prepare_inlining map_call_graph \
                        map_fun_trav check_node remove_dfms \
                        sanity_checks \
                        pattern_match pattern_match_attribs pattern_match_modes \
                        prf_pvs_info map_avis_trav rename group_local_funs \
                        ungroup_local_funs pattern_match_old tree_utils \
                        pattern_match_build_lut move_assigns               \
                        free_lhs_avis_sons

libsac2c_support     := debug str ptr_buffer str_buffer system math_utils \
                        gdb_utils int_matrix cygcompat cygwinhelpers 

# in the case that we are not using cygwin these files need not be compiled.
ifneq ($(OS),cygwin)
libsac2c_support := $(filter-out cygcompat, $(libsac2c_support))
libsac2c_support := $(filter-out cygwinhelpers, $(libsac2c_support))
endif

libsac2c_serialize   := serialize_node serialize_attribs deserialize \
                        serialize_buildstack serialize_helper \
                        serialize_link serialize \
                        serialize_stack serialize_symboltable \
                        serialize_filenames add_function_body

libsac2c_scanparse   := trie lex parser scnprs handle_dots resolvepragma \
                        handle_with_loop_generators handle_with_loop_operators \
                        handle_zero_generator_with_loops \
                        introduce_user_tracing_calls hidestructs

libsac2c_flatten     := insert_udc_funbody flatten lac2fun fun2lac insert_vardec \
                        handle_mops UndoSSATransform SSATransform \
                        WLPartitionGeneration ExplicitAccumulate \
                        wlanalysis lacinlining wldefaultpartition \
                        while2do handle_condexpr undossaivtransform \
                        flattengenerators wlbounds2structconsts

libsac2c_constants   := shape constants_basic constants_struc_ops \
                        constants_ari_ops cv2cv cv2scalar cv2str \
                        zipcv basecv constants_serialize

libsac2c_typecheck   := new_typecheck new_types user_types create_wrappers \
                        ssi sig_deps ct_prf ct_basic ct_fun ct_with \
                        type_errors specialize create_wrapper_code \
                        type_statistics type_utils resolvesymboltypes \
                        split_wrappers dispatchfuncalls insert_type_conv \
                        update_wrapper_type free_dispatch_information \
                        elim_alpha_types elim_bottom_types extend_lac_funs \
                        enforce_specialization destruct \
                        specialization_oracle_static_shape_knowledge \
                        builtin_types

libsac2c_types       := 


libsac2c_modules     := symboltable stringset libstat modulemanager libmanager \
                        export cctools resolveall \
                        annotatenamespace usesymbols prepareinline dependencies \
                        importsymbols gatherdependencies namespaces addspecialfuns

libsac2c_objects     := object_init resolve_reference_args object_analysis \
                        extend_wrapper_types resolve_objects restore_reference_args \
                        restore_objects check_uniqueness_annotations \
                        generate_object_initialiser strip_external_signatures \
                        manage_object_initialisers check_uniqueness spmdfun_fix

libsac2c_nested      := generate_nested_type_conversions

libsac2c_distmem     := identify_side_effect_functions identify_side_effect_function_aps \
                        identify_suballocated_arrays mark_local_selects

libsac2c_generics    := remove_generic_definitions \
                        check_and_simplify_generic_definitions \
                        generate_generic_type_conversions

libsac2c_stdopt      := DeadFunctionRemoval deadcodeinference \
                        deadcoderemoval SSACSE \
                        iteration_invariant_parameter_inference \
                        SSAWLUnroll rmcasts \
                        ElimSubDiv UndoElimSubDiv \
                        constant_propagation \
                        variable_propagation \
                        reorder_equalityprf_arguments \
                        transform_gtge_to_ltle \
                        signature_simplification inlining inferneedcounters \
                        arithmetic_simplification                           \
                        SSALUR                                              \
                        associative_law                                     \
                        sortassociativefunctionarguments                    \
                        distributive_law elimtypeconv liftoptflags \
                        prfunroll wlselcount \
                        insert_symb_arrayattr elim_shapevars makedimexpr \
                        makeshapeexpr remove_vardecs \
                        statistics saa_constant_folding constant_folding \
                        structural_constant_constant_folding \
                        symbolic_constant_simplification wl_lock_optimization_marking \
                        wl_lock_optimization_shifting setfundefwasoptimized \
                        loop_invariant_removal withloop_invariant_removal \
                        comparison_to_zero comparison_to_zero_guards \
                        UndoCondZeroCmp 

libsac2c_arrayopt    := ive_split_selections ive_reusewl_and_scalarize      \
                        ive_split_loop_invariants                           \
                        wl_access_analyze tile_size_inference wls wlscheck  \
                        wlsbuild wlswithloopification SSAWithloopFolding    \
                        SSAWLI SSAWLF WithloopFusion detectdependencies     \
                        wlsimplification                                    \
                        pad pad_collect pad_infer pad_transform pad_info    \
                        tagdependencies resolvedependencies                 \
                        algebraic_wlfi algebraic_wlf cubeslicer             \
                        wl_cost_check wl_needcount                          \
                        loop_scalarization withloop_flattening              \
                        loop_and_cond_scalarization_in                      \
                        loop_and_cond_scalarization_out                     \
                        ivextrema ivexpropagation ivexcleanup               \
                        propagate_extrema_thru_lacfuns                      \
                        indexvectorutils                                    \
                        lacfun_utilities                                    \
                        with_loop_utilities                                 \
                        copywlelim                                          \
                        wlpropagation                                       \
                        narray_utilities                                    \
                        set_withloop_depth                                  \
                        polyhedral_setup                                    \
                        polyhedral_utilities                                \
                        polyhedral_wlf                                      \
                        eliminate_duplicate_fundef_args

libsac2c_wltransform := wlpragma_funs wltransform wlidxs wl_split_dimensions \
                        remove_with3 addSyncs prune_empty_with3 unroll_with3 \
                        unshare_fold_iv

libsac2c_cuda        := annotate_cuda_withloop2 create_constant_assignments \
                        minimize_transfers minimize_loop_transfers minimize_cond_transfers \
                        annotate_memory_transfers annotate_cuda_partition \
                        cuda_utils annotate_cond_transfers split_partitions \
                        minimize_block_transfers2 split_cuda_withloop \
                        create_cuda_kernels kernel_post_processing cuda_tag_executionmode \
                        prepare_kernel_generation prepare_forloop_generation cuda_create_cells \
                        minimize_cudast_transfers single_thread_kernels adjust_stknl_rets \
                        cuda_sink_code insert_withloop_memtran insert_cudast_memtran \
                        split_cuda_fold remove_unused_lac infer_reusable_arrays shared_memory_reuse \
                        adjust_shmem_access expand_shmem_boundary_load data_access_analysis \
                        cuda_data_reuse create_loop_fun create_cond_fun partial_fold
                        
libsac2c_cudahybrid  := cuda_cost_model change_arrays_to_dist \
                        insert_memtrans_dist create_dist_wl_cond \
                        infer_memory_accesses introduce_availability_loop \
                        prepare_dist_scheduler

libsac2c_concurrent  := cost_model create_mtst_funs create_mtst_funs_module \
                        create_spmd_funs mtdcr scheduling annotate_scheduling \
                        set_spmd_linksign restore_mem_instr restore_mtst_funs \
                        remove_propagates

libsac2c_multithread := multithread_lib tag_executionmode \
                        propagate_executionmode create_cells \
                        create_dataflowgraph assignments_rearrange \
                        cell_growth create_withinwith replicate_functions \
                        consolidate_cells abort

libsac2c_mutc        := tag_fun_thread create_function_pairs move_syncs \
                        create_spawn_funs add_rc_mode_prf

libsac2c_profile     := annotate_fun_calls

libsac2c_memory      := rcopt filterrc alloc referencecounting \
                        reuse aliasanalysis staticreuse reuseelimination \
                        interfaceanalysis loopreuseopt datareuse explicitcopy \
                        reusebranching ReuseWithArrays inplacecomp audscldist \
                        rcminimize NumLookUpTable wrci reusewithoffset \
                        movesharedmeminstr scoperce show_alias \
                        rm_alias_results_cc filter_partial_reuse_candidates \
                        loopallocopt polyhedral_reuse_analysis identify_noop_branch

libsac2c_precompile  := markmemvals renameidentifiers functionprecompile \
                        typeconv_precompile setlinksign dead_vardec_removal \
                        remove_external_code mark_noop_grids \
                        resolve_code_sharing lift_with3_bodies \
                        distribute_threads tag_main_fun_thread \
                        dynamic_memory_usage_inference   \
                        omp_find_private marksuballoc move_const remove_noop_branch

libsac2c_codegen     := convert_type_representation gen_startup_code compile \
                        icm2c icm2c_basic \
                        icm2c_utils icm2c_std icm2c_prf icm2c_mt icm2c_sched \
                        icm2c_wl icm2c_error tag_preparation icm2c_cuda \
                        icm2c_rtspec icm2c_fp icm2c_ia icm2c_nested

libsac2c_print       := print convert

libsac2c_visualize   := visualize

libsac2c_cinterface  := load_module_contents construct_bundles \
                        create_c_wrapper_header bundle_to_fundef \
                        print_ldflags create_c_wrapper_body \
                        print_ccflags generate_copy_and_free

libsac2c_constraints := insert_domain_constraints insert_conformity_checks \
                        polyhedral_guard_optimization                      \
                        generate_guard_solvers                             \
                        strip_conformity_checks constraint_statistics

libsac2c_rtspec      := runtime_specialization runtime_compiler runtime_filtering runtime_function_id

libsac2c_funcpara    := add_sync move_sync_statement tag_fp_fundefs tag_fp_aps \
                        live_variable_analysis make_slow_clones count_spawn_sync

libsac2c_flexsub     := ctransitive dfwalk reachlabel query\
			topo mineq graphutils lubtree dynelem elemstack dynarray \
			dynmatrix tfprintutils reachhelper graphtypes \
			binheap lubcross lub dag


###############################################################################
#
# Subproject runtime
#
###############################################################################

runtime_targets           := sac.h
runtime_targetdir         := include

runtime_subtarget_suffix  := .h
runtime_defaultstyle      := default

runtime_extraclean_all    := 
runtime_extraclean_devel  := 
runtime_extraclean_prod   := 

runtime_sourcedirs        := essentials_h extras_h mt_h mt_omp_h mt_beehive_h mt_pth_h \
                             mt_lpel_h phm_h mutc_h cuda_h rtspec_h distmem_h \
                             cudahybrid_h nested_h distmemphm_h

###############################################################################

runtime_essentials_h   := rc_methods types audwl commandline icm prf std std_gen \
                          rc_impl rcm_local_async_norc_ptr rcm_local_pasync \
                          rcm_local_pasync_norc_desc rc_stubs rc_impl_gen \
                          message bool errors idx misc wl tuple

runtime_extras_h       := cachesim profile runtimecheck trace

runtime_phm_h          := phm

runtime_distmemphm_h   := distmemphm

runtime_mt_h           := mt

runtime_mt_beehive_h   := schedule mt_beehive mt_gen

runtime_mt_pth_h       := mt_pth fp fp_gen

runtime_mt_lpel_h      := mt_lpel

runtime_mt_omp_h       := mt_omp

runtime_mutc_h         := mutc mutc_world \
                          mutc_gen mutc_tostring \
                          mutc_startup mutc_rc mutc_rc_gen

runtime_cuda_h         := cuda cuda_gen

runtime_cudahybrid_h   := cudahybrid alloc_cache dist_var_nomemsave basic

runtime_rtspec_h       := rtspec registry simple_reqqueue uuid_reqqueue supervisor simple_controller uuid_controller persistence

runtime_distmem_h      := distmem

runtime_nested_h       := nested nested_gen


###############################################################################
#
<<<<<<< HEAD
=======
# Subproject libsacprelude
#
###############################################################################

libsacprelude_targets           := libsacpreludeTree$(CROSS_VARIANT)$(SHARED_LIB_EXT) \
                                   libsacpreludeMod$(CROSS_VARIANT).a
libsacprelude_targetdir         := lib

libsacprelude_subtarget_suffix  := .sac
libsacprelude_defaultstyle      := prod

libsacprelude_extraclean_all    := 
libsacprelude_extraclean_devel  := 
libsacprelude_extraclean_prod   := 

libsacprelude_sourcedirs        := .

###############################################################################




###############################################################################
#
# Subproject libsac
#
###############################################################################

ifeq  (MUTC, $(CROSS_BACKEND))
libsac_targets             := libsac$(CROSS_VARIANT).seq.a
else
ifeq ($(OS),cygwin)
libsac_targets := libsac$(CROSS_VARIANT).seq.a                   \
                  libsac$(CROSS_VARIANT).seq$(SHARED_LIB_EXT)    \
                  libsac$(CROSS_VARIANT).mt.pth.a                \
                  libsac$(CROSS_VARIANT).mt.pth$(SHARED_LIB_EXT) \
#                  libsac$(CROSS_VARIANT).mt.lpel.a               \
#                  libsac$(CROSS_VARIANT).mt.lpel$(SHARED_LIB_EXT)\
                  libsac$(CROSS_VARIANT).mt.omp.a                \
                  libsac$(CROSS_VARIANT).mt.omp$(SHARED_LIB_EXT) 
else
libsac_targets := libsac$(CROSS_VARIANT).seq.a                   \
                  libsac$(CROSS_VARIANT).seq$(SHARED_LIB_EXT)    \
                  libsac$(CROSS_VARIANT).mt.pth.a                \
                  libsac$(CROSS_VARIANT).mt.pth$(SHARED_LIB_EXT) \
                  libsac$(CROSS_VARIANT).mt.lpel.a               \
                  libsac$(CROSS_VARIANT).mt.lpel$(SHARED_LIB_EXT)\
                  libsac$(CROSS_VARIANT).mt.omp.a                \
                  libsac$(CROSS_VARIANT).mt.omp$(SHARED_LIB_EXT)
endif
endif

libsac_targetdir           := lib

libsac_subtarget_suffix    := $(CROSS_VARIANT).o
libsac_defaultstyle        := prod

libsac_extraclean_all      := 
libsac_extraclean_devel    := 
libsac_extraclean_prod     := 

ifeq  (MUTC, $(CROSS_BACKEND))
libsac_sourcedirs          := essentials interface mutc phm
else
libsac_sourcedirs          := essentials mt mt_omp mt_beehive mt_pth mt_lpel phm cachesim interface rtspec
endif

###############################################################################

libsac_essentials   := commandline message misc profile trace

libsac_interface    := sacarg sacargconvert sacmt

libsac_mutc         := reference_counting

libsac_mt           := mt

libsac_mt_beehive   := mt_beehive

libsac_mt_pth       := mt_pth_std mt_pth_trace

libsac_mt_lpel      := mt_lpel_std mt_lpel_trace

libsac_mt_omp       := mt_omp

libsac_phm          := nophm

libsac_cachesim     := basic access_simple access_detailed

libsac_rtspec       := registry simple_reqqueue uuid_reqqueue supervisor simple_controller uuid_controller persistence


###############################################################################
#
# Subproject libsacphm
#
###############################################################################
ifeq  (MUTC, $(CROSS_BACKEND))
libsacphm_targets           :=
else
libsacphm_targets           := libsacphm$(CROSS_VARIANT).seq.a \
                               libsacphm$(CROSS_VARIANT).seq$(SHARED_LIB_EXT) \
                               libsacphm$(CROSS_VARIANT).seq.diag.a \
                               libsacphm$(CROSS_VARIANT).seq.diag$(SHARED_LIB_EXT) \
                               libsacphm$(CROSS_VARIANT).mt.a \
                               libsacphm$(CROSS_VARIANT).mt$(SHARED_LIB_EXT) \
                               libsacphm$(CROSS_VARIANT).mt.diag.a \
                               libsacphm$(CROSS_VARIANT).mt.diag$(SHARED_LIB_EXT) \
                               libsacphm$(CROSS_VARIANT).xt.a \
                               libsacphm$(CROSS_VARIANT).xt$(SHARED_LIB_EXT) \
                               libsacphm$(CROSS_VARIANT).xt.diag.a \
                               libsacphm$(CROSS_VARIANT).xt.diag$(SHARED_LIB_EXT)
endif
libsacphm_targetdir         := lib

libsacphm_subtarget_suffix  := $(CROSS_VARIANT).o
libsacphm_defaultstyle      := prod

libsacphm_extraclean_all    := 
libsacphm_extraclean_devel  := 
libsacphm_extraclean_prod   := 

libsacphm_sourcedirs        := heap diag opt compat

###############################################################################

libsacphm_heap      := internal setup wrapper small_chunks large_chunks thread_ids

libsacphm_diag      := diagnostics

libsacphm_opt       := placement

libsacphm_compat    := malloc 


###############################################################################
#
# Subproject libsacdistmemphm
#
###############################################################################

libsacdistmemphm_targets    := libsacdistmemphm$(CROSS_VARIANT).seq.a \
                               libsacdistmemphm$(CROSS_VARIANT).seq$(SHARED_LIB_EXT) \
                               libsacdistmemphm$(CROSS_VARIANT).seq.diag.a \
                               libsacdistmemphm$(CROSS_VARIANT).seq.diag$(SHARED_LIB_EXT)
     
libsacdistmemphm_targetdir         := lib

libsacdistmemphm_subtarget_suffix  := $(CROSS_VARIANT).o
libsacdistmemphm_defaultstyle      := prod

libsacdistmemphm_extraclean_all    := 
libsacdistmemphm_extraclean_devel  := 
libsacdistmemphm_extraclean_prod   := 

libsacdistmemphm_sourcedirs        := heap diag

###############################################################################

libsacdistmemphm_heap      := internal setup wrapper small_chunks large_chunks

libsacdistmemphm_diag      := diagnostics


###############################################################################
#
# Subproject libsacdistmem
#
###############################################################################

libsacdistmem_targets   := $(foreach gasnet_conduit,$(DISTMEM_GASNET_CONDUITS),libsacdistmem$(CROSS_VARIANT).gasnet$(gasnet_conduit).a libsacdistmem$(CROSS_VARIANT).gasnet$(gasnet_conduit)$(SHARED_LIB_EXT)) \
                           libsacdistmem$(CROSS_VARIANT).nodistmem.a \
                           libsacdistmem$(CROSS_VARIANT).nodistmem$(SHARED_LIB_EXT)

ifeq  (yes, $(ENABLE_DISTMEM_MPI))
libsacdistmem_targets   += libsacdistmem$(CROSS_VARIANT).mpi.a \
                           libsacdistmem$(CROSS_VARIANT).mpi$(SHARED_LIB_EXT)
endif

ifeq  (yes, $(ENABLE_DISTMEM_ARMCI))
libsacdistmem_targets   += libsacdistmem$(CROSS_VARIANT).armci.a \
                           libsacdistmem$(CROSS_VARIANT).armci$(SHARED_LIB_EXT)
endif

ifeq  (yes, $(ENABLE_DISTMEM_GPI))
libsacdistmem_targets   += libsacdistmem$(CROSS_VARIANT).gpi.a \
                           libsacdistmem$(CROSS_VARIANT).gpi$(SHARED_LIB_EXT)
endif

libsacdistmem_targetdir := lib

libsacdistmem_subtarget_suffix  := $(CROSS_VARIANT).o
libsacdistmem_defaultstyle      := prod

libsacdistmem_extraclean_all    := 
libsacdistmem_extraclean_devel  := 
libsacdistmem_extraclean_prod   := 

libsacdistmem_sourcedirs := distmem commlib

###############################################################################
# Files to be compiled in each source directory
###############################################################################

libsacdistmem_distmem    := distmem distmem_trace distmem_profile

libsacdistmem_commlib    := distmem_commlib_gasnet distmem_commlib_gasnet_trace \
                            distmem_commlib_mpi distmem_commlib_mpi_trace \
                            distmem_commlib_armci distmem_commlib_armci_trace \
                            distmem_commlib_gpi distmem_commlib_gpi_trace



###############################################################################
#
>>>>>>> 2a1c6f73
# Subproject tools
#
###############################################################################

tools_targets           := ctest sac2c sac2c-p sac2c-d sac4c      \
                           sac2tex comslc saccc                   \
                           sacpolylibisnullintersect sacprapolyhedral
tools_targetdir         := bin

tools_subtarget_suffix  := .o
tools_defaultstyle      := devel

tools_extraclean_all    := 
tools_extraclean_devel  := 
tools_extraclean_prod   := 

tools_sourcedirs        := ctest sac2c sac2c-p sac2c-d sac4c \
                           sac2tex

###############################################################################

tools_ctest           := accesstime bits ctest l1 l2 verbose

tools_sac2c           := sac2c

tools_sac2c-p         := sac2c-p

tools_sac2c-d         := sac2c-d

tools_sac4c           := sac4c

tools_sac2tex         := sac2tex

tools_comslc          := comslc

###############################################################################
#
# End of file
#
###############################################################################

<|MERGE_RESOLUTION|>--- conflicted
+++ resolved
@@ -350,224 +350,6 @@
 
 ###############################################################################
 #
-<<<<<<< HEAD
-=======
-# Subproject libsacprelude
-#
-###############################################################################
-
-libsacprelude_targets           := libsacpreludeTree$(CROSS_VARIANT)$(SHARED_LIB_EXT) \
-                                   libsacpreludeMod$(CROSS_VARIANT).a
-libsacprelude_targetdir         := lib
-
-libsacprelude_subtarget_suffix  := .sac
-libsacprelude_defaultstyle      := prod
-
-libsacprelude_extraclean_all    := 
-libsacprelude_extraclean_devel  := 
-libsacprelude_extraclean_prod   := 
-
-libsacprelude_sourcedirs        := .
-
-###############################################################################
-
-
-
-
-###############################################################################
-#
-# Subproject libsac
-#
-###############################################################################
-
-ifeq  (MUTC, $(CROSS_BACKEND))
-libsac_targets             := libsac$(CROSS_VARIANT).seq.a
-else
-ifeq ($(OS),cygwin)
-libsac_targets := libsac$(CROSS_VARIANT).seq.a                   \
-                  libsac$(CROSS_VARIANT).seq$(SHARED_LIB_EXT)    \
-                  libsac$(CROSS_VARIANT).mt.pth.a                \
-                  libsac$(CROSS_VARIANT).mt.pth$(SHARED_LIB_EXT) \
-#                  libsac$(CROSS_VARIANT).mt.lpel.a               \
-#                  libsac$(CROSS_VARIANT).mt.lpel$(SHARED_LIB_EXT)\
-                  libsac$(CROSS_VARIANT).mt.omp.a                \
-                  libsac$(CROSS_VARIANT).mt.omp$(SHARED_LIB_EXT) 
-else
-libsac_targets := libsac$(CROSS_VARIANT).seq.a                   \
-                  libsac$(CROSS_VARIANT).seq$(SHARED_LIB_EXT)    \
-                  libsac$(CROSS_VARIANT).mt.pth.a                \
-                  libsac$(CROSS_VARIANT).mt.pth$(SHARED_LIB_EXT) \
-                  libsac$(CROSS_VARIANT).mt.lpel.a               \
-                  libsac$(CROSS_VARIANT).mt.lpel$(SHARED_LIB_EXT)\
-                  libsac$(CROSS_VARIANT).mt.omp.a                \
-                  libsac$(CROSS_VARIANT).mt.omp$(SHARED_LIB_EXT)
-endif
-endif
-
-libsac_targetdir           := lib
-
-libsac_subtarget_suffix    := $(CROSS_VARIANT).o
-libsac_defaultstyle        := prod
-
-libsac_extraclean_all      := 
-libsac_extraclean_devel    := 
-libsac_extraclean_prod     := 
-
-ifeq  (MUTC, $(CROSS_BACKEND))
-libsac_sourcedirs          := essentials interface mutc phm
-else
-libsac_sourcedirs          := essentials mt mt_omp mt_beehive mt_pth mt_lpel phm cachesim interface rtspec
-endif
-
-###############################################################################
-
-libsac_essentials   := commandline message misc profile trace
-
-libsac_interface    := sacarg sacargconvert sacmt
-
-libsac_mutc         := reference_counting
-
-libsac_mt           := mt
-
-libsac_mt_beehive   := mt_beehive
-
-libsac_mt_pth       := mt_pth_std mt_pth_trace
-
-libsac_mt_lpel      := mt_lpel_std mt_lpel_trace
-
-libsac_mt_omp       := mt_omp
-
-libsac_phm          := nophm
-
-libsac_cachesim     := basic access_simple access_detailed
-
-libsac_rtspec       := registry simple_reqqueue uuid_reqqueue supervisor simple_controller uuid_controller persistence
-
-
-###############################################################################
-#
-# Subproject libsacphm
-#
-###############################################################################
-ifeq  (MUTC, $(CROSS_BACKEND))
-libsacphm_targets           :=
-else
-libsacphm_targets           := libsacphm$(CROSS_VARIANT).seq.a \
-                               libsacphm$(CROSS_VARIANT).seq$(SHARED_LIB_EXT) \
-                               libsacphm$(CROSS_VARIANT).seq.diag.a \
-                               libsacphm$(CROSS_VARIANT).seq.diag$(SHARED_LIB_EXT) \
-                               libsacphm$(CROSS_VARIANT).mt.a \
-                               libsacphm$(CROSS_VARIANT).mt$(SHARED_LIB_EXT) \
-                               libsacphm$(CROSS_VARIANT).mt.diag.a \
-                               libsacphm$(CROSS_VARIANT).mt.diag$(SHARED_LIB_EXT) \
-                               libsacphm$(CROSS_VARIANT).xt.a \
-                               libsacphm$(CROSS_VARIANT).xt$(SHARED_LIB_EXT) \
-                               libsacphm$(CROSS_VARIANT).xt.diag.a \
-                               libsacphm$(CROSS_VARIANT).xt.diag$(SHARED_LIB_EXT)
-endif
-libsacphm_targetdir         := lib
-
-libsacphm_subtarget_suffix  := $(CROSS_VARIANT).o
-libsacphm_defaultstyle      := prod
-
-libsacphm_extraclean_all    := 
-libsacphm_extraclean_devel  := 
-libsacphm_extraclean_prod   := 
-
-libsacphm_sourcedirs        := heap diag opt compat
-
-###############################################################################
-
-libsacphm_heap      := internal setup wrapper small_chunks large_chunks thread_ids
-
-libsacphm_diag      := diagnostics
-
-libsacphm_opt       := placement
-
-libsacphm_compat    := malloc 
-
-
-###############################################################################
-#
-# Subproject libsacdistmemphm
-#
-###############################################################################
-
-libsacdistmemphm_targets    := libsacdistmemphm$(CROSS_VARIANT).seq.a \
-                               libsacdistmemphm$(CROSS_VARIANT).seq$(SHARED_LIB_EXT) \
-                               libsacdistmemphm$(CROSS_VARIANT).seq.diag.a \
-                               libsacdistmemphm$(CROSS_VARIANT).seq.diag$(SHARED_LIB_EXT)
-     
-libsacdistmemphm_targetdir         := lib
-
-libsacdistmemphm_subtarget_suffix  := $(CROSS_VARIANT).o
-libsacdistmemphm_defaultstyle      := prod
-
-libsacdistmemphm_extraclean_all    := 
-libsacdistmemphm_extraclean_devel  := 
-libsacdistmemphm_extraclean_prod   := 
-
-libsacdistmemphm_sourcedirs        := heap diag
-
-###############################################################################
-
-libsacdistmemphm_heap      := internal setup wrapper small_chunks large_chunks
-
-libsacdistmemphm_diag      := diagnostics
-
-
-###############################################################################
-#
-# Subproject libsacdistmem
-#
-###############################################################################
-
-libsacdistmem_targets   := $(foreach gasnet_conduit,$(DISTMEM_GASNET_CONDUITS),libsacdistmem$(CROSS_VARIANT).gasnet$(gasnet_conduit).a libsacdistmem$(CROSS_VARIANT).gasnet$(gasnet_conduit)$(SHARED_LIB_EXT)) \
-                           libsacdistmem$(CROSS_VARIANT).nodistmem.a \
-                           libsacdistmem$(CROSS_VARIANT).nodistmem$(SHARED_LIB_EXT)
-
-ifeq  (yes, $(ENABLE_DISTMEM_MPI))
-libsacdistmem_targets   += libsacdistmem$(CROSS_VARIANT).mpi.a \
-                           libsacdistmem$(CROSS_VARIANT).mpi$(SHARED_LIB_EXT)
-endif
-
-ifeq  (yes, $(ENABLE_DISTMEM_ARMCI))
-libsacdistmem_targets   += libsacdistmem$(CROSS_VARIANT).armci.a \
-                           libsacdistmem$(CROSS_VARIANT).armci$(SHARED_LIB_EXT)
-endif
-
-ifeq  (yes, $(ENABLE_DISTMEM_GPI))
-libsacdistmem_targets   += libsacdistmem$(CROSS_VARIANT).gpi.a \
-                           libsacdistmem$(CROSS_VARIANT).gpi$(SHARED_LIB_EXT)
-endif
-
-libsacdistmem_targetdir := lib
-
-libsacdistmem_subtarget_suffix  := $(CROSS_VARIANT).o
-libsacdistmem_defaultstyle      := prod
-
-libsacdistmem_extraclean_all    := 
-libsacdistmem_extraclean_devel  := 
-libsacdistmem_extraclean_prod   := 
-
-libsacdistmem_sourcedirs := distmem commlib
-
-###############################################################################
-# Files to be compiled in each source directory
-###############################################################################
-
-libsacdistmem_distmem    := distmem distmem_trace distmem_profile
-
-libsacdistmem_commlib    := distmem_commlib_gasnet distmem_commlib_gasnet_trace \
-                            distmem_commlib_mpi distmem_commlib_mpi_trace \
-                            distmem_commlib_armci distmem_commlib_armci_trace \
-                            distmem_commlib_gpi distmem_commlib_gpi_trace
-
-
-
-###############################################################################
-#
->>>>>>> 2a1c6f73
 # Subproject tools
 #
 ###############################################################################
