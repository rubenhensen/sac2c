/** <!--********************************************************************-->
 * @file  controller.c
 *
 * @brief  This file contains the implementation of the central dynamic
 * optimization controller.
 *
 *****************************************************************************/

#include "config.h"

#if SAC_DO_RTSPEC

#include <stdio.h>
#include <stdlib.h>
#include <unistd.h>
#include <pthread.h>
#include <sched.h>
#include <sys/types.h>
#include <sys/wait.h>
#include <dlfcn.h>
#include <string.h>

#include "controller.h"
#include "reqqueue.h"
#include "registry.h"

#define SAC_DO_TRACE 1
#include "sac.h"

#define TMP_DIR_NAME_PREFIX "SACrt_"
#define MAX_SYS_CALL 512
#define MAX_STRING_LENGTH 256

#define SAC_RTC_ENV_VAR_NAME "SAC_RTSPEC_CONTROLLER"

static int running = 1;
static int do_trace;
static char *tmpdir_name = NULL;
static char *rtspec_syscall = NULL;

/* TLS key to retrieve the Thread Self ID Ptr */
pthread_key_t SAC_RTSPEC_self_id_key;

/* The number of controller threads used for runtime specialization. */
unsigned int SAC_RTSPEC_controller_threads;

pthread_t *controller_threads;

/** <!--*******************************************************************-->
 *
 * @fn CreateTmpDir( char *dir)
 *
 * @brief creates a uniquely named tmp directory in the given directory
 *
 ****************************************************************************/

#ifdef HAVE_MKDTEMP
/* mkdtemp is safer than tempnam and recommended */
/* on linux/bsd platforms.                       */

static char *
CreateTmpDir (char *dir)
{
    tmpdir_name = (char *)malloc (sizeof (char) * (strlen (dir) + 16));

    strcpy (tmpdir_name, dir);
    strcat (tmpdir_name, "/" TMP_DIR_NAME_PREFIX "XXXXXX");

    tmpdir_name = mkdtemp (tmpdir_name);

    return (tmpdir_name);
}

#else /* HAVE_MKDTEMP */

/* the old way for platforms not */
/* supporting mkdtemp            */

static char *
CreateTmpDir (char *dir)
{
    tmpdir_name = tempnam (dir, TMP_DIR_NAME_PREFIX);

    if (tmpdir_name != NULL) {
        rtspec_syscall = (char *)malloc (sizeof (char) * (strlen (tmpdir_name) + 16));
        strcpy (rtspec_syscall, "mkdir ");
        strcat (rtspec_syscall, tmpdir_name);

        system (rtspec_syscall);
    }

    return (tmpdir_name);
}

#endif /* HAVE_MKDTEMP */

/******************************************************************************
 *
 * function:
 *   void SAC_RTSPEC_SetupInitial( int argc, char *argv[],
 *                                    unsigned int num_threads)
 *
 * description:
 *  Parse the command line and determine the number of rtspec controller threads.
 *  Looks for the -rtc cmdline option, sets SAC_RTSPEC_controller_threads.
 *
 ******************************************************************************/
void
SAC_RTSPEC_SetupInitial (int argc, char *argv[], unsigned int num_threads, int trace)
{
    do_trace = trace;

    int i;
    bool rtc_option_exists = FALSE;
    char *rtc_parallel = NULL;

    if (argv) {
        for (i = 1; i < argc - 1; i++) {
            if ((argv[i][0] == '-') && (argv[i][1] == 'r') && (argv[i][2] == 't')
                && (argv[i][3] == 'c') && (argv[i][4] == '\0')) {
                SAC_RTSPEC_controller_threads = atoi (argv[i + 1]);
                rtc_option_exists = TRUE;
                break;
            }
        }
    }
    if (!rtc_option_exists) {
        rtc_parallel = getenv (SAC_RTC_ENV_VAR_NAME);
        SAC_RTSPEC_controller_threads = (rtc_parallel != NULL) ? atoi (rtc_parallel) : 0;
    }

    if (SAC_RTSPEC_controller_threads == 0) {
        SAC_RTSPEC_controller_threads = num_threads;
    }

    if (SAC_RTSPEC_controller_threads <= 0) {
        SAC_RuntimeError (
          "Number of rtspec controller threads is unspecified or exceeds legal"
          " range (>0).\n"
          "    Use the '%s' environment variable or the option"
          " -rtc <num>' (which override the environment variable).",
          SAC_RTC_ENV_VAR_NAME);
    }

    if (do_trace == 1) {
        SAC_TR_PRINT (
          ("Number of threads determined as %u.", SAC_RTSPEC_controller_threads));
    }
}

/******************************************************************************
 *
 * function:
 *   unsigned int SAC_RTSPEC_CurrentThreadId(void)
 *
 * description:
 *
 *  Return the Thread ID of the current rtspec controller thread.
 *
 ******************************************************************************/
unsigned int
SAC_RTSPEC_CurrentThreadId (void)
{
    void *thread_id = pthread_getspecific (SAC_RTSPEC_self_id_key);

    if (thread_id == NULL) {
        return 0;
    } else {
        return *(unsigned int *)thread_id;
    }
}

/** <!--*******************************************************************-->
 *
 * @fn SAC_setupController(void)
 *
 * @brief Initializes the request queue and starts the optimization controller
 *        in a separate thread.
 *
 ****************************************************************************/

void
SAC_setupController (char *dir)
{

    if (do_trace == 1) {
        SAC_TR_Print ("Runtime specialization: Setup controller.");
    }

    int result;
    char *tmpdir_name;
    pthread_t controller_thread;
    result = 0;
    unsigned int rtspec_thread_ids[SAC_HM_RTSPEC_THREADS ()];

    for (unsigned int i = 0; i < SAC_HM_RTSPEC_THREADS (); i++) {
        rtspec_thread_ids[i] = SAC_MT_GLOBAL_THREADS () + i;
    }

    if (0 != pthread_key_create (&SAC_RTSPEC_self_id_key, NULL)) {
        SAC_RuntimeError (
          "Unable to create thread specific data key (SAC_RTSPEC_self_id_key).");
    }

    SAC_initializeQueue (do_trace);

    tmpdir_name = CreateTmpDir (dir);

    if (tmpdir_name == NULL) {
        SAC_RuntimeError ("Unable to create tmp directory for specialization controller");
    } else if (do_trace == 1) {
        SAC_TR_Print ("Runtime specialization: Setup specialization repository in: ");
        SAC_TR_Print (tmpdir_name);
    }

    controller_threads = malloc (sizeof (pthread_t) * SAC_HM_RTSPEC_THREADS ());

    for (unsigned int i = 0; i < SAC_HM_RTSPEC_THREADS (); i++) {
        result = pthread_create (&controller_thread, NULL, SAC_runController,
                                 &rtspec_thread_ids[i]);

        if (result != 0) {
            SAC_RuntimeError ("Runtime specialization controller could not be launched");
        }

        controller_threads[i] = controller_thread;
    }
}

/** <!--*******************************************************************-->
 *
 * @fn  SAC_runController (void)
 *
 * @brief  Controls all the aspects of dynamically optimizing functions.
 *
 * This function runs as long as the variable 'running' is set to TRUE (1). It
 * dequeues requests from the global request queue and handles them. If the
 * queue is empty this function goes to sleep and waits for a signal from the
 * request queue.
 *
 * This function may be stopped by calling 'SAC_finalizeController()'.
 *
 ****************************************************************************/
void *
SAC_runController (void *param)
{
    pthread_setspecific (SAC_RTSPEC_self_id_key, param);

    if (do_trace == 1) {
        SAC_TR_Print ("Runtime specialization: Starting controller.");
    }

    queue_node_t *current;

    while (running) {
        pthread_mutex_lock (&empty_queue_mutex);

        /* If the queue is empty and we're still running the controller, wait
         * for requests.
         */
        while (request_queue->size == 0 && running) {
            pthread_cond_wait (&empty_queue_cond, &empty_queue_mutex);
        }

        pthread_mutex_unlock (&empty_queue_mutex);

        if (running) {
            current = SAC_dequeueRequest ();

            SAC_handleRequest (current);
        }
    }

    if (do_trace == 1) {
        SAC_TR_Print ("Runtime specialization: Exiting controller.");
    }

    pthread_exit (NULL);
    return NULL;
}

/** <!--*******************************************************************-->
 *
 * @fn getNewFunctionName( char *func, char *result)
 *
 * @brief Creates a new random function name used for the newly created wrapper
 * instance.
 *
 * @param func  The orignal function name.
 * @param result  The resulting function name.
 *
 ****************************************************************************/
static void
getNewFunctionName (char *func, char *result)
{
    static char *format = "RTSPECf_%s_%d";
    static int counter = 0;

    sprintf (result, format, func, counter++);
}

/** <!--*******************************************************************-->
 *
 * @fn getNewModuleName( char *mod, char *result)
 *
 * @brief Creates a new random module name used by the compiler for the new
 * module.
 *
 * @param mod  The original module name.
 * @param result  The resulting module name.
 *
 ****************************************************************************/
static void
getNewModuleName (char *result)
{
    static char *format = "RTSPECmod_%d";
    static int counter = 0;

    sprintf (result, format, counter++);
}

/** <!--*******************************************************************-->
 *
 * @fn encodeShapes( int *shapes, char *result)
 *
 * @brief  Creates a string representation of the shape information stored in
 * the integer array 'shapes'.
 *
 * The format of both the shape array and the string representation is as
 * follows:
 *
 * {
 * number_of_arguments
 *  dimension_arg_1
 *    extent_dim_1
 *    ...
 *    extent_dim_n
 *  dimension_arg_2
 *   ...
 *  dimension_arg_n
 * }
 *
 * @param shapes  The array of shape information.
 * @param result  The resulting string representation.
 ****************************************************************************/
static void
encodeShapes (int *shapes, char *result)
{
    int num_args, i, j, k;

    char current[15];

    if (shapes == NULL) {
        fprintf (stderr, "ERROR -- \t Missing shape information!");
        return;
    }

    num_args = shapes[0];
    sprintf (result, "%d-", num_args);

    i = 1;
    k = 1;
    for (; i <= num_args; i++) {
        if (shapes[k] > 0) {
            j = 0;
            for (; j <= shapes[k]; j++) {
                sprintf (current, "%d-", shapes[k]);
                strcat (result, current);
                k++;
            }
        } else {
            sprintf (current, "%d-", shapes[k]);
            strcat (result, current);
            k++;
        }
    }
}

/** <!--*******************************************************************-->
 *
 * @fn  handle_request (queue_node *request)
 *
 * @brief  Handles a single request.
 *
 * This function starts the compiler and passes it the AST stored in the request
 * object. This function returns when the compiler is finished.
 *
 * @param  request  The request being handled.
 ****************************************************************************/
void
SAC_handleRequest (queue_node_t *request)
{
    if (do_trace == 1) {
        SAC_TR_Print ("Runtime specialization: Handling new specialization request.");
    }

<<<<<<< HEAD
    static char *call_format
      = "sac2c -v%i -target " SAC_TARGET_STRING " -noprelude -runtime "
        "-rt_old_mod %s -rt_new_mod %s "
        "-rtfunname %s -rtnewname %s "
        "-rttypeinfo %s -rtshapeinfo %s "
        "-L %s -T %s -o %s";
=======
    static char *call_format = "sac2c -v%i -runtime "
                               "-rt_old_mod %s -rt_new_mod %s "
                               "-rtfunname %s -rtnewname %s "
                               "-rttypeinfo %s -rtshapeinfo %s "
                               "-L %s -o %s";
>>>>>>> 737fddfb

    char syscall[MAX_SYS_CALL] = "";
    char filename[MAX_STRING_LENGTH] = "";
    char new_func_name[MAX_STRING_LENGTH] = "";
    char new_module[MAX_STRING_LENGTH] = "";
    char shape_info[MAX_STRING_LENGTH] = "";

    if (request->shape_info == NULL) {
        // fprintf(stderr, "Could not optimize as shape information is missing for "
        //        "function %s!", request->func_name);
        return;
    }

    /*
     * Get a new random module and function name and encode the shapes of the
     * arguments.
     */
    getNewFunctionName (request->func_name, new_func_name);
    getNewModuleName (new_module);
    encodeShapes (request->shape_info, shape_info);

    /*
     * Only process requests that haven't been processed yet.
     */
    if (wasProcessed (request->func_name, shape_info)) {
        return;
    }

    /* Build the system call. */
    sprintf (syscall, call_format, (do_trace == 1) ? 3 : 0, request->module_name,
             new_module, request->func_name, new_func_name, request->type_info,
             shape_info, tmpdir_name, tmpdir_name, tmpdir_name);

    if (do_trace == 1) {
        SAC_TR_Print ("Runtime specialization: Calling runtime compiler with:");
        SAC_TR_Print (syscall);
    }

    /* The path to the new library. */
    sprintf (filename,
             "%s/" SAC_TARGET_ENV_STRING "/" SAC_SBI_STRING "/lib%sMod" SAC_MODEXT_STRING,
             tmpdir_name, new_module);

    if (do_trace == 1) {
        SAC_TR_Print ("Runtime specialization: Generating specialized library at:");
        SAC_TR_Print (filename);
    }

    // Mark specialization as processed early to avoid concurrently processing
    // it twice by two individual controllers
    addProcessed (request->func_name, shape_info);

    /* Execute the system call and act according to the return value. */
    switch (system (syscall)) {
    default:
        fprintf (stderr, "ERROR -- \t [RTSpec Controller: "
                         "handle_request()] Compilation failed!\n");

        exit (EXIT_FAILURE);
        break;

    case -1:
        fprintf (stderr, "ERROR -- \t [RTSpec Controller: "
                         "handle_request()] System call failed!\n");

        exit (EXIT_FAILURE);

    case 0:
        if (do_trace == 1) {
            SAC_TR_Print ("Runtime specialization: Linking with generated library.");
        }
        /* Dynamically link with the new libary. */
        request->reg_obj->dl_handle = dlopen (filename, RTLD_NOW | RTLD_GLOBAL);

        if (do_trace == 1) {
            SAC_TR_Print ("Runtime specialization: Check handle not being NULL.");
        }

        /* Exit on failure. */
        if (request->reg_obj->dl_handle == NULL) {
            fprintf (stderr, "ERROR -- \t %s\n", dlerror ());

            exit (EXIT_FAILURE);
        }

        if (do_trace == 1) {
            SAC_TR_Print ("Runtime specialization: Check linking error.");
        }

        dlerror ();

        if (do_trace == 1) {
            SAC_TR_Print ("Runtime specialization: Load symbols for new wrapper.");
        }
        /* Load the symbol for the new wrapper. */
        request->reg_obj->func_ptr = dlsym (request->reg_obj->dl_handle, new_func_name);

        strcpy (request->reg_obj->module, new_module);

        /* Exit on failure. */
        if (request->reg_obj->func_ptr == NULL) {
            fprintf (stderr, "ERROR -- \t Could not load symbol!\n");

            exit (EXIT_FAILURE);
        }
    }
}

/** <!--*******************************************************************-->
 *
 * @fn  exit_controller (void)
 *
 * @brief  Kills the optimization controller.
 *
 ****************************************************************************/

void
SAC_finalizeController (void)
{
    if (do_trace == 1) {
        SAC_TR_Print ("Runtime specialization: Finalize controller!");
    }

    running = 0;

    for (unsigned int i = 0; i < SAC_HM_RTSPEC_THREADS (); i++) {
        pthread_cond_broadcast (&empty_queue_cond);
        pthread_join (controller_threads[i], NULL);
    }

    int success;

    if (tmpdir_name != NULL) {
        if (rtspec_syscall == NULL) {
            rtspec_syscall = (char *)malloc (sizeof (char) * (strlen (tmpdir_name) + 16));
        }

        strcpy (rtspec_syscall, "rm -rf  ");
        strcat (rtspec_syscall, tmpdir_name);

        success = system (rtspec_syscall);

        free (rtspec_syscall);
    }
}

#endif /* ENABLE_RTSPEC */<|MERGE_RESOLUTION|>--- conflicted
+++ resolved
@@ -394,20 +394,12 @@
         SAC_TR_Print ("Runtime specialization: Handling new specialization request.");
     }
 
-<<<<<<< HEAD
     static char *call_format
       = "sac2c -v%i -target " SAC_TARGET_STRING " -noprelude -runtime "
         "-rt_old_mod %s -rt_new_mod %s "
         "-rtfunname %s -rtnewname %s "
         "-rttypeinfo %s -rtshapeinfo %s "
         "-L %s -T %s -o %s";
-=======
-    static char *call_format = "sac2c -v%i -runtime "
-                               "-rt_old_mod %s -rt_new_mod %s "
-                               "-rtfunname %s -rtnewname %s "
-                               "-rttypeinfo %s -rtshapeinfo %s "
-                               "-L %s -o %s";
->>>>>>> 737fddfb
 
     char syscall[MAX_SYS_CALL] = "";
     char filename[MAX_STRING_LENGTH] = "";
@@ -554,4 +546,4 @@
     }
 }
 
-#endif /* ENABLE_RTSPEC */+#endif /* SAC_DO_RTSPEC  */