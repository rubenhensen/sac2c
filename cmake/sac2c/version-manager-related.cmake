# configure version-manager script

# minor macro that checks to see if a python module is available or not
MACRO (CHECK_PYTHON_MODULE module)
    EXECUTE_PROCESS (COMMAND "${Python3_EXECUTABLE}" "-c"
        "import ${module}"
        RESULT_VARIABLE _module_status
        ERROR_QUIET)

    IF (_module_status) # not found
        MESSAGE (FATAL_ERROR "Python3 module `${module}' is missing!")
    ELSE ()
        MESSAGE (STATUS "Python3 module `${module}' found")
    ENDIF ()
    UNSET (_module_status)
ENDMACRO ()

<<<<<<< HEAD
# The version manager requires Puthon 3.
=======
# The version manager requires Python 3.
>>>>>>> 6ab3beb6
FIND_PACKAGE (Python3 REQUIRED)

# make sure we have the Python argparse module available
CHECK_PYTHON_MODULE ("argparse")

# create a dictionary that relates build type and the build postfix
SET (BUILD_TYPE_POSTFIX_DICT)
FOREACH (t ${KNOWN_BUILD_TYPES})
  STRING (APPEND BUILD_TYPE_POSTFIX_DICT "'${t}': '${CMAKE_${t}_POSTFIX}',")
ENDFOREACH ()
SET (BUILD_TYPE_POSTFIX_DICT "{ ${BUILD_TYPE_POSTFIX_DICT} }")

# create a dictionary that relates build type and the name of the directory
# used during the installation process
SET (BUILD_TYPE_DIRECTORY_DICT)
FOREACH (t ${KNOWN_BUILD_TYPES})
  BUILD_TYPE_TO_DIRNAME (${t} dirname)
  STRING (APPEND BUILD_TYPE_DIRECTORY_DICT "'${t}': '${dirname}',")
ENDFOREACH ()
SET (BUILD_TYPE_DIRECTORY_DICT "{ ${BUILD_TYPE_DIRECTORY_DICT} }")

CONFIGURE_FILE (
  "${SAC2C_SOURCE_DIR}/scripts/sac2c-version-manager.in"
  "${PROJECT_BINARY_DIR}/scripts/sac2c-version-manager" @ONLY)<|MERGE_RESOLUTION|>--- conflicted
+++ resolved
@@ -15,15 +15,11 @@
     UNSET (_module_status)
 ENDMACRO ()
 
-<<<<<<< HEAD
 # The version manager requires Puthon 3.
-=======
-# The version manager requires Python 3.
->>>>>>> 6ab3beb6
 FIND_PACKAGE (Python3 REQUIRED)
 
 # make sure we have the Python argparse module available
-CHECK_PYTHON_MODULE ("argparse")
+# CHECK_PYTHON_MODULE ("argparse") as of Python3 this is built-in!
 
 # create a dictionary that relates build type and the build postfix
 SET (BUILD_TYPE_POSTFIX_DICT)
