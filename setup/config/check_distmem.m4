AC_DEFUN([EMPTY_DUMMY_MACRO])

dnl check for Distributed Memory support
AC_DEFUN([CHECK_DISTMEM], dnl
[
   AC_ARG_ENABLE([distmem],
                 [AS_HELP_STRING([--disable-distmem],
                                 [Disable checking for Distributed Memory support])],
                 [enable_distmem_gasnet=$enableval]
                 [enable_distmem_gpi=no]
                 [enable_distmem_mpi=no]
                 [enable_distmem_armci=no],
                 [enable_distmem_gasnet=yes]
                 [enable_distmem_gpi=no]
                 [enable_distmem_mpi=no]
                 [enable_distmem_armci=no])

   dnl Create GASNet conduit targets file.
   cat >./sac2crc.GASNetconduits

   dnl Create GASNet conduit build files.
   cat >./build.GASNetconduits
   cat >./build.GASNetconduitsCrossVariant

   dnl Create GASNet conduit settings file.
   cat >./config.GASNetconduits

   if test x"$enable_distmem_gasnet" != xno; then
<<<<<<< HEAD
=======

>>>>>>> 682b8b93
################################################################################
#
# feature setup:
#

<<<<<<< HEAD
     gasnet_home=/usr/local/gasnet
     gasnet_conduit_names=""
     AC_MSG_CHECKING(if $gasnet_home exists)
     if test -r $gasnet_home; then
=======
    AC_MSG_CHECKING(if GASNET_HOME is set)
    if test x"$GASNET_HOME" != x ; then
      gasnet_home="$GASNET_HOME"
      AC_MSG_RESULT([using GASNET_HOME: $gasnet_home])
    else
      gasnet_home=/usr/local/gasnet
      AC_MSG_RESULT([using default location: $gasnet_home])
    fi

    gasnet_conduit_names=""
    AC_MSG_CHECKING(if $gasnet_home exists)
    if test -r $gasnet_home; then
>>>>>>> 682b8b93
        AC_MSG_RESULT([yes])
        AC_MSG_CHECKING(installed gasnet conduits)

        cat <<EOF >>./config.GASNetconduits
################################################################################
#
# GASNet conduit settings:
#

EOF

        for gasnet_conduit_path in $gasnet_home/include/*-conduit/; do
<<<<<<< HEAD
           gasnet_conduit_filename="$(basename "${gasnet_conduit_path}")"
           gasnet_conduit_name="${gasnet_conduit_filename//-conduit/}"
           gasnet_conduit_name_uc=`echo $gasnet_conduit_name | tr '[a-z]' '[A-Z]'`
           if test x"$gasnet_conduit_names" != x ; then
              gasnet_conduit_names="$gasnet_conduit_names "
           fi
           gasnet_conduit_names="$gasnet_conduit_names$gasnet_conduit_name"
           gasnet_conduit_makefile="$gasnet_conduit_path$gasnet_conduit_name-seq.mak"

           gasnet_conduit_cc="$(getmakevar $gasnet_conduit_makefile GASNET_CC)"
           gasnet_conduit_cppflags="$(getmakevar $gasnet_conduit_makefile GASNET_CPPFLAGS)"
           gasnet_conduit_cflags="$(getmakevar $gasnet_conduit_makefile GASNET_CFLAGS)"
           gasnet_conduit_ld="$(getmakevar $gasnet_conduit_makefile GASNET_LD)"
           gasnet_conduit_ldflags="$(getmakevar $gasnet_conduit_makefile GASNET_LDFLAGS)"
           gasnet_conduit_libs="$(getmakevar $gasnet_conduit_makefile GASNET_LIBS)"

           cat <<EOF >>./sac2crc.GASNetconduits
=======
          gasnet_conduit_filename="$(basename "${gasnet_conduit_path}")"
          gasnet_conduit_name="${gasnet_conduit_filename//-conduit/}"
          gasnet_conduit_name_uc=`echo $gasnet_conduit_name | tr '[a-z]' '[A-Z]'`
          if test x"$gasnet_conduit_names" != x ; then
              gasnet_conduit_names="$gasnet_conduit_names "
          fi
          gasnet_conduit_names="$gasnet_conduit_names$gasnet_conduit_name"
          gasnet_conduit_makefile="$gasnet_conduit_path$gasnet_conduit_name-seq.mak"

          gasnet_conduit_cc="$(getmakevar $gasnet_conduit_makefile GASNET_CC)"
          gasnet_conduit_cppflags="$(getmakevar $gasnet_conduit_makefile GASNET_CPPFLAGS)"
          gasnet_conduit_cflags="$(getmakevar $gasnet_conduit_makefile GASNET_CFLAGS)"
          gasnet_conduit_ld="$(getmakevar $gasnet_conduit_makefile GASNET_LD)"
          gasnet_conduit_ldflags="$(getmakevar $gasnet_conduit_makefile GASNET_LDFLAGS)"
          gasnet_conduit_libs="$(getmakevar $gasnet_conduit_makefile GASNET_LIBS)"

          cat <<EOF >>./sac2crc.GASNetconduits
>>>>>>> 682b8b93
target distmem_gasnet_$gasnet_conduit_name::distmem_gasnet:
COMMLIB_CONDUIT  := "$gasnet_conduit_name"
CC               := "$gasnet_conduit_ld -std=gnu99"
CCLINK           += "$gasnet_conduit_libs"
LDFLAGS          += "$gasnet_conduit_ldflags"

target distmemcheck_gasnet_$gasnet_conduit_name::distmemcheck_gasnet:
COMMLIB_CONDUIT  := "$gasnet_conduit_name"
CC               := "$gasnet_conduit_ld -std=gnu99"
CCLINK           += "$gasnet_conduit_libs"
LDFLAGS          += "$gasnet_conduit_ldflags"

EOF

          cat <<EOF >>./config.GASNetconduits
GASNET_${gasnet_conduit_name_uc}_CC        := $gasnet_conduit_cc -std=gnu99
GASNET_${gasnet_conduit_name_uc}_CPPFLAGS  := $gasnet_conduit_cppflags
GASNET_${gasnet_conduit_name_uc}_CFLAGS    := $gasnet_conduit_cflags
GASNET_${gasnet_conduit_name}_cap       := $gasnet_conduit_name_uc

EOF

          dnl Append the rules for the libsacdistmem GASNet object files to build.mkf
          dnl At the places where we print \$$** or \$$*@ we want $* $@ to end up in the makefile.
          dnl However, $* is replaced by an empty string and $@ by \, escaping does not help.
          cat <<EOF >>./build.GASNetconduits
%.\$(\$(STYLE)_short).gasnet${gasnet_conduit_name}.o: %.c
	@if [[ "compile \$(dir \$$**)" != "\`cat .make_track\`" ]] ; \\
          then \$(ECHO) "compile \$(dir \$$**)" > .make_track; \\
              \$(ECHO) ""; \\
              \$(ECHO) "Compiling files in directory \$(PREFIX_LOCAL)\$(dir \$@)"; \\
          fi
	@\$(ECHO) "  Compiling GasNET ${gasnet_conduit_name} \$(\$(STYLE)_long) code: \$(notdir \$<)"
	\$(HIDE) \$(GASNET_${gasnet_conduit_name_uc}_CC) \\
                  \$(GASNET_${gasnet_conduit_name_uc}_CPPFLAGS) \$(GASNET_${gasnet_conduit_name_uc}_CFLAGS) \$(CC_FLAGS_\$(\$(STYLE)_cap)) \$(SETTINGS_\$(\$(STYLE)_cap)) \\
                  \$(CC_FLAGS_YY) \$(SETTINGS_DISTMEM) \$(SETTINGS_DISTMEM_GASNET) \\
                  \$(INCDIRS) -o \$$*@ -c \$<
	@\$(CLOCK_SKEW_ELIMINATION)
EOF

          dnl Append the rules for the libsacdistmem GASNet cross variant object files to build.mkf
          dnl At the places where we print \$$** or \$$*@ we want $* $@ to end up in the makefile.
          dnl However, $* is replaced by an empty string and $@ by \, escaping does not help.
          cat <<EOF >>./build.GASNetconduitsCrossVariant
%.\$(\$(STYLE)_short)\$(CROSS_VARIANT).gasnet${gasnet_conduit_name}.o: %.c
	@if [[ "compile \$(dir \$$**)" != "\`cat .make_track\`" ]] ; \\
          then \$(ECHO) "compile \$(dir \$$**)" > .make_track; \\
              \$(ECHO) ""; \\
              \$(ECHO) "Compiling files in directory \$(PREFIX_LOCAL)\$(dir \$@)"; \\
          fi
	@\$(ECHO) "  Compiling GasNET ${gasnet_conduit_name} \$(\$(STYLE)_long) code: \$(notdir \$<)"
	\$(HIDE) \$(GASNET_${gasnet_conduit_name_uc}_CC) \\
                  \$(GASNET_${gasnet_conduit_name_uc}_CPPFLAGS) \$(GASNET_${gasnet_conduit_name_uc}_CFLAGS) \$(CC_FLAGS_\$(\$(STYLE)_cap)) \$(SETTINGS_\$(\$(STYLE)_cap)) \\
                  \$(CC_FLAGS_YY) \$(SETTINGS_DISTMEM) \$(SETTINGS_DISTMEM_GASNET) \\
                  \$(INCDIRS) -o \$$*@ -c \$<
	@\$(CLOCK_SKEW_ELIMINATION)
EOF

<<<<<<< HEAD
        done

        if test x"$gasnet_conduit_names" = x ; then
          AC_MSG_RESULT([none])
          enable_distmem_gasnet=no
        else
          AC_MSG_RESULT([$gasnet_conduit_names])
        fi
    else
        AC_MSG_RESULT([no])
        enable_distmem_gasnet=no
    fi
   fi
=======
          done

          if test x"$gasnet_conduit_names" = x ; then
            AC_MSG_RESULT([none])
            enable_distmem_gasnet=no
          else
            AC_MSG_RESULT([$gasnet_conduit_names])
          fi
      else
          AC_MSG_RESULT([no])
          enable_distmem_gasnet=no
      fi

      if test x"$enable_distmem_gasnet" = xno -a x"$enable_distmem_gpi" = xno -a x"$enable_distmem_mpi" = xno -a x"$enable_distmem_armci" = xno ; then
          enable_distmem=no
      else
          enable_distmem=yes
      fi
>>>>>>> 682b8b93

   fi

   have_distmem=`if test x"$enable_distmem" != xno; then echo 1; else echo 0; fi`
   have_distmem_gasnet=`if test x"$enable_distmem_gasnet" != xno; then echo 1; else echo 0; fi`
   have_distmem_gpi=`if test x"$enable_distmem_gpi" != xno; then echo 1; else echo 0; fi`
   have_distmem_mpi=`if test x"$enable_distmem_mpi" != xno; then echo 1; else echo 0; fi`
   have_distmem_armci=`if test x"$enable_distmem_armci" != xno; then echo 1; else echo 0; fi`

   AC_DEFINE_UNQUOTED([ENABLE_DISTMEM], [$have_distmem],
                      [Define to 1 if distributed memory support is enabled, otherwise 0.])
   AC_DEFINE_UNQUOTED([ENABLE_DISTMEM_GASNET], [$have_distmem_gasnet],
                      [Define to 1 if GASNet conduit is supported, otherwise 0.])
   AC_DEFINE_UNQUOTED([DISTMEM_GASNET_CONDUITS], ["$gasnet_conduit_names"],
                      [Available GASNet conduits.])
   AC_DEFINE_UNQUOTED([ENABLE_DISTMEM_GPI], [$have_distmem_gpi],
                      [Define to 1 if GPI conduit is supported, otherwise 0.]) 
   AC_DEFINE_UNQUOTED([ENABLE_DISTMEM_MPI], [$have_distmem_mpi],
                      [Define to 1 if MPI conduit is supported, otherwise 0.])
   AC_DEFINE_UNQUOTED([ENABLE_DISTMEM_ARMCI], [$have_distmem_armci],
                      [Define to 1 if ARMCI conduit is supported, otherwise 0.])

   AC_SUBST([ENABLE_DISTMEM], [$enable_distmem])
   AC_SUBST([ENABLE_DISTMEM_GASNET], [$enable_distmem_gasnet])
   AC_SUBST([DISTMEM_GASNET_CONDUITS], [$gasnet_conduit_names])
   AC_SUBST([ENABLE_DISTMEM_GPI], [$enable_distmem_gpi])
   AC_SUBST([ENABLE_DISTMEM_MPI], [$enable_distmem_mpi])
   AC_SUBST([ENABLE_DISTMEM_ARMCI], [$enable_distmem_armci])
])<|MERGE_RESOLUTION|>--- conflicted
+++ resolved
@@ -26,21 +26,12 @@
    cat >./config.GASNetconduits
 
    if test x"$enable_distmem_gasnet" != xno; then
-<<<<<<< HEAD
-=======
 
->>>>>>> 682b8b93
 ################################################################################
 #
 # feature setup:
 #
 
-<<<<<<< HEAD
-     gasnet_home=/usr/local/gasnet
-     gasnet_conduit_names=""
-     AC_MSG_CHECKING(if $gasnet_home exists)
-     if test -r $gasnet_home; then
-=======
     AC_MSG_CHECKING(if GASNET_HOME is set)
     if test x"$GASNET_HOME" != x ; then
       gasnet_home="$GASNET_HOME"
@@ -53,7 +44,6 @@
     gasnet_conduit_names=""
     AC_MSG_CHECKING(if $gasnet_home exists)
     if test -r $gasnet_home; then
->>>>>>> 682b8b93
         AC_MSG_RESULT([yes])
         AC_MSG_CHECKING(installed gasnet conduits)
 
@@ -66,25 +56,6 @@
 EOF
 
         for gasnet_conduit_path in $gasnet_home/include/*-conduit/; do
-<<<<<<< HEAD
-           gasnet_conduit_filename="$(basename "${gasnet_conduit_path}")"
-           gasnet_conduit_name="${gasnet_conduit_filename//-conduit/}"
-           gasnet_conduit_name_uc=`echo $gasnet_conduit_name | tr '[a-z]' '[A-Z]'`
-           if test x"$gasnet_conduit_names" != x ; then
-              gasnet_conduit_names="$gasnet_conduit_names "
-           fi
-           gasnet_conduit_names="$gasnet_conduit_names$gasnet_conduit_name"
-           gasnet_conduit_makefile="$gasnet_conduit_path$gasnet_conduit_name-seq.mak"
-
-           gasnet_conduit_cc="$(getmakevar $gasnet_conduit_makefile GASNET_CC)"
-           gasnet_conduit_cppflags="$(getmakevar $gasnet_conduit_makefile GASNET_CPPFLAGS)"
-           gasnet_conduit_cflags="$(getmakevar $gasnet_conduit_makefile GASNET_CFLAGS)"
-           gasnet_conduit_ld="$(getmakevar $gasnet_conduit_makefile GASNET_LD)"
-           gasnet_conduit_ldflags="$(getmakevar $gasnet_conduit_makefile GASNET_LDFLAGS)"
-           gasnet_conduit_libs="$(getmakevar $gasnet_conduit_makefile GASNET_LIBS)"
-
-           cat <<EOF >>./sac2crc.GASNetconduits
-=======
           gasnet_conduit_filename="$(basename "${gasnet_conduit_path}")"
           gasnet_conduit_name="${gasnet_conduit_filename//-conduit/}"
           gasnet_conduit_name_uc=`echo $gasnet_conduit_name | tr '[a-z]' '[A-Z]'`
@@ -102,7 +73,6 @@
           gasnet_conduit_libs="$(getmakevar $gasnet_conduit_makefile GASNET_LIBS)"
 
           cat <<EOF >>./sac2crc.GASNetconduits
->>>>>>> 682b8b93
 target distmem_gasnet_$gasnet_conduit_name::distmem_gasnet:
 COMMLIB_CONDUIT  := "$gasnet_conduit_name"
 CC               := "$gasnet_conduit_ld -std=gnu99"
@@ -161,21 +131,6 @@
 	@\$(CLOCK_SKEW_ELIMINATION)
 EOF
 
-<<<<<<< HEAD
-        done
-
-        if test x"$gasnet_conduit_names" = x ; then
-          AC_MSG_RESULT([none])
-          enable_distmem_gasnet=no
-        else
-          AC_MSG_RESULT([$gasnet_conduit_names])
-        fi
-    else
-        AC_MSG_RESULT([no])
-        enable_distmem_gasnet=no
-    fi
-   fi
-=======
           done
 
           if test x"$gasnet_conduit_names" = x ; then
@@ -194,7 +149,6 @@
       else
           enable_distmem=yes
       fi
->>>>>>> 682b8b93
 
    fi
 
