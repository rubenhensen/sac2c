--- conflicted
+++ resolved
@@ -2,15 +2,15 @@
 #
 # Calling conventions:
 #
-#  Start rules: 
-#    default      compile executables as developer code and libraries as product 
+#  Start rules:
+#    default      compile executables as developer code and libraries as product
 #                 code
 #    devel        compile everything as developer code
 #    prod         compile everything as product code
 #
-#    clean        cleanup all derived files 
-#    cleandevel   cleanup only developer compiled files 
-#    cleanprod    cleanup only product compiled files 
+#    clean        cleanup all derived files
+#    cleandevel   cleanup only developer compiled files
+#    cleanprod    cleanup only product compiled files
 #
 #    tidy         cleanup all derived files excluding make tools
 #    tidydevel    cleanup only developer compiled files excluding make tools
@@ -19,7 +19,7 @@
 #    refactor     refactor source code (requires parameters below)
 #
 #  Parameters:
-#    DEPS="no"    de-activate dependency checking meachanism 
+#    DEPS="no"    de-activate dependency checking meachanism
 #    HIDE=""      show important commands issued by make (debugging)
 #
 #  Refactor parameters:
@@ -61,9 +61,9 @@
 # Start rules
 #
 # The definition of these rules deliberately enforces a sequence in compilation
-# rather than expressing the dependencies properly by makefile rules. 
-#
-# The rationale is that commonlib and maketools rather seldomly require 
+# rather than expressing the dependencies properly by makefile rules.
+#
+# The rationale is that commonlib and maketools rather seldomly require
 # recompilation. With proper dependencies, however, they would require a
 # dependency from every compilation rule. This would lead to extensive
 # rechecking at compile time that is absolutely superfluous.
@@ -73,7 +73,7 @@
 # would lead to a system in which the tools form the main target. This seems
 # unnatural.
 #
-# Furthermore, the current solution allows us to rebuild locally without 
+# Furthermore, the current solution allows us to rebuild locally without
 # enforcing dependency checks.
 #
 
@@ -105,7 +105,7 @@
 	@$(ECHO) ""
 
 
- 
+
 ###############################################################################
 #
 # Cleaning rules
@@ -149,7 +149,7 @@
 	$(MAKE) CLEAN_MAKE_TOOLS="no" cleandevel
 
 tidyprod:
-	$(MAKE) CLEAN_MAKE_TOOLS="no" cleanprod 
+	$(MAKE) CLEAN_MAKE_TOOLS="no" cleanprod
 
 
 ###############################################################################
@@ -230,19 +230,14 @@
 
 config:
 	@ cd setup && \
-          aclocal -I config && \
-          autoreconf -v -f -i
-
+	  autoreconf -v -f -i -I config
 
 ###############################################################################
 #
 # Includes for consistency checking mechanism
 #
 
-<<<<<<< HEAD
 include $(MAKEFILE_DIR)/check.mkf
-
-
 
 listinstfiles = $(shell for f in $$(ls -1 $(1)); do echo "\"$(PREFIX)/$(1)/$$f\"" ; done)
 listfiles = $(shell for f in $$(ls -1 $(1)); do echo "\"$(1)/$$f\"" ; done)
@@ -263,11 +258,6 @@
 uninstall:
 	if [ -f .uninstall ]; then \
 	    for f in $$(cat .uninstall); do \
-	        $(RM) $$f ; \
+		$(RM) $$f ; \
 	    done \
-	fi
-=======
-config:
-	@ cd setup && \
-          autoreconf -v -f -i -I config
->>>>>>> dc9bbcd4
+	fi